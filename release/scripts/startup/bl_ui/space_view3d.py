# ##### BEGIN GPL LICENSE BLOCK #####
#
#  This program is free software; you can redistribute it and/or
#  modify it under the terms of the GNU General Public License
#  as published by the Free Software Foundation; either version 2
#  of the License, or (at your option) any later version.
#
#  This program is distributed in the hope that it will be useful,
#  but WITHOUT ANY WARRANTY; without even the implied warranty of
#  MERCHANTABILITY or FITNESS FOR A PARTICULAR PURPOSE.  See the
#  GNU General Public License for more details.
#
#  You should have received a copy of the GNU General Public License
#  along with this program; if not, write to the Free Software Foundation,
#  Inc., 51 Franklin Street, Fifth Floor, Boston, MA 02110-1301, USA.
#
# ##### END GPL LICENSE BLOCK #####

# <pep8 compliant>
import bpy
from bpy.types import Header, Menu, Operator, Panel
from blf import gettext as _


class VIEW3D_HT_header(Header):
    bl_space_type = 'VIEW_3D'

    def draw(self, context):
        layout = self.layout

        view = context.space_data
        mode_string = context.mode
        edit_object = context.edit_object
        obj = context.active_object
        toolsettings = context.tool_settings

        row = layout.row(align=True)
        row.template_header()

        # Menus
        if context.area.show_menus:
            sub = row.row(align=True)

            sub.menu("VIEW3D_MT_view")

            # Select Menu
            if mode_string not in {'EDIT_TEXT', 'SCULPT', 'PAINT_WEIGHT', 'PAINT_VERTEX', 'PAINT_TEXTURE'}:
                sub.menu("VIEW3D_MT_select_%s" % mode_string.lower())

            if edit_object:
                sub.menu("VIEW3D_MT_edit_%s" % edit_object.type.lower())
            elif obj:
                if mode_string not in {'PAINT_TEXTURE'}:
                    sub.menu("VIEW3D_MT_%s" % mode_string.lower())
            else:
                sub.menu("VIEW3D_MT_object")

        row = layout.row()
        # Contains buttons like Mode, Pivot, Manipulator, Layer, Mesh Select Mode...
        row.template_header_3D()

        if obj:
            # Particle edit
            if obj.mode == 'PARTICLE_EDIT':
                row.prop(toolsettings.particle_edit, "select_mode", text="", expand=True)

            # Occlude geometry
            if view.viewport_shade in {'SOLID', 'SHADED', 'TEXTURED'} and (obj.mode == 'PARTICLE_EDIT' or (obj.mode == 'EDIT' and obj.type == 'MESH')):
                row.prop(view, "use_occlude_geometry", text="")

            # Proportional editing
            if obj.mode in {'EDIT', 'PARTICLE_EDIT'}:
                row = layout.row(align=True)
                row.prop(toolsettings, "proportional_edit", text="", icon_only=True)
                if toolsettings.proportional_edit != 'DISABLED':
                    row.prop(toolsettings, "proportional_edit_falloff", text="", icon_only=True)
            elif obj.mode == 'OBJECT':
                row = layout.row(align=True)
                row.prop(toolsettings, "use_proportional_edit_objects", text="", icon_only=True)
                if toolsettings.use_proportional_edit_objects:
                    row.prop(toolsettings, "proportional_edit_falloff", text="", icon_only=True)

        # Snap
        snap_element = toolsettings.snap_element
        row = layout.row(align=True)
        row.prop(toolsettings, "use_snap", text="")
        row.prop(toolsettings, "snap_element", text="", icon_only=True)
        if snap_element != 'INCREMENT':
            row.prop(toolsettings, "snap_target", text="")
            if obj:
                if obj.mode == 'OBJECT':
                    row.prop(toolsettings, "use_snap_align_rotation", text="")
                elif obj.mode == 'EDIT':
                    row.prop(toolsettings, "use_snap_self", text="")

        if snap_element == 'VOLUME':
            row.prop(toolsettings, "use_snap_peel_object", text="")
        elif snap_element == 'FACE':
            row.prop(toolsettings, "use_snap_project", text="")

        # OpenGL render
        row = layout.row(align=True)
        row.operator("render.opengl", text="", icon='RENDER_STILL')
        props = row.operator("render.opengl", text="", icon='RENDER_ANIMATION')
        props.animation = True

        # Pose
        if obj and obj.mode == 'POSE':
            row = layout.row(align=True)
            row.operator("pose.copy", text="", icon='COPYDOWN')
            row.operator("pose.paste", text="", icon='PASTEDOWN')
            props = row.operator("pose.paste", text="", icon='PASTEFLIPDOWN')
            props.flipped = 1


# ********** Menu **********

# ********** Utilities **********


class ShowHideMenu():
    bl_label = "Show/Hide"
    _operator_name = ""

    def draw(self, context):
        layout = self.layout

        layout.operator("%s.reveal" % self._operator_name, text=_("Show Hidden"))
        layout.operator("%s.hide" % self._operator_name, text=_("Hide Selected"))
        layout.operator("%s.hide" % self._operator_name, text=_("Hide Unselected")).unselected = True


class VIEW3D_MT_transform(Menu):
    bl_label = "Transform"

    # TODO: get rid of the custom text strings?
    def draw(self, context):
        layout = self.layout

        layout.operator("transform.translate", text="Grab/Move")
        # TODO: sub-menu for grab per axis
        layout.operator("transform.rotate", text="Rotate")
        # TODO: sub-menu for rot per axis
        layout.operator("transform.resize", text="Scale")
        # TODO: sub-menu for scale per axis

        layout.separator()

        layout.operator("transform.tosphere", text=_("To Sphere"))
        layout.operator("transform.shear", text=_("Shear"))
        layout.operator("transform.warp", text=_("Warp"))
        layout.operator("transform.push_pull", text=_("Push/Pull"))

        layout.separator()

        layout.operator("transform.translate", text=_("Move Texture Space")).texture_space = True
        layout.operator("transform.resize", text=_("Scale Texture Space")).texture_space = True

        layout.separator()

        obj = context.object
        if obj.type == 'ARMATURE' and obj.mode in {'EDIT', 'POSE'} and obj.data.draw_type in {'BBONE', 'ENVELOPE'}:
            layout.operator("transform.transform", text=_("Scale Envelope/BBone")).mode = 'BONE_SIZE'

        if context.edit_object and context.edit_object.type == 'ARMATURE':
            layout.operator("armature.align")
        else:
            layout.operator_context = 'EXEC_REGION_WIN'
            layout.operator("transform.transform", text=_("Align to Transform Orientation")).mode = 'ALIGN'  # XXX see alignmenu() in edit.c of b2.4x to get this working

        layout.separator()

        layout.operator_context = 'EXEC_AREA'

        layout.operator("object.origin_set", text=_("Geometry to Origin")).type = 'GEOMETRY_ORIGIN'
        layout.operator("object.origin_set", text=_("Origin to Geometry")).type = 'ORIGIN_GEOMETRY'
        layout.operator("object.origin_set", text=_("Origin to 3D Cursor")).type = 'ORIGIN_CURSOR'

        layout.separator()

        layout.operator("object.randomize_transform")
        layout.operator("object.align")

        layout.separator()

        layout.operator("object.anim_transforms_to_deltas")


class VIEW3D_MT_mirror(Menu):
    bl_label = "Mirror"

    def draw(self, context):
        layout = self.layout

        layout.operator("transform.mirror", text=_("Interactive Mirror"))

        layout.separator()

        layout.operator_context = 'INVOKE_REGION_WIN'

        props = layout.operator("transform.mirror", text=_("X Global"))
        props.constraint_axis = (True, False, False)
        props.constraint_orientation = 'GLOBAL'
        props = layout.operator("transform.mirror", text=_("Y Global"))
        props.constraint_axis = (False, True, False)
        props.constraint_orientation = 'GLOBAL'
        props = layout.operator("transform.mirror", text=_("Z Global"))
        props.constraint_axis = (False, False, True)
        props.constraint_orientation = 'GLOBAL'

        if context.edit_object:
            layout.separator()

            props = layout.operator("transform.mirror", text=_("X Local"))
            props.constraint_axis = (True, False, False)
            props.constraint_orientation = 'LOCAL'
            props = layout.operator("transform.mirror", text=_("Y Local"))
            props.constraint_axis = (False, True, False)
            props.constraint_orientation = 'LOCAL'
            props = layout.operator("transform.mirror", text=_("Z Local"))
            props.constraint_axis = (False, False, True)
            props.constraint_orientation = 'LOCAL'

            layout.operator("object.vertex_group_mirror")


class VIEW3D_MT_snap(Menu):
    bl_label = "Snap"

    def draw(self, context):
        layout = self.layout

        layout.operator("view3d.snap_selected_to_grid", text=_("Selection to Grid"))
        layout.operator("view3d.snap_selected_to_cursor", text=_("Selection to Cursor"))

        layout.separator()

        layout.operator("view3d.snap_cursor_to_selected", text=_("Cursor to Selected"))
        layout.operator("view3d.snap_cursor_to_center", text=_("Cursor to Center"))
        layout.operator("view3d.snap_cursor_to_grid", text=_("Cursor to Grid"))
        layout.operator("view3d.snap_cursor_to_active", text=_("Cursor to Active"))


class VIEW3D_MT_uv_map(Menu):
    bl_label = "UV Mapping"

    def draw(self, context):
        layout = self.layout

        layout.operator("uv.unwrap")

        layout.operator_context = 'INVOKE_DEFAULT'
        layout.operator("uv.smart_project")
        layout.operator("uv.lightmap_pack")
        layout.operator("uv.follow_active_quads")

        layout.separator()

        layout.operator_context = 'EXEC_DEFAULT'
        layout.operator("uv.cube_project")
        layout.operator("uv.cylinder_project")
        layout.operator("uv.sphere_project")

        layout.separator()

        layout.operator("uv.project_from_view")
        layout.operator("uv.project_from_view", text=_("Project from View (Bounds)")).scale_to_bounds = True

        layout.separator()

        layout.operator("uv.reset")


# ********** View menus **********


class VIEW3D_MT_view(Menu):
    bl_label = "View"

    def draw(self, context):
        layout = self.layout

        layout.operator("view3d.properties", icon='MENU_PANEL')
        layout.operator("view3d.toolshelf", icon='MENU_PANEL')

        layout.separator()

        layout.operator("view3d.viewnumpad", text=_("Camera")).type = 'CAMERA'
        layout.operator("view3d.viewnumpad", text=_("Top")).type = 'TOP'
        layout.operator("view3d.viewnumpad", text=_("Bottom")).type = 'BOTTOM'
        layout.operator("view3d.viewnumpad", text=_("Front")).type = 'FRONT'
        layout.operator("view3d.viewnumpad", text=_("Back")).type = 'BACK'
        layout.operator("view3d.viewnumpad", text=_("Right")).type = 'RIGHT'
        layout.operator("view3d.viewnumpad", text=_("Left")).type = 'LEFT'

        layout.menu("VIEW3D_MT_view_cameras", text=_("Cameras"))

        layout.separator()

        layout.operator("view3d.view_persportho")

        layout.separator()

        layout.menu("VIEW3D_MT_view_navigation")
        layout.menu("VIEW3D_MT_view_align")

        layout.separator()

        layout.operator_context = 'INVOKE_REGION_WIN'

        layout.operator("view3d.clip_border", text=_("Clipping Border..."))
        layout.operator("view3d.zoom_border", text=_("Zoom Border..."))

        layout.separator()

        layout.operator("view3d.layers", text=_("Show All Layers")).nr = 0

        layout.separator()

        layout.operator("view3d.localview", text=_("View Global/Local"))
        layout.operator("view3d.view_selected")
        layout.operator("view3d.view_all")

        layout.separator()

        layout.operator("screen.animation_play", text=_("Playback Animation"))

        layout.separator()

        layout.operator("screen.area_dupli")
        layout.operator("screen.region_quadview")
        layout.operator("screen.screen_full_area")


class VIEW3D_MT_view_navigation(Menu):
    bl_label = "Navigation"

    def draw(self, context):
        layout = self.layout

        layout.operator_enum("view3d.view_orbit", "type")

        layout.separator()

        layout.operator_enum("view3d.view_pan", "type")

        layout.separator()

        layout.operator("view3d.zoom", text=_("Zoom In")).delta = 1
        layout.operator("view3d.zoom", text=_("Zoom Out")).delta = -1
        layout.operator("view3d.zoom_camera_1_to_1", text=_("Zoom Camera 1:1"))

        layout.separator()

        layout.operator("view3d.fly")


class VIEW3D_MT_view_align(Menu):
    bl_label = "Align View"

    def draw(self, context):
        layout = self.layout

        layout.menu("VIEW3D_MT_view_align_selected")

        layout.separator()

        layout.operator("view3d.view_all", text=_("Center Cursor and View All")).center = True
        layout.operator("view3d.camera_to_view", text=_("Align Active Camera to View"))
        layout.operator("view3d.view_selected")
        layout.operator("view3d.view_center_cursor")


class VIEW3D_MT_view_align_selected(Menu):
    bl_label = "Align View to Selected"

    def draw(self, context):
        layout = self.layout

        props = layout.operator("view3d.viewnumpad", text=_("Top"))
        props.align_active = True
        props.type = 'TOP'
        props = layout.operator("view3d.viewnumpad", text=_("Bottom"))
        props.align_active = True
        props.type = 'BOTTOM'
        props = layout.operator("view3d.viewnumpad", text=_("Front"))
        props.align_active = True
        props.type = 'FRONT'
        props = layout.operator("view3d.viewnumpad", text=_("Back"))
        props.align_active = True
        props.type = 'BACK'
        props = layout.operator("view3d.viewnumpad", text=_("Right"))
        props.align_active = True
        props.type = 'RIGHT'
        props = layout.operator("view3d.viewnumpad", text=_("Left"))
        props.align_active = True
        props.type = 'LEFT'


class VIEW3D_MT_view_cameras(Menu):
    bl_label = "Cameras"

    def draw(self, context):
        layout = self.layout

        layout.operator("view3d.object_as_camera")
        layout.operator("view3d.viewnumpad", text=_("Active Camera")).type = 'CAMERA'

# ********** Select menus, suffix from context.mode **********


class VIEW3D_MT_select_object(Menu):
    bl_label = "Select"

    def draw(self, context):
        layout = self.layout

        layout.operator("view3d.select_border")
        layout.operator("view3d.select_circle")

        layout.separator()

        layout.operator("object.select_all", text=_("Select/Deselect All"))
        layout.operator("object.select_inverse", text=_("Inverse"))
        layout.operator("object.select_random", text=_("Random"))
        layout.operator("object.select_mirror", text=_("Mirror"))
        layout.operator("object.select_by_layer", text=_("Select All by Layer"))
        layout.operator_menu_enum("object.select_by_type", "type", text=_("Select All by Type..."))
        layout.operator("object.select_camera", text=_("Select Camera"))

        layout.separator()

        layout.operator_menu_enum("object.select_grouped", "type", text=_("Grouped"))
        layout.operator_menu_enum("object.select_linked", "type", text=_("Linked"))
        layout.operator("object.select_pattern", text=_("Select Pattern..."))


class VIEW3D_MT_select_pose(Menu):
    bl_label = "Select"

    def draw(self, context):
        layout = self.layout

        layout.operator("view3d.select_border")

        layout.separator()

        layout.operator("pose.select_all", text=_("Select/Deselect All"))
        layout.operator("pose.select_inverse", text=_("Inverse"))
        layout.operator("pose.select_flip_active", text=_("Flip Active"))
        layout.operator("pose.select_constraint_target", text=_("Constraint Target"))
        layout.operator("pose.select_linked", text=_("Linked"))

        layout.separator()

        layout.operator("pose.select_hierarchy", text=_("Parent")).direction = 'PARENT'
        layout.operator("pose.select_hierarchy", text=_("Child")).direction = 'CHILD'

        layout.separator()

        props = layout.operator("pose.select_hierarchy", text=_("Extend Parent"))
        props.extend = True
        props.direction = 'PARENT'

        props = layout.operator("pose.select_hierarchy", text=_("Extend Child"))
        props.extend = True
        props.direction = 'CHILD'

        layout.separator()

        layout.operator_menu_enum("pose.select_grouped", "type", text=_("Grouped"))
        layout.operator("object.select_pattern", text=_("Select Pattern..."))


class VIEW3D_MT_select_particle(Menu):
    bl_label = "Select"

    def draw(self, context):
        layout = self.layout

        layout.operator("view3d.select_border")

        layout.separator()

        layout.operator("particle.select_all", text=_("Select/Deselect All"))
        layout.operator("particle.select_linked")
        layout.operator("particle.select_inverse")

        layout.separator()

        layout.operator("particle.select_more")
        layout.operator("particle.select_less")

        layout.separator()

        layout.operator("particle.select_roots", text=_("Roots"))
        layout.operator("particle.select_tips", text=_("Tips"))


class VIEW3D_MT_select_edit_mesh(Menu):
    bl_label = "Select"

    def draw(self, context):
        layout = self.layout

        layout.operator("view3d.select_border")
        layout.operator("view3d.select_circle")

        layout.separator()

        layout.operator("mesh.select_all", text=_("Select/Deselect All"))
        layout.operator("mesh.select_inverse", text=_("Inverse"))

        layout.separator()

        layout.operator("mesh.select_random", text=_("Random"))
        layout.operator("mesh.select_nth", text=_("Every N Number of Verts"))
        layout.operator("mesh.edges_select_sharp", text=_("Sharp Edges"))
        layout.operator("mesh.faces_select_linked_flat", text=_("Linked Flat Faces"))
        layout.operator("mesh.faces_select_interior", text=_("Interior Faces"))
        layout.operator("mesh.select_axis", text=_("Side of Active"))

        layout.separator()

        layout.operator("mesh.select_by_number_vertices", text=_("Triangles")).type = 'TRIANGLES'
        layout.operator("mesh.select_by_number_vertices", text=_("Quads")).type = 'QUADS'
        if context.scene.tool_settings.mesh_select_mode[2] == False:
                layout.operator("mesh.select_non_manifold", text=_("Non Manifold"))
        layout.operator("mesh.select_by_number_vertices", text=_("Loose Verts/Edges")).type = 'OTHER'
        layout.operator("mesh.select_similar", text=_("Similar"))

        layout.separator()

        layout.operator("mesh.select_less", text=_("Less"))
        layout.operator("mesh.select_more", text=_("More"))

        layout.separator()

        layout.operator("mesh.select_mirror", text=_("Mirror"))

        layout.operator("mesh.select_linked", text=_("Linked"))
        layout.operator("mesh.select_vertex_path", text=_("Vertex Path"))
        layout.operator("mesh.loop_multi_select", text=_("Edge Loop"))
        layout.operator("mesh.loop_multi_select", text=_("Edge Ring")).ring = True

        layout.separator()

        layout.operator("mesh.loop_to_region")
        layout.operator("mesh.region_to_loop")


class VIEW3D_MT_select_edit_curve(Menu):
    bl_label = "Select"

    def draw(self, context):
        layout = self.layout

        layout.operator("view3d.select_border")
        layout.operator("view3d.select_circle")

        layout.separator()

        layout.operator("curve.select_all", text=_("Select/Deselect All"))
        layout.operator("curve.select_inverse")
        layout.operator("curve.select_random")
        layout.operator("curve.select_nth", text=_("Every Nth Number of Points"))

        layout.separator()

        layout.operator("curve.de_select_first")
        layout.operator("curve.de_select_last")
        layout.operator("curve.select_next")
        layout.operator("curve.select_previous")

        layout.separator()

        layout.operator("curve.select_more")
        layout.operator("curve.select_less")


class VIEW3D_MT_select_edit_surface(Menu):
    bl_label = "Select"

    def draw(self, context):
        layout = self.layout

        layout.operator("view3d.select_border")
        layout.operator("view3d.select_circle")

        layout.separator()

        layout.operator("curve.select_all", text=_("Select/Deselect All"))
        layout.operator("curve.select_inverse")
        layout.operator("curve.select_random")
        layout.operator("curve.select_nth", text=_("Every Nth Number of Points"))

        layout.separator()

        layout.operator("curve.select_row")

        layout.separator()

        layout.operator("curve.select_more")
        layout.operator("curve.select_less")


class VIEW3D_MT_select_edit_metaball(Menu):
    bl_label = "Select"

    def draw(self, context):
        layout = self.layout

        layout.operator("view3d.select_border")

        layout.separator()

        layout.operator("mball.select_all").action = 'TOGGLE'
        layout.operator("mball.select_inverse_metaelems")

        layout.separator()

        layout.operator("mball.select_random_metaelems")


class VIEW3D_MT_select_edit_lattice(Menu):
    bl_label = "Select"

    def draw(self, context):
        layout = self.layout

        layout.operator("view3d.select_border")

        layout.separator()

        layout.operator("lattice.select_all", text=_("Select/Deselect All"))


class VIEW3D_MT_select_edit_armature(Menu):
    bl_label = "Select"

    def draw(self, context):
        layout = self.layout

        layout.operator("view3d.select_border")

        layout.separator()

        layout.operator("armature.select_all", text=_("Select/Deselect All"))
        layout.operator("armature.select_inverse", text=_("Inverse"))

        layout.separator()

        layout.operator("armature.select_hierarchy", text=_("Parent")).direction = 'PARENT'
        layout.operator("armature.select_hierarchy", text=_("Child")).direction = 'CHILD'

        layout.separator()

        props = layout.operator("armature.select_hierarchy", text=_("Extend Parent"))
        props.extend = True
        props.direction = 'PARENT'

        props = layout.operator("armature.select_hierarchy", text=_("Extend Child"))
        props.extend = True
        props.direction = 'CHILD'

        layout.operator("object.select_pattern", text=_("Select Pattern..."))


class VIEW3D_MT_select_face(Menu):  # XXX no matching enum
    bl_label = "Select"

    def draw(self, context):
        # layout = self.layout

        # TODO
        # see view3d_select_faceselmenu
        pass

# ********** Object menu **********


class VIEW3D_MT_object(Menu):
    bl_context = "objectmode"
    bl_label = "Object"

    def draw(self, context):
        layout = self.layout

        layout.operator("ed.undo")
        layout.operator("ed.redo")
        layout.operator("ed.undo_history")

        layout.separator()

        layout.menu("VIEW3D_MT_transform")
        layout.menu("VIEW3D_MT_mirror")
        layout.menu("VIEW3D_MT_object_clear")
        layout.menu("VIEW3D_MT_object_apply")
        layout.menu("VIEW3D_MT_snap")

        layout.separator()

        layout.menu("VIEW3D_MT_object_animation")

        layout.separator()

        layout.operator("object.duplicate_move")
        layout.operator("object.duplicate_move_linked")
        layout.operator("object.delete", text=_("Delete..."))
        layout.operator("object.proxy_make", text=_("Make Proxy..."))
        layout.menu("VIEW3D_MT_make_links", text=_("Make Links..."))
        layout.operator("object.make_dupli_face")
        layout.operator_menu_enum("object.make_local", "type", text=_("Make Local..."))
        layout.menu("VIEW3D_MT_make_single_user")

        layout.separator()

        layout.menu("VIEW3D_MT_object_parent")
        layout.menu("VIEW3D_MT_object_track")
        layout.menu("VIEW3D_MT_object_group")
        layout.menu("VIEW3D_MT_object_constraints")

        layout.separator()

        layout.menu("VIEW3D_MT_object_game")

        layout.separator()

        layout.operator("object.join_uvs")
        layout.operator("object.join")

        layout.separator()

        layout.operator("object.move_to_layer", text=_("Move to Layer..."))
        layout.menu("VIEW3D_MT_object_showhide")

        layout.operator_menu_enum("object.convert", "target")


class VIEW3D_MT_object_animation(Menu):
    bl_label = "Animation"

    def draw(self, context):
        layout = self.layout

        layout.operator("anim.keyframe_insert_menu", text=_("Insert Keyframe..."))
        layout.operator("anim.keyframe_delete_v3d", text=_("Delete Keyframe..."))
        layout.operator("anim.keying_set_active_set", text=_("Change Keying Set..."))


class VIEW3D_MT_object_clear(Menu):
    bl_label = "Clear"

    def draw(self, context):
        layout = self.layout

        layout.operator("object.location_clear", text=_("Location"))
        layout.operator("object.rotation_clear", text=_("Rotation"))
        layout.operator("object.scale_clear", text=_("Scale"))
        layout.operator("object.origin_clear", text=_("Origin"))


class VIEW3D_MT_object_specials(Menu):
    bl_label = "Specials"

    @classmethod
    def poll(cls, context):
        # add more special types
        return context.object

    def draw(self, context):
        layout = self.layout

        obj = context.object
        if obj.type == 'CAMERA':
            layout.operator_context = 'INVOKE_REGION_WIN'

            if obj.data.type == 'PERSP':
                props = layout.operator("wm.context_modal_mouse", text=_("Camera Lens Angle"))
                props.data_path_iter = "selected_editable_objects"
                props.data_path_item = "data.lens"
                props.input_scale = 0.1
            else:
                props = layout.operator("wm.context_modal_mouse", text=_("Camera Lens Scale"))
                props.data_path_iter = "selected_editable_objects"
                props.data_path_item = "data.ortho_scale"
                props.input_scale = 0.01

            if not obj.data.dof_object:
                #layout.label(text="Test Has DOF obj");
                props = layout.operator("wm.context_modal_mouse", text=_("DOF Distance"))
                props.data_path_iter = "selected_editable_objects"
                props.data_path_item = "data.dof_distance"
                props.input_scale = 0.02

        if obj.type in {'CURVE', 'FONT'}:
            layout.operator_context = 'INVOKE_REGION_WIN'

            props = layout.operator("wm.context_modal_mouse", text=_("Extrude Size"))
            props.data_path_iter = "selected_editable_objects"
            props.data_path_item = "data.extrude"
            props.input_scale = 0.01

            props = layout.operator("wm.context_modal_mouse", text=_("Width Size"))
            props.data_path_iter = "selected_editable_objects"
            props.data_path_item = "data.offset"
            props.input_scale = 0.01

        if obj.type == 'EMPTY':
            layout.operator_context = 'INVOKE_REGION_WIN'

            props = layout.operator("wm.context_modal_mouse", text=_("Empty Draw Size"))
            props.data_path_iter = "selected_editable_objects"
            props.data_path_item = "empty_draw_size"
            props.input_scale = 0.01

        if obj.type == 'LAMP':
            layout.operator_context = 'INVOKE_REGION_WIN'

            props = layout.operator("wm.context_modal_mouse", text=_("Energy"))
            props.data_path_iter = "selected_editable_objects"
            props.data_path_item = "data.energy"

            if obj.data.type in {'SPOT', 'AREA', 'POINT'}:
                props = layout.operator("wm.context_modal_mouse", text=_("Falloff Distance"))
                props.data_path_iter = "selected_editable_objects"
                props.data_path_item = "data.distance"
                props.input_scale = 0.1

            if obj.data.type == 'SPOT':
                layout.separator()
                props = layout.operator("wm.context_modal_mouse", text=_("Spot Size"))
                props.data_path_iter = "selected_editable_objects"
                props.data_path_item = "data.spot_size"
                props.input_scale = 0.01

                props = layout.operator("wm.context_modal_mouse", text=_("Spot Blend"))
                props.data_path_iter = "selected_editable_objects"
                props.data_path_item = "data.spot_blend"
                props.input_scale = -0.01

                props = layout.operator("wm.context_modal_mouse", text=_("Clip Start"))
                props.data_path_iter = "selected_editable_objects"
                props.data_path_item = "data.shadow_buffer_clip_start"
                props.input_scale = 0.05

                props = layout.operator("wm.context_modal_mouse", text=_("Clip End"))
                props.data_path_iter = "selected_editable_objects"
                props.data_path_item = "data.shadow_buffer_clip_end"
                props.input_scale = 0.05

        layout.separator()

        props = layout.operator("object.isolate_type_render")
        props = layout.operator("object.hide_render_clear_all")


class VIEW3D_MT_object_apply(Menu):
    bl_label = "Apply"

    def draw(self, context):
        layout = self.layout

        layout.operator("object.transform_apply", text=_("Location")).location = True
        layout.operator("object.transform_apply", text=_("Rotation")).rotation = True
        layout.operator("object.transform_apply", text=_("Scale")).scale = True
        props = layout.operator("object.transform_apply", text=_("Rotation & Scale"))
        props.scale = True
        props.rotation = True

        layout.separator()

        layout.operator("object.visual_transform_apply", text=_("Visual Transform"))
        layout.operator("object.duplicates_make_real")


class VIEW3D_MT_object_parent(Menu):
    bl_label = "Parent"

    def draw(self, context):
        layout = self.layout

        layout.operator("object.parent_set", text=_("Set"))
        layout.operator("object.parent_clear", text=_("Clear"))


class VIEW3D_MT_object_track(Menu):
    bl_label = "Track"

    def draw(self, context):
        layout = self.layout

        layout.operator("object.track_set", text=_("Set"))
        layout.operator("object.track_clear", text=_("Clear"))


class VIEW3D_MT_object_group(Menu):
    bl_label = "Group"

    def draw(self, context):
        layout = self.layout

        layout.operator("group.create")
        layout.operator("group.objects_remove")

        layout.separator()

        layout.operator("group.objects_add_active")
        layout.operator("group.objects_remove_active")


class VIEW3D_MT_object_constraints(Menu):
    bl_label = "Constraints"

    def draw(self, context):
        layout = self.layout

        layout.operator("object.constraint_add_with_targets")
        layout.operator("object.constraints_copy")
        layout.operator("object.constraints_clear")


class VIEW3D_MT_object_showhide(Menu):
    bl_label = "Show/Hide"

    def draw(self, context):
        layout = self.layout

        layout.operator("object.hide_view_clear", text=_("Show Hidden"))
        layout.operator("object.hide_view_set", text=_("Hide Selected"))
        layout.operator("object.hide_view_set", text=_("Hide Unselected")).unselected = True


class VIEW3D_MT_make_single_user(Menu):
    bl_label = "Make Single User"

    def draw(self, context):
        layout = self.layout

        props = layout.operator("object.make_single_user", text=_("Object"))
        props.object = True

        props = layout.operator("object.make_single_user", text=_("Object & Data"))
        props.object = props.obdata = True

        props = layout.operator("object.make_single_user", text=_("Object & Data & Materials+Tex"))
        props.object = props.obdata = props.material = props.texture = True

        props = layout.operator("object.make_single_user", text=_("Materials+Tex"))
        props.material = props.texture = True

        props = layout.operator("object.make_single_user", text=_("Object Animation"))
        props.animation = True


class VIEW3D_MT_make_links(Menu):
    bl_label = "Make Links"

    def draw(self, context):
        layout = self.layout

        if(len(bpy.data.scenes) > 10):
            layout.operator_context = 'INVOKE_DEFAULT'
            layout.operator("object.make_links_scene", text=_("Objects to Scene..."), icon='OUTLINER_OB_EMPTY')
            layout.operator("object.make_links_scene", text=_("Markers to Scene..."), icon='OUTLINER_OB_EMPTY')
        else:
            layout.operator_menu_enum("object.make_links_scene", "scene", text=_("Objects to Scene..."))
            layout.operator_menu_enum("marker.make_links_scene", "scene", text=_("Markers to Scene..."))

        layout.operator_enum("object.make_links_data", "type")  # inline


class VIEW3D_MT_object_game(Menu):
    bl_label = "Game"

    def draw(self, context):
        layout = self.layout

        layout.operator("object.logic_bricks_copy", text=_("Copy Logic Bricks"))

        layout.separator()

        layout.operator("object.game_property_copy", text=_("Replace Properties")).operation = 'REPLACE'
        layout.operator("object.game_property_copy", text=_("Merge Properties")).operation = 'MERGE'
        layout.operator_menu_enum("object.game_property_copy", "property", text=_("Copy Properties..."))

        layout.separator()

        layout.operator("object.game_property_clear")


# ********** Vertex paint menu **********


class VIEW3D_MT_paint_vertex(Menu):
    bl_label = "Paint"

    def draw(self, context):
        layout = self.layout

        layout.operator("ed.undo")
        layout.operator("ed.redo")

        layout.separator()

        layout.operator("paint.vertex_color_set")
        layout.operator("paint.vertex_color_dirt")


class VIEW3D_MT_hook(Menu):
    bl_label = "Hooks"

    def draw(self, context):
        layout = self.layout
        layout.operator_context = 'EXEC_AREA'
        layout.operator("object.hook_add_newob")
        layout.operator("object.hook_add_selob")

        if [mod.type == 'HOOK' for mod in context.active_object.modifiers]:
            layout.separator()
            layout.operator_menu_enum("object.hook_assign", "modifier")
            layout.operator_menu_enum("object.hook_remove", "modifier")
            layout.separator()
            layout.operator_menu_enum("object.hook_select", "modifier")
            layout.operator_menu_enum("object.hook_reset", "modifier")
            layout.operator_menu_enum("object.hook_recenter", "modifier")


class VIEW3D_MT_vertex_group(Menu):
    bl_label = "Vertex Groups"

    def draw(self, context):
        layout = self.layout
        layout.operator_context = 'EXEC_AREA'
        layout.operator("object.vertex_group_assign", text=_("Assign to New Group")).new = True

        ob = context.active_object
        if ob.mode == 'EDIT':
            if ob.vertex_groups.active:
                layout.separator()
                layout.operator("object.vertex_group_assign", text=_("Assign to Active Group"))
                layout.operator("object.vertex_group_remove_from", text=_("Remove from Active Group"))
                layout.operator("object.vertex_group_remove_from", text=_("Remove from All")).all = True
                layout.separator()

        if ob.vertex_groups.active:
            layout.operator_menu_enum("object.vertex_group_set_active", "group", text=_("Set Active Group"))
            layout.operator("object.vertex_group_remove", text=_("Remove Active Group"))
            layout.operator("object.vertex_group_remove", text=_("Remove All Groups")).all = True

# ********** Weight paint menu **********


class VIEW3D_MT_paint_weight(Menu):
    bl_label = "Weights"

    def draw(self, context):
        layout = self.layout

        layout.operator("ed.undo")
        layout.operator("ed.redo")
        layout.operator("ed.undo_history")

        layout.separator()

        layout.operator("paint.weight_from_bones", text=_("Assign Automatic From Bones")).type = 'AUTOMATIC'
        layout.operator("paint.weight_from_bones", text=_("Assign From Bone Envelopes")).type = 'ENVELOPES'

        layout.separator()

<<<<<<< HEAD
        layout.operator("object.vertex_group_normalize_all", text=_("Normalize All"))
        layout.operator("object.vertex_group_normalize", text=_("Normalize"))
        layout.operator("object.vertex_group_invert", text=_("Invert"))
        layout.operator("object.vertex_group_clean", text=_("Clean"))
        layout.operator("object.vertex_group_levels", text=_("Levels"))
=======
        layout.operator("object.vertex_group_normalize_all", text="Normalize All")
        layout.operator("object.vertex_group_normalize", text="Normalize")
        layout.operator("object.vertex_group_invert", text="Invert")
        layout.operator("object.vertex_group_clean", text="Clean")
        layout.operator("object.vertex_group_levels", text="Levels")
        layout.operator("object.vertex_group_fix", text="Fix Deforms")
>>>>>>> 78d42601

        layout.separator()

        layout.operator("paint.weight_set")

# ********** Sculpt menu **********


class VIEW3D_MT_sculpt(Menu):
    bl_label = "Sculpt"

    def draw(self, context):
        layout = self.layout

        tool_settings = context.tool_settings
        sculpt = tool_settings.sculpt
        brush = tool_settings.sculpt.brush

        layout.operator("ed.undo")
        layout.operator("ed.redo")

        layout.separator()

        layout.prop(sculpt, "use_symmetry_x")
        layout.prop(sculpt, "use_symmetry_y")
        layout.prop(sculpt, "use_symmetry_z")
        layout.separator()
        layout.prop(sculpt, "lock_x")
        layout.prop(sculpt, "lock_y")
        layout.prop(sculpt, "lock_z")
        layout.separator()
        layout.operator_menu_enum("brush.curve_preset", "shape")
        layout.separator()

        if brush is not None:  # unlikely but can happen
            sculpt_tool = brush.sculpt_tool

            if sculpt_tool != 'GRAB':
                layout.prop_menu_enum(brush, "stroke_method")

                if sculpt_tool in {'DRAW', 'PINCH', 'INFLATE', 'LAYER', 'CLAY'}:
                    layout.prop_menu_enum(brush, "direction")

                if sculpt_tool == 'LAYER':
                    layout.prop(brush, "use_persistent")
                    layout.operator("sculpt.set_persistent_base")

        layout.separator()
        layout.prop(sculpt, "use_threaded", text=_("Threaded Sculpt"))
        layout.prop(sculpt, "show_brush")

        # TODO, make availabel from paint menu!
        layout.prop(tool_settings, "sculpt_paint_use_unified_size", text=_("Unify Size"))
        layout.prop(tool_settings, "sculpt_paint_use_unified_strength", text=_("Unify Strength"))

# ********** Particle menu **********


class VIEW3D_MT_particle(Menu):
    bl_label = "Particle"

    def draw(self, context):
        layout = self.layout

        particle_edit = context.tool_settings.particle_edit

        layout.operator("ed.undo")
        layout.operator("ed.redo")
        layout.operator("ed.undo_history")

        layout.separator()

        layout.operator("particle.mirror")

        layout.separator()

        layout.operator("particle.remove_doubles")
        layout.operator("particle.delete")

        if particle_edit.select_mode == 'POINT':
            layout.operator("particle.subdivide")

        layout.operator("particle.rekey")
        layout.operator("particle.weight_set")

        layout.separator()

        layout.menu("VIEW3D_MT_particle_showhide")


class VIEW3D_MT_particle_specials(Menu):
    bl_label = "Specials"

    def draw(self, context):
        layout = self.layout
        particle_edit = context.tool_settings.particle_edit

        layout.operator("particle.rekey")

        layout.separator()
        if particle_edit.select_mode == 'POINT':
            layout.operator("particle.subdivide")
            layout.operator("particle.select_roots")
            layout.operator("particle.select_tips")

        layout.operator("particle.remove_doubles")


class VIEW3D_MT_particle_showhide(ShowHideMenu, Menu):
    _operator_name = "particle"

# ********** Pose Menu **********


class VIEW3D_MT_pose(Menu):
    bl_label = "Pose"

    def draw(self, context):
        layout = self.layout

        layout.operator("ed.undo")
        layout.operator("ed.redo")
        layout.operator("ed.undo_history")

        layout.separator()

        layout.menu("VIEW3D_MT_transform")

        layout.menu("VIEW3D_MT_pose_transform")
        layout.menu("VIEW3D_MT_pose_apply")

        layout.menu("VIEW3D_MT_snap")

        layout.separator()

        layout.menu("VIEW3D_MT_object_animation")

        layout.separator()

        layout.menu("VIEW3D_MT_pose_slide")
        layout.menu("VIEW3D_MT_pose_propagate")

        layout.separator()

        layout.operator("pose.copy")
        layout.operator("pose.paste")
        layout.operator("pose.paste", text=_("Paste X-Flipped Pose")).flipped = True

        layout.separator()

        layout.menu("VIEW3D_MT_pose_library")
        layout.menu("VIEW3D_MT_pose_motion")
        layout.menu("VIEW3D_MT_pose_group")

        layout.separator()

        layout.menu("VIEW3D_MT_object_parent")
        layout.menu("VIEW3D_MT_pose_ik")
        layout.menu("VIEW3D_MT_pose_constraints")

        layout.separator()

        layout.operator_context = 'EXEC_AREA'
        layout.operator("pose.autoside_names", text=_("AutoName Left/Right")).axis = 'XAXIS'
        layout.operator("pose.autoside_names", text=_("AutoName Front/Back")).axis = 'YAXIS'
        layout.operator("pose.autoside_names", text=_("AutoName Top/Bottom")).axis = 'ZAXIS'

        layout.operator("pose.flip_names")

        layout.operator("pose.quaternions_flip")

        layout.separator()

        layout.operator_context = 'INVOKE_AREA'
        layout.operator("pose.armature_layers", text=_("Change Armature Layers..."))
        layout.operator("pose.bone_layers", text=_("Change Bone Layers..."))

        layout.separator()

        layout.menu("VIEW3D_MT_pose_showhide")
        layout.menu("VIEW3D_MT_bone_options_toggle", text=_("Bone Settings"))


class VIEW3D_MT_pose_transform(Menu):
    bl_label = "Clear Transform"

    def draw(self, context):
        layout = self.layout

        layout.operator("pose.transforms_clear", text=_("All"))

        layout.separator()

        layout.operator("pose.loc_clear", text=_("Location"))
        layout.operator("pose.rot_clear", text=_("Rotation"))
        layout.operator("pose.scale_clear", text=_("Scale"))

        layout.separator()

        layout.operator("pose.user_transforms_clear", text=_("Reset unkeyed"))


class VIEW3D_MT_pose_slide(Menu):
    bl_label = "In-Betweens"

    def draw(self, context):
        layout = self.layout

        layout.operator("pose.push")
        layout.operator("pose.relax")
        layout.operator("pose.breakdown")


class VIEW3D_MT_pose_propagate(Menu):
    bl_label = "Propagate"

    def draw(self, context):
        layout = self.layout

        layout.operator("pose.propagate")

        layout.separator()

        layout.operator("pose.propagate", text=_("To Next Keyframe")).mode = 'NEXT_KEY'
        layout.operator("pose.propagate", text=_("To Last Keyframe (Make Cyclic)")).mode = 'LAST_KEY'

        layout.separator()

        layout.operator("pose.propagate", text=_("On Selected Markers")).mode = 'SELECTED_MARKERS'


class VIEW3D_MT_pose_library(Menu):
    bl_label = "Pose Library"

    def draw(self, context):
        layout = self.layout

        layout.operator("poselib.browse_interactive", text=_("Browse Poses..."))

        layout.separator()

        layout.operator("poselib.pose_add", text=_("Add Pose..."))
        layout.operator("poselib.pose_rename", text=_("Rename Pose..."))
        layout.operator("poselib.pose_remove", text=_("Remove Pose..."))


class VIEW3D_MT_pose_motion(Menu):
    bl_label = "Motion Paths"

    def draw(self, context):
        layout = self.layout

        layout.operator("pose.paths_calculate", text=_("Calculate"))
        layout.operator("pose.paths_clear", text=_("Clear"))


class VIEW3D_MT_pose_group(Menu):
    bl_label = "Bone Groups"

    def draw(self, context):
        layout = self.layout
        layout.operator("pose.group_add")
        layout.operator("pose.group_remove")

        layout.separator()

        layout.operator("pose.group_assign")
        layout.operator("pose.group_unassign")


class VIEW3D_MT_pose_ik(Menu):
    bl_label = "Inverse Kinematics"

    def draw(self, context):
        layout = self.layout

        layout.operator("pose.ik_add")
        layout.operator("pose.ik_clear")


class VIEW3D_MT_pose_constraints(Menu):
    bl_label = "Constraints"

    def draw(self, context):
        layout = self.layout

        layout.operator("pose.constraint_add_with_targets", text=_("Add (With Targets)..."))
        layout.operator("pose.constraints_copy")
        layout.operator("pose.constraints_clear")


class VIEW3D_MT_pose_showhide(ShowHideMenu, Menu):
    _operator_name = "pose"


class VIEW3D_MT_pose_apply(Menu):
    bl_label = _("Apply")

    def draw(self, context):
        layout = self.layout

        layout.operator("pose.armature_apply")
        layout.operator("pose.visual_transform_apply")


class BoneOptions:
    def draw(self, context):
        layout = self.layout

        options = [
            "show_wire",
            "use_deform",
            "use_envelope_multiply",
            "use_inherit_rotation",
            "use_inherit_scale",
        ]

        if context.mode == 'EDIT_ARMATURE':
            bone_props = bpy.types.EditBone.bl_rna.properties
            data_path_iter = "selected_bones"
            opt_suffix = ""
            options.append("lock")
        else:  # posemode
            bone_props = bpy.types.Bone.bl_rna.properties
            data_path_iter = "selected_pose_bones"
            opt_suffix = "bone."

        for opt in options:
            props = layout.operator("wm.context_collection_boolean_set", text=bone_props[opt].name)
            props.data_path_iter = data_path_iter
            props.data_path_item = opt_suffix + opt
            props.type = self.type


class VIEW3D_MT_bone_options_toggle(Menu, BoneOptions):
    bl_label = "Toggle Bone Options"
    type = 'TOGGLE'


class VIEW3D_MT_bone_options_enable(Menu, BoneOptions):
    bl_label = "Enable Bone Options"
    type = 'ENABLE'


class VIEW3D_MT_bone_options_disable(Menu, BoneOptions):
    bl_label = "Disable Bone Options"
    type = 'DISABLE'

# ********** Edit Menus, suffix from ob.type **********


class VIEW3D_MT_edit_mesh(Menu):
    bl_label = "Mesh"

    def draw(self, context):
        layout = self.layout

        settings = context.tool_settings

        layout.operator("ed.undo")
        layout.operator("ed.redo")
        layout.operator("ed.undo_history")

        layout.separator()

        layout.menu("VIEW3D_MT_transform")
        layout.menu("VIEW3D_MT_mirror")
        layout.menu("VIEW3D_MT_snap")

        layout.separator()

        layout.menu("VIEW3D_MT_uv_map", text=_("UV Unwrap..."))

        layout.separator()

        layout.operator("view3d.edit_mesh_extrude_move_normal", text=_("Extrude Region"))
        layout.operator("view3d.edit_mesh_extrude_individual_move", text=_("Extrude Individual"))
        layout.operator("mesh.duplicate_move")
        layout.operator("mesh.delete", text=_("Delete..."))

        layout.separator()

        layout.menu("VIEW3D_MT_edit_mesh_vertices")
        layout.menu("VIEW3D_MT_edit_mesh_edges")
        layout.menu("VIEW3D_MT_edit_mesh_faces")
        layout.menu("VIEW3D_MT_edit_mesh_normals")

        layout.separator()

        layout.prop(settings, "use_mesh_automerge")
        layout.prop_menu_enum(settings, "proportional_edit")
        layout.prop_menu_enum(settings, "proportional_edit_falloff")

        layout.separator()

        layout.menu("VIEW3D_MT_edit_mesh_showhide")


class VIEW3D_MT_edit_mesh_specials(Menu):
    bl_label = "Specials"

    def draw(self, context):
        layout = self.layout

        layout.operator_context = 'INVOKE_REGION_WIN'

        layout.operator("mesh.subdivide", text=_("Subdivide"))
        layout.operator("mesh.subdivide", text=_("Subdivide Smooth")).smoothness = 1.0
        layout.operator("mesh.merge", text=_("Merge..."))
        layout.operator("mesh.remove_doubles")
        layout.operator("mesh.hide", text=_("Hide"))
        layout.operator("mesh.reveal", text=_("Reveal"))
        layout.operator("mesh.select_inverse")
        layout.operator("mesh.flip_normals")
        layout.operator("mesh.vertices_smooth", text=_("Smooth"))
        # layout.operator("mesh.bevel", text="Bevel")
        layout.operator("mesh.faces_shade_smooth")
        layout.operator("mesh.faces_shade_flat")
        layout.operator("mesh.blend_from_shape")
        layout.operator("mesh.shape_propagate_to_all")
        layout.operator("mesh.select_vertex_path")


class VIEW3D_MT_edit_mesh_select_mode(Menu):
    bl_label = "Mesh Select Mode"

    def draw(self, context):
        layout = self.layout

        layout.operator_context = 'INVOKE_REGION_WIN'

        prop = layout.operator("wm.context_set_value", text=_("Vertex"), icon='VERTEXSEL')
        prop.value = "(True, False, False)"
        prop.data_path = "tool_settings.mesh_select_mode"

        prop = layout.operator("wm.context_set_value", text=_("Edge"), icon='EDGESEL')
        prop.value = "(False, True, False)"
        prop.data_path = "tool_settings.mesh_select_mode"

        prop = layout.operator("wm.context_set_value", text=_("Face"), icon='FACESEL')
        prop.value = "(False, False, True)"
        prop.data_path = "tool_settings.mesh_select_mode"


class VIEW3D_MT_edit_mesh_extrude(Menu):
    bl_label = "Extrude"

    _extrude_funcs = { \
        "VERT": lambda layout: layout.operator("mesh.extrude_vertices_move", text=_("Vertices Only")),
        "EDGE": lambda layout: layout.operator("mesh.extrude_edges_move", text=_("Edges Only")),
        "FACE": lambda layout: layout.operator("mesh.extrude_faces_move", text=_("Individual Faces")),
        "REGION": lambda layout: layout.operator("view3d.edit_mesh_extrude_move_normal", text=_("Region")),
    }

    @staticmethod
    def extrude_options(context):
        mesh = context.object.data
        select_mode = context.tool_settings.mesh_select_mode

        menu = []
        if mesh.total_face_sel:
            menu += ["REGION", "FACE"]
        if mesh.total_edge_sel and (select_mode[0] or select_mode[1]):
            menu += ["EDGE"]
        if mesh.total_vert_sel and select_mode[0]:
            menu += ["VERT"]

        # should never get here
        return menu

    def draw(self, context):
        layout = self.layout
        layout.operator_context = 'INVOKE_REGION_WIN'

        for menu_id in self.extrude_options(context):
            self._extrude_funcs[menu_id](layout)


class VIEW3D_OT_edit_mesh_extrude_individual_move(Operator):
    "Extrude individual elements and move"
    bl_label = "Extrude Individual and Move"
    bl_idname = "view3d.edit_mesh_extrude_individual_move"

    def execute(self, context):
        mesh = context.object.data
        select_mode = context.tool_settings.mesh_select_mode

        totface = mesh.total_face_sel
        totedge = mesh.total_edge_sel
        # totvert = mesh.total_vert_sel

        if select_mode[2] and totface == 1:
            bpy.ops.mesh.extrude_region_move('INVOKE_REGION_WIN', TRANSFORM_OT_translate={"constraint_orientation": 'NORMAL', "constraint_axis": (False, False, True)})
        elif select_mode[2] and totface > 1:
            bpy.ops.mesh.extrude_faces_move('INVOKE_REGION_WIN')
        elif select_mode[1] and totedge >= 1:
            bpy.ops.mesh.extrude_edges_move('INVOKE_REGION_WIN')
        else:
            bpy.ops.mesh.extrude_vertices_move('INVOKE_REGION_WIN')

        # ignore return from operators above because they are 'RUNNING_MODAL', and cause this one not to be freed. [#24671]
        return {'FINISHED'}

    def invoke(self, context, event):
        return self.execute(context)


class VIEW3D_OT_edit_mesh_extrude_move(Operator):
    "Extrude and move along normals"
    bl_label = "Extrude and Move on Normals"
    bl_idname = "view3d.edit_mesh_extrude_move_normal"

    def execute(self, context):
        mesh = context.object.data

        totface = mesh.total_face_sel
        totedge = mesh.total_edge_sel
        # totvert = mesh.total_vert_sel

        if totface >= 1:
            bpy.ops.mesh.extrude_region_move('INVOKE_REGION_WIN', TRANSFORM_OT_translate={"constraint_orientation": 'NORMAL', "constraint_axis": (False, False, True)})
        elif totedge == 1:
            bpy.ops.mesh.extrude_region_move('INVOKE_REGION_WIN', TRANSFORM_OT_translate={"constraint_orientation": 'NORMAL', "constraint_axis": (True, True, False)})
        else:
            bpy.ops.mesh.extrude_region_move('INVOKE_REGION_WIN')

        # ignore return from operators above because they are 'RUNNING_MODAL', and cause this one not to be freed. [#24671]
        return {'FINISHED'}

    def invoke(self, context, event):
        return self.execute(context)


class VIEW3D_MT_edit_mesh_vertices(Menu):
    bl_label = "Vertices"

    def draw(self, context):
        layout = self.layout
        layout.operator_context = 'INVOKE_REGION_WIN'

        layout.operator("mesh.merge")
        layout.operator("mesh.rip_move")
        layout.operator("mesh.split")
        layout.operator("mesh.separate")

        layout.separator()

        layout.operator("mesh.vertices_smooth")
        layout.operator("mesh.remove_doubles")
        layout.operator("mesh.vertices_sort")
        layout.operator("mesh.vertices_randomize")

        layout.operator("mesh.select_vertex_path")

        layout.operator("mesh.blend_from_shape")

        layout.operator("object.vertex_group_blend")
        layout.operator("mesh.shape_propagate_to_all")

        layout.separator()

        layout.menu("VIEW3D_MT_vertex_group")
        layout.menu("VIEW3D_MT_hook")


class VIEW3D_MT_edit_mesh_edges(Menu):
    bl_label = "Edges"

    def draw(self, context):
        layout = self.layout
        layout.operator_context = 'INVOKE_REGION_WIN'

        layout.operator("mesh.edge_face_add")
        layout.operator("mesh.subdivide")

        layout.separator()

        layout.operator("mesh.mark_seam")
        layout.operator("mesh.mark_seam", text=_("Clear Seam")).clear = True

        layout.separator()

        layout.operator("mesh.mark_sharp")
        layout.operator("mesh.mark_sharp", text=_("Clear Sharp")).clear = True

        layout.separator()

        layout.operator("mesh.edge_rotate", text=_("Rotate Edge CW")).direction = 'CW'
        layout.operator("mesh.edge_rotate", text=_("Rotate Edge CCW")).direction = 'CCW'

        layout.separator()

        layout.operator("TRANSFORM_OT_edge_slide")
        layout.operator("TRANSFORM_OT_edge_crease")
        layout.operator("mesh.loop_multi_select", text=_("Edge Loop"))

        # uiItemO(layout, "Loopcut", 0, "mesh.loop_cut"); // CutEdgeloop(em, 1);
        # uiItemO(layout, "Edge Slide", 0, "mesh.edge_slide"); // EdgeSlide(em, 0,0.0);

        layout.operator("mesh.loop_multi_select", text=_("Edge Ring")).ring = True

        layout.operator("mesh.loop_to_region")
        layout.operator("mesh.region_to_loop")


class VIEW3D_MT_edit_mesh_faces(Menu):
    bl_label = "Faces"
    bl_idname = "VIEW3D_MT_edit_mesh_faces"

    def draw(self, context):
        layout = self.layout
        layout.operator_context = 'INVOKE_REGION_WIN'

        layout.operator("mesh.flip_normals")
        # layout.operator("mesh.bevel")
        # layout.operator("mesh.bevel")
        layout.operator("mesh.edge_face_add")
        layout.operator("mesh.fill")
        layout.operator("mesh.beautify_fill")
        layout.operator("mesh.solidify")
        layout.operator("mesh.sort_faces")

        layout.separator()

        layout.operator("mesh.fgon_make")
        layout.operator("mesh.fgon_clear")

        layout.separator()

        layout.operator("mesh.quads_convert_to_tris")
        layout.operator("mesh.tris_convert_to_quads")
        layout.operator("mesh.edge_flip")

        layout.separator()

        layout.operator("mesh.faces_shade_smooth")
        layout.operator("mesh.faces_shade_flat")

        layout.separator()

        # uiItemO(layout, NULL, 0, "mesh.face_mode"); // mesh_set_face_flags(em, 1);
        # uiItemBooleanO(layout, NULL, 0, "mesh.face_mode", "clear", 1); // mesh_set_face_flags(em, 0);

        layout.operator("mesh.edge_rotate", text=_("Rotate Edge CW")).direction = 'CW'

        layout.separator()

        layout.operator_menu_enum("mesh.uvs_rotate", "direction")
        layout.operator_menu_enum("mesh.uvs_mirror", "axis")
        layout.operator_menu_enum("mesh.colors_rotate", "direction")
        layout.operator_menu_enum("mesh.colors_mirror", "axis")


class VIEW3D_MT_edit_mesh_normals(Menu):
    bl_label = "Normals"

    def draw(self, context):
        layout = self.layout

        layout.operator("mesh.normals_make_consistent", text=_("Recalculate Outside"))
        layout.operator("mesh.normals_make_consistent", text=_("Recalculate Inside")).inside = True

        layout.separator()

        layout.operator("mesh.flip_normals")


class VIEW3D_MT_edit_mesh_showhide(ShowHideMenu, Menu):
    _operator_name = "mesh"

# Edit Curve
# draw_curve is used by VIEW3D_MT_edit_curve and VIEW3D_MT_edit_surface


def draw_curve(self, context):
    layout = self.layout

    settings = context.tool_settings

    layout.menu("VIEW3D_MT_transform")
    layout.menu("VIEW3D_MT_mirror")
    layout.menu("VIEW3D_MT_snap")

    layout.separator()

    layout.operator("curve.extrude")
    layout.operator("curve.duplicate")
    layout.operator("curve.separate")
    layout.operator("curve.make_segment")
    layout.operator("curve.cyclic_toggle")
    layout.operator("curve.delete", text=_("Delete..."))

    layout.separator()

    layout.menu("VIEW3D_MT_edit_curve_ctrlpoints")
    layout.menu("VIEW3D_MT_edit_curve_segments")

    layout.separator()

    layout.prop_menu_enum(settings, "proportional_edit")
    layout.prop_menu_enum(settings, "proportional_edit_falloff")

    layout.separator()

    layout.menu("VIEW3D_MT_edit_curve_showhide")


class VIEW3D_MT_edit_curve(Menu):
    bl_label = "Curve"

    draw = draw_curve


class VIEW3D_MT_edit_curve_ctrlpoints(Menu):
    bl_label = "Control Points"

    def draw(self, context):
        layout = self.layout

        edit_object = context.edit_object

        if edit_object.type == 'CURVE':
            layout.operator("transform.transform", text=_("Tilt")).mode = 'TILT'
            layout.operator("curve.tilt_clear")
            layout.operator("curve.separate")

            layout.separator()

            layout.operator_menu_enum("curve.handle_type_set", "type")

            layout.separator()

            layout.menu("VIEW3D_MT_hook")


class VIEW3D_MT_edit_curve_segments(Menu):
    bl_label = "Segments"

    def draw(self, context):
        layout = self.layout

        layout.operator("curve.subdivide")
        layout.operator("curve.switch_direction")


class VIEW3D_MT_edit_curve_specials(Menu):
    bl_label = "Specials"

    def draw(self, context):
        layout = self.layout

        layout.operator("curve.subdivide")
        layout.operator("curve.switch_direction")
        layout.operator("curve.spline_weight_set")
        layout.operator("curve.radius_set")
        layout.operator("curve.smooth")
        layout.operator("curve.smooth_radius")


class VIEW3D_MT_edit_curve_showhide(ShowHideMenu, Menu):
    _operator_name = "curve"


class VIEW3D_MT_edit_surface(Menu):
    bl_label = "Surface"

    draw = draw_curve


class VIEW3D_MT_edit_font(Menu):
    bl_label = "Text"

    def draw(self, context):
        layout = self.layout

        layout.operator("font.file_paste")

        layout.separator()

        layout.menu("VIEW3D_MT_edit_text_chars")

        layout.separator()

        layout.operator("font.style_toggle", text=_("Toggle Bold")).style = 'BOLD'
        layout.operator("font.style_toggle", text=_("Toggle Italic")).style = 'ITALIC'
        layout.operator("font.style_toggle", text=_("Toggle Underline")).style = 'UNDERLINE'
        layout.operator("font.style_toggle", text=_("Toggle Small Caps")).style = 'SMALL_CAPS'


class VIEW3D_MT_edit_text_chars(Menu):
    bl_label = "Special Characters"

    def draw(self, context):
        layout = self.layout

        layout.operator("font.text_insert", text="Copyright|Alt C").text = b'\xC2\xA9'.decode()
        layout.operator("font.text_insert", text="Registered Trademark|Alt R").text = b'\xC2\xAE'.decode()

        layout.separator()

        layout.operator("font.text_insert", text="Degree Sign|Alt G").text = b'\xC2\xB0'.decode()
        layout.operator("font.text_insert", text="Multiplication Sign|Alt x").text = b'\xC3\x97'.decode()
        layout.operator("font.text_insert", text="Circle|Alt .").text = b'\xC2\x8A'.decode()
        layout.operator("font.text_insert", text="Superscript 1|Alt 1").text = b'\xC2\xB9'.decode()
        layout.operator("font.text_insert", text="Superscript 2|Alt 2").text = b'\xC2\xB2'.decode()
        layout.operator("font.text_insert", text="Superscript 3|Alt 3").text = b'\xC2\xB3'.decode()
        layout.operator("font.text_insert", text="Double >>|Alt >").text = b'\xC2\xBB'.decode()
        layout.operator("font.text_insert", text="Double <<|Alt <").text = b'\xC2\xAB'.decode()
        layout.operator("font.text_insert", text="Promillage|Alt %").text = b'\xE2\x80\xB0'.decode()

        layout.separator()

        layout.operator("font.text_insert", text="Dutch Florin|Alt F").text = b'\xC2\xA4'.decode()
        layout.operator("font.text_insert", text="British Pound|Alt L").text = b'\xC2\xA3'.decode()
        layout.operator("font.text_insert", text="Japanese Yen|Alt Y").text = b'\xC2\xA5'.decode()

        layout.separator()

        layout.operator("font.text_insert", text="German S|Alt S").text = b'\xC3\x9F'.decode()
        layout.operator("font.text_insert", text="Spanish Question Mark|Alt ?").text = b'\xC2\xBF'.decode()
        layout.operator("font.text_insert", text="Spanish Exclamation Mark|Alt !").text = b'\xC2\xA1'.decode()


class VIEW3D_MT_edit_meta(Menu):
    bl_label = "Metaball"

    def draw(self, context):
        layout = self.layout

        settings = context.tool_settings

        layout.operator("ed.undo")
        layout.operator("ed.redo")
        layout.operator("ed.undo_history")

        layout.separator()

        layout.menu("VIEW3D_MT_transform")
        layout.menu("VIEW3D_MT_mirror")
        layout.menu("VIEW3D_MT_snap")

        layout.separator()

        layout.operator("mball.delete_metaelems", text=_("Delete..."))
        layout.operator("mball.duplicate_metaelems")

        layout.separator()

        layout.prop_menu_enum(settings, "proportional_edit")
        layout.prop_menu_enum(settings, "proportional_edit_falloff")

        layout.separator()

        layout.menu("VIEW3D_MT_edit_meta_showhide")


class VIEW3D_MT_edit_meta_showhide(Menu):
    bl_label = "Show/Hide"

    def draw(self, context):
        layout = self.layout

        layout.operator("mball.reveal_metaelems", text=_("Show Hidden"))
        layout.operator("mball.hide_metaelems", text=_("Hide Selected"))
        layout.operator("mball.hide_metaelems", text=_("Hide Unselected")).unselected = True


class VIEW3D_MT_edit_lattice(Menu):
    bl_label = "Lattice"

    def draw(self, context):
        layout = self.layout

        settings = context.tool_settings

        layout.menu("VIEW3D_MT_transform")
        layout.menu("VIEW3D_MT_mirror")
        layout.menu("VIEW3D_MT_snap")

        layout.separator()

        layout.operator("lattice.make_regular")

        layout.separator()

        layout.prop_menu_enum(settings, "proportional_edit")
        layout.prop_menu_enum(settings, "proportional_edit_falloff")


class VIEW3D_MT_edit_armature(Menu):
    bl_label = "Armature"

    def draw(self, context):
        layout = self.layout

        edit_object = context.edit_object
        arm = edit_object.data

        layout.menu("VIEW3D_MT_transform")
        layout.menu("VIEW3D_MT_mirror")
        layout.menu("VIEW3D_MT_snap")
        layout.menu("VIEW3D_MT_edit_armature_roll")

        layout.separator()

        layout.operator("armature.extrude_move")

        if arm.use_mirror_x:
            layout.operator("armature.extrude_forked")

        layout.operator("armature.duplicate_move")
        layout.operator("armature.merge")
        layout.operator("armature.fill")
        layout.operator("armature.delete")
        layout.operator("armature.separate")

        layout.separator()

        layout.operator("armature.subdivide", text=_("Subdivide"))
        layout.operator("armature.switch_direction", text=_("Switch Direction"))

        layout.separator()

        layout.operator_context = 'EXEC_AREA'
        layout.operator("armature.autoside_names", text=_("AutoName Left/Right")).type = 'XAXIS'
        layout.operator("armature.autoside_names", text=_("AutoName Front/Back")).type = 'YAXIS'
        layout.operator("armature.autoside_names", text=_("AutoName Top/Bottom")).type = 'ZAXIS'
        layout.operator("armature.flip_names")

        layout.separator()

        layout.operator_context = 'INVOKE_DEFAULT'
        layout.operator("armature.armature_layers")
        layout.operator("armature.bone_layers")

        layout.separator()

        layout.menu("VIEW3D_MT_edit_armature_parent")

        layout.separator()

        layout.menu("VIEW3D_MT_bone_options_toggle", text=_("Bone Settings"))


class VIEW3D_MT_armature_specials(Menu):
    bl_label = "Specials"

    def draw(self, context):
        layout = self.layout

        layout.operator_context = 'INVOKE_REGION_WIN'

        layout.operator("armature.subdivide", text=_("Subdivide"))
        layout.operator("armature.switch_direction", text=_("Switch Direction"))

        layout.separator()

        layout.operator_context = 'EXEC_REGION_WIN'
        layout.operator("armature.autoside_names", text=_("AutoName Left/Right")).type = 'XAXIS'
        layout.operator("armature.autoside_names", text=_("AutoName Front/Back")).type = 'YAXIS'
        layout.operator("armature.autoside_names", text=_("AutoName Top/Bottom")).type = 'ZAXIS'
        layout.operator("armature.flip_names", text=_("Flip Names"))


class VIEW3D_MT_edit_armature_parent(Menu):
    bl_label = "Parent"

    def draw(self, context):
        layout = self.layout

        layout.operator("armature.parent_set", text=_("Make"))
        layout.operator("armature.parent_clear", text=_("Clear"))


class VIEW3D_MT_edit_armature_roll(Menu):
    bl_label = "Bone Roll"

    def draw(self, context):
        layout = self.layout

        layout.operator_menu_enum("armature.calculate_roll", "type")

        layout.separator()

        layout.operator("transform.transform", text=_("Set Roll")).mode = 'BONE_ROLL'

# ********** Panel **********


class VIEW3D_PT_view3d_properties(Panel):
    bl_space_type = 'VIEW_3D'
    bl_region_type = 'UI'
    bl_label = "View"

    @classmethod
    def poll(cls, context):
        view = context.space_data
        return (view)

    def draw(self, context):
        layout = self.layout

        view = context.space_data

        col = layout.column()
        col.active = view.region_3d.view_perspective != 'CAMERA'
        col.prop(view, "lens")
        col.label(text=_("Lock to Object:"))
        col.prop(view, "lock_object", text="")
        lock_object = view.lock_object
        if lock_object:
            if lock_object.type == 'ARMATURE':
                col.prop_search(view, "lock_bone", lock_object.data, "edit_bones" if lock_object.mode == 'EDIT' else "bones", text="")
        else:
            col.prop(view, "lock_cursor", text=_("Lock to Cursor"))

        col = layout.column()
        col.prop(view, "lock_camera")

        col = layout.column(align=True)
        col.label(text=_("Clip:"))
        col.prop(view, "clip_start", text=_("Start"))
        col.prop(view, "clip_end", text=_("End"))

        subcol = col.column()
        subcol.enabled = not view.lock_camera_and_layers
        subcol.label(text=_("Local Camera:"))
        subcol.prop(view, "camera", text="")

        layout.column().prop(view, "cursor_location")


class VIEW3D_PT_view3d_name(Panel):
    bl_space_type = 'VIEW_3D'
    bl_region_type = 'UI'
    bl_label = "Item"

    @classmethod
    def poll(cls, context):
        return (context.space_data and context.active_object)

    def draw(self, context):
        layout = self.layout

        ob = context.active_object
        row = layout.row()
        row.label(text="", icon='OBJECT_DATA')
        row.prop(ob, "name", text="")

        if ob.type == 'ARMATURE' and ob.mode in {'EDIT', 'POSE'}:
            bone = context.active_bone
            if bone:
                row = layout.row()
                row.label(text="", icon='BONE_DATA')
                row.prop(bone, "name", text="")


class VIEW3D_PT_view3d_display(Panel):
    bl_space_type = 'VIEW_3D'
    bl_region_type = 'UI'
    bl_label = "Display"
    bl_options = {'DEFAULT_CLOSED'}

    @classmethod
    def poll(cls, context):
        view = context.space_data
        return (view)

    def draw(self, context):
        layout = self.layout

        view = context.space_data
        scene = context.scene
        gs = scene.game_settings
        ob = context.object

        col = layout.column()
        col.prop(view, "show_only_render")

        col = layout.column()
        display_all = not view.show_only_render
        col.active = display_all
        col.prop(view, "show_outline_selected")
        col.prop(view, "show_all_objects_origin")
        col.prop(view, "show_relationship_lines")
        if ob and ob.type == 'MESH':
            mesh = ob.data
            col.prop(mesh, "show_all_edges")

        col = layout.column()
        col.active = display_all
        split = col.split(percentage=0.55)
        split.prop(view, "show_floor", text=_("Grid Floor"))

        row = split.row(align=True)
        row.prop(view, "show_axis_x", text="X", toggle=True)
        row.prop(view, "show_axis_y", text="Y", toggle=True)
        row.prop(view, "show_axis_z", text="Z", toggle=True)

        sub = col.column(align=True)
        sub.active = (display_all and view.show_floor)
        sub.prop(view, "grid_lines", text=_("Lines"))
        sub.prop(view, "grid_scale", text=_("Scale"))
        subsub = sub.column(align=True)
        subsub.active = scene.unit_settings.system == 'NONE'
        subsub.prop(view, "grid_subdivisions", text=_("Subdivisions"))

        col = layout.column()
        col.label(text=_("Shading:"))
        col.prop(gs, "material_mode", text="")
        col.prop(view, "show_textured_solid")

        layout.separator()

        region = view.region_quadview

        layout.operator("screen.region_quadview", text=_("Toggle Quad View"))

        if region:
            col = layout.column()
            col.prop(region, "lock_rotation")
            row = col.row()
            row.enabled = region.lock_rotation
            row.prop(region, "show_sync_view")
            row = col.row()
            row.enabled = region.lock_rotation and region.show_sync_view
            row.prop(region, "use_box_clip")


class VIEW3D_PT_view3d_meshdisplay(Panel):
    bl_space_type = 'VIEW_3D'
    bl_region_type = 'UI'
    bl_label = "Mesh Display"

    @classmethod
    def poll(cls, context):
        # The active object check is needed because of localmode
        return (context.active_object and (context.mode == 'EDIT_MESH'))

    def draw(self, context):
        layout = self.layout

        mesh = context.active_object.data

        col = layout.column()
        col.label(text=_("Overlays:"))
        col.prop(mesh, "show_edges", text=_("Edges"))
        col.prop(mesh, "show_faces", text=_("Faces"))
        col.prop(mesh, "show_edge_crease", text=_("Creases"))
        col.prop(mesh, "show_edge_bevel_weight", text=_("Bevel Weights"))
        col.prop(mesh, "show_edge_seams", text=_("Seams"))
        col.prop(mesh, "show_edge_sharp", text=_("Sharp"))

        col.separator()
        col.label(text=_("Normals:"))
        col.prop(mesh, "show_normal_face", text=_("Face"))
        col.prop(mesh, "show_normal_vertex", text=_("Vertex"))
        col.prop(context.scene.tool_settings, "normal_size", text=_("Normal Size"))

        col.separator()
        col.label(text=_("Numerics:"))
        col.prop(mesh, "show_extra_edge_length")
        col.prop(mesh, "show_extra_face_angle")
        col.prop(mesh, "show_extra_face_area")


class VIEW3D_PT_view3d_curvedisplay(Panel):
    bl_space_type = 'VIEW_3D'
    bl_region_type = 'UI'
    bl_label = "Curve Display"

    @classmethod
    def poll(cls, context):
        editmesh = context.mode == 'EDIT_CURVE'
        return (editmesh)

    def draw(self, context):
        layout = self.layout

        curve = context.active_object.data

        col = layout.column()
        col.label(text=_("Overlays:"))
        col.prop(curve, "show_handles", text=_("Handles"))
        col.prop(curve, "show_normal_face", text=_("Normals"))
        col.prop(context.scene.tool_settings, "normal_size", text=_("Normal Size"))


class VIEW3D_PT_background_image(Panel):
    bl_space_type = 'VIEW_3D'
    bl_region_type = 'UI'
    bl_label = "Background Images"
    bl_options = {'DEFAULT_CLOSED'}

    @classmethod
    def poll(cls, context):
        view = context.space_data
        # bg = context.space_data.background_image
        return (view)

    def draw_header(self, context):
        layout = self.layout
        view = context.space_data

        layout.prop(view, "show_background_images", text="")

    def draw(self, context):
        layout = self.layout

        view = context.space_data

        col = layout.column()
        col.operator("view3d.background_image_add", text=_("Add Image"))

        for i, bg in enumerate(view.background_images):
            layout.active = view.show_background_images
            box = layout.box()
            row = box.row(align=True)
            row.prop(bg, "show_expanded", text="", emboss=False)
            if bg.image:
                row.prop(bg.image, "name", text="", emboss=False)
            else:
                row.label(text=_("Not Set"))
            row.operator("view3d.background_image_remove", text="", emboss=False, icon='X').index = i

            box.prop(bg, "view_axis", text=_("Axis"))

            if bg.show_expanded:
                row = box.row()
                row.template_ID(bg, "image", open="image.open")
                if (bg.image):
                    box.template_image(bg, "image", bg.image_user, compact=True)

                    box.prop(bg, "opacity", slider=True)
                    if bg.view_axis != 'CAMERA':
                        box.prop(bg, "size")
                        row = box.row(align=True)
                        row.prop(bg, "offset_x", text="X")
                        row.prop(bg, "offset_y", text="Y")


class VIEW3D_PT_transform_orientations(Panel):
    bl_space_type = 'VIEW_3D'
    bl_region_type = 'UI'
    bl_label = "Transform Orientations"
    bl_options = {'DEFAULT_CLOSED'}

    @classmethod
    def poll(cls, context):
        view = context.space_data
        return (view)

    def draw(self, context):
        layout = self.layout

        view = context.space_data

        col = layout.column()

        col.prop(view, "transform_orientation")
        col.operator("transform.create_orientation", text=_("Create"))

        orientation = view.current_orientation

        if orientation:
            col.prop(orientation, "name")
            col.operator("transform.delete_orientation", text=_("Delete"))


class VIEW3D_PT_etch_a_ton(Panel):
    bl_space_type = 'VIEW_3D'
    bl_region_type = 'UI'
    bl_label = "Skeleton Sketching"
    bl_options = {'DEFAULT_CLOSED'}

    @classmethod
    def poll(cls, context):
        scene = context.space_data
        ob = context.active_object
        return scene and ob and ob.type == 'ARMATURE' and ob.mode == 'EDIT'

    def draw_header(self, context):
        layout = self.layout
        toolsettings = context.scene.tool_settings

        layout.prop(toolsettings, "use_bone_sketching", text="")

    def draw(self, context):
        layout = self.layout
        toolsettings = context.scene.tool_settings

        col = layout.column()

        col.prop(toolsettings, "use_etch_quick")
        col.prop(toolsettings, "use_etch_overdraw")

        col.prop(toolsettings, "etch_convert_mode")

        if toolsettings.etch_convert_mode == 'LENGTH':
            col.prop(toolsettings, "etch_length_limit")
        elif toolsettings.etch_convert_mode == 'ADAPTIVE':
            col.prop(toolsettings, "etch_adaptive_limit")
        elif toolsettings.etch_convert_mode == 'FIXED':
            col.prop(toolsettings, "etch_subdivision_number")
        elif toolsettings.etch_convert_mode == 'RETARGET':
            col.prop(toolsettings, "etch_template")
            col.prop(toolsettings, "etch_roll_mode")
            col.prop(toolsettings, "use_etch_autoname")
            col.prop(toolsettings, "etch_number")
            col.prop(toolsettings, "etch_side")

        col.operator("sketch.convert", text=_("Convert"))


class VIEW3D_PT_context_properties(Panel):
    bl_space_type = 'VIEW_3D'
    bl_region_type = 'UI'
    bl_label = "Properties"
    bl_options = {'DEFAULT_CLOSED'}

    def _active_context_member(context):
        obj = context.object
        if obj:
            mode = obj.mode
            if mode == 'POSE':
                return "active_pose_bone"
            elif mode == 'EDIT' and obj.type == 'ARMATURE':
                return "active_bone"
            else:
                return "object"

        return ""

    @classmethod
    def poll(cls, context):
        member = cls._active_context_member(context)
        if member:
            context_member = getattr(context, member)
            return context_member and context_member.keys()

        return False

    def draw(self, context):
        import rna_prop_ui
        member = VIEW3D_PT_context_properties._active_context_member(context)

        if member:
            # Draw with no edit button
            rna_prop_ui.draw(self.layout, context, member, object, False)


def register():
    bpy.utils.register_module(__name__)


def unregister():
    bpy.utils.unregister_module(__name__)

if __name__ == "__main__":
    register()

if __name__ == "__main__":  # only for live edit.
    bpy.utils.register_module(__name__)<|MERGE_RESOLUTION|>--- conflicted
+++ resolved
@@ -1068,20 +1068,12 @@
 
         layout.separator()
 
-<<<<<<< HEAD
         layout.operator("object.vertex_group_normalize_all", text=_("Normalize All"))
         layout.operator("object.vertex_group_normalize", text=_("Normalize"))
         layout.operator("object.vertex_group_invert", text=_("Invert"))
         layout.operator("object.vertex_group_clean", text=_("Clean"))
         layout.operator("object.vertex_group_levels", text=_("Levels"))
-=======
-        layout.operator("object.vertex_group_normalize_all", text="Normalize All")
-        layout.operator("object.vertex_group_normalize", text="Normalize")
-        layout.operator("object.vertex_group_invert", text="Invert")
-        layout.operator("object.vertex_group_clean", text="Clean")
-        layout.operator("object.vertex_group_levels", text="Levels")
         layout.operator("object.vertex_group_fix", text="Fix Deforms")
->>>>>>> 78d42601
 
         layout.separator()
 
