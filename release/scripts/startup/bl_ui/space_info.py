# ##### BEGIN GPL LICENSE BLOCK #####
#
#  This program is free software; you can redistribute it and/or
#  modify it under the terms of the GNU General Public License
#  as published by the Free Software Foundation; either version 2
#  of the License, or (at your option) any later version.
#
#  This program is distributed in the hope that it will be useful,
#  but WITHOUT ANY WARRANTY; without even the implied warranty of
#  MERCHANTABILITY or FITNESS FOR A PARTICULAR PURPOSE.  See the
#  GNU General Public License for more details.
#
#  You should have received a copy of the GNU General Public License
#  along with this program; if not, write to the Free Software Foundation,
#  Inc., 51 Franklin Street, Fifth Floor, Boston, MA 02110-1301, USA.
#
# ##### END GPL LICENSE BLOCK #####

# <pep8 compliant>
import bpy
from blf import gettext as _


class INFO_HT_header(bpy.types.Header):
    bl_space_type = 'INFO'

    def draw(self, context):
        layout = self.layout

        window = context.window
        scene = context.scene
        rd = scene.render

        row = layout.row(align=True)
        row.template_header()

        if context.area.show_menus:
            sub = row.row(align=True)
            sub.menu("INFO_MT_file")
            sub.menu("INFO_MT_add")
            if rd.use_game_engine:
                sub.menu("INFO_MT_game")
            else:
                sub.menu("INFO_MT_render")
            sub.menu("INFO_MT_help")

        if window.screen.show_fullscreen:
            layout.operator("screen.back_to_previous", icon='SCREEN_BACK', text=_("Back to Previous"))
            layout.separator()
        else:
            layout.template_ID(context.window, "screen", new="screen.new", unlink="screen.delete")
            layout.template_ID(context.screen, "scene", new="scene.new", unlink="scene.delete")

        layout.separator()

        if rd.has_multiple_engines:
            layout.prop(rd, "engine", text="")

        layout.separator()

        layout.template_running_jobs()

        layout.template_reports_banner()

        row = layout.row(align=True)
        row.operator("wm.splash", text="", icon='BLENDER', emboss=False)
        row.label(text=scene.statistics())

        # XXX: this should be right-aligned to the RHS of the region
        layout.operator("wm.window_fullscreen_toggle", icon='FULLSCREEN_ENTER', text="")

        # XXX: BEFORE RELEASE, MOVE FILE MENU OUT OF INFO!!!
        """
        sinfo = context.space_data
        row = layout.row(align=True)
        row.prop(sinfo, "show_report_debug", text=_("Debug"))
        row.prop(sinfo, "show_report_info", text=_("Info"))
        row.prop(sinfo, "show_report_operator", text=_("Operators"))
        row.prop(sinfo, "show_report_warning", text=_("Warnings"))
        row.prop(sinfo, "show_report_error", text=_("Errors"))

        row = layout.row()
        row.enabled = sinfo.show_report_operator
        row.operator("info.report_replay")

        row.menu("INFO_MT_report")
        """


class INFO_MT_report(bpy.types.Menu):
    bl_label = _("Report")

    def draw(self, context):
        layout = self.layout
        layout.column()
        layout.operator("console.select_all_toggle")
        layout.operator("console.select_border")
        layout.operator("console.report_delete")
        layout.operator("console.report_copy")


class INFO_MT_file(bpy.types.Menu):
    bl_label = _("File");

    def draw(self, context):
        layout = self.layout

        layout.operator_context = 'EXEC_AREA'
        layout.operator("wm.read_homefile", text=_("New"), icon='NEW')
        layout.operator_context = 'INVOKE_AREA'
        layout.operator("wm.open_mainfile", text=_("Open..."), icon='FILE_FOLDER')
        layout.menu("INFO_MT_file_open_recent")
        layout.operator("wm.recover_last_session", icon='RECOVER_LAST')
        layout.operator("wm.recover_auto_save", text=_("Recover Auto Save..."))

        layout.separator()

        layout.operator_context = 'INVOKE_AREA'
        layout.operator("wm.save_mainfile", text=_("Save"), icon='FILE_TICK').check_existing = False
        layout.operator_context = 'INVOKE_AREA'
        layout.operator("wm.save_as_mainfile", text=_("Save As..."))
        layout.operator_context = 'INVOKE_AREA'
        layout.operator("wm.save_as_mainfile", text=_("Save Copy...")).copy = True

        layout.separator()

        layout.operator("screen.userpref_show", text=_("User Preferences..."), icon='PREFERENCES')

        layout.operator_context = 'EXEC_AREA'
        layout.operator("wm.save_homefile")
        layout.operator("wm.read_factory_settings")

        layout.separator()

        layout.operator_context = 'INVOKE_AREA'
        layout.operator("wm.link_append", text=_("Link"))
        props = layout.operator("wm.link_append", text=_("Append"))
        props.link = False
        props.instance_groups = False

        layout.separator()

        layout.menu("INFO_MT_file_import")
        layout.menu("INFO_MT_file_export")

        layout.separator()

        layout.menu("INFO_MT_file_external_data")

        layout.separator()

        layout.operator_context = 'EXEC_AREA'
        layout.operator("wm.quit_blender", text=_("Quit"), icon='QUIT')


class INFO_MT_file_import(bpy.types.Menu):
    bl_idname = "INFO_MT_file_import"
    bl_label = _("Import")

    def draw(self, context):
        if hasattr(bpy.types, "WM_OT_collada_import"):
            self.layout.operator("wm.collada_import", text="COLLADA (.dae)")


class INFO_MT_file_export(bpy.types.Menu):
    bl_idname = "INFO_MT_file_export"
    bl_label = _("Export")

    def draw(self, context):
        if hasattr(bpy.types, "WM_OT_collada_export"):
            self.layout.operator("wm.collada_export", text="COLLADA (.dae)")


class INFO_MT_file_external_data(bpy.types.Menu):
    bl_label = _("External Data")

    def draw(self, context):
        layout = self.layout

        layout.operator("file.pack_all", text=_("Pack into .blend file"))
        layout.operator("file.unpack_all", text=_("Unpack into Files"))

        layout.separator()

        layout.operator("file.make_paths_relative")
        layout.operator("file.make_paths_absolute")
        layout.operator("file.report_missing_files")
        layout.operator("file.find_missing_files")


class INFO_MT_mesh_add(bpy.types.Menu):
    bl_idname = "INFO_MT_mesh_add"
    bl_label = _("Mesh")

    def draw(self, context):
        layout = self.layout
        layout.operator_context = 'INVOKE_REGION_WIN'
        layout.operator("mesh.primitive_plane_add", icon='MESH_PLANE', text=_("Plane"))
        layout.operator("mesh.primitive_cube_add", icon='MESH_CUBE', text=_("Cube"))
        layout.operator("mesh.primitive_circle_add", icon='MESH_CIRCLE', text=_("Circle"))
        layout.operator("mesh.primitive_uv_sphere_add", icon='MESH_UVSPHERE', text=_("UV Sphere"))
        layout.operator("mesh.primitive_ico_sphere_add", icon='MESH_ICOSPHERE', text=_("Icosphere"))
        layout.operator("mesh.primitive_cylinder_add", icon='MESH_CYLINDER', text=_("Cylinder"))
        layout.operator("mesh.primitive_cone_add", icon='MESH_CONE', text=_("Cone"))
        layout.separator()
        layout.operator("mesh.primitive_grid_add", icon='MESH_GRID', text=_("Grid"))
        layout.operator("mesh.primitive_monkey_add", icon='MESH_MONKEY', text=_("Monkey"))
        layout.operator("mesh.primitive_torus_add", text=_("Torus"), icon='MESH_TORUS')


class INFO_MT_curve_add(bpy.types.Menu):
    bl_idname = "INFO_MT_curve_add"
    bl_label = _("Curve")

    def draw(self, context):
        layout = self.layout
        layout.operator_context = 'INVOKE_REGION_WIN'
        layout.operator("curve.primitive_bezier_curve_add", icon='CURVE_BEZCURVE', text=_("Bezier"))
        layout.operator("curve.primitive_bezier_circle_add", icon='CURVE_BEZCIRCLE', text=_("Circle"))
        layout.operator("curve.primitive_nurbs_curve_add", icon='CURVE_NCURVE', text=_("Nurbs Curve"))
        layout.operator("curve.primitive_nurbs_circle_add", icon='CURVE_NCIRCLE', text=_("Nurbs Circle"))
        layout.operator("curve.primitive_nurbs_path_add", icon='CURVE_PATH', text=_("Path"))


class INFO_MT_edit_curve_add(bpy.types.Menu):
    bl_idname = "INFO_MT_edit_curve_add"
    bl_label = _("Add")

    def draw(self, context):
        is_surf = context.active_object.type == 'SURFACE'

        layout = self.layout
        layout.operator_context = 'INVOKE_REGION_WIN'

        if is_surf:
            INFO_MT_surface_add.draw(self, context)
        else:
            INFO_MT_curve_add.draw(self, context)


class INFO_MT_surface_add(bpy.types.Menu):
    bl_idname = "INFO_MT_surface_add"
    bl_label = _("Surface")

    def draw(self, context):
        layout = self.layout
        layout.operator_context = 'INVOKE_REGION_WIN'
        layout.operator("surface.primitive_nurbs_surface_curve_add", icon='SURFACE_NCURVE', text=_("NURBS Curve"))
        layout.operator("surface.primitive_nurbs_surface_circle_add", icon='SURFACE_NCIRCLE', text=_("NURBS Circle"))
        layout.operator("surface.primitive_nurbs_surface_surface_add", icon='SURFACE_NSURFACE', text=_("NURBS Surface"))
        layout.operator("surface.primitive_nurbs_surface_cylinder_add", icon='SURFACE_NCYLINDER', text=_("NURBS Cylinder"))
        layout.operator("surface.primitive_nurbs_surface_sphere_add", icon='SURFACE_NSPHERE', text=_("NURBS Sphere"))
        layout.operator("surface.primitive_nurbs_surface_torus_add", icon='SURFACE_NTORUS', text=_("NURBS Torus"))


class INFO_MT_armature_add(bpy.types.Menu):
    bl_idname = "INFO_MT_armature_add"
    bl_label = _("Armature")

    def draw(self, context):
        layout = self.layout
        layout.operator_context = 'INVOKE_REGION_WIN'
        layout.operator("object.armature_add", text=_("Single Bone"), icon='BONE_DATA')


class INFO_MT_add(bpy.types.Menu):
    bl_label = _("Add")

    def draw(self, context):
        layout = self.layout

        layout.operator_context = 'EXEC_SCREEN'

        #layout.operator_menu_enum("object.mesh_add", "type", text=_("Mesh"), icon='OUTLINER_OB_MESH')
        layout.menu("INFO_MT_mesh_add", icon='OUTLINER_OB_MESH')

        #layout.operator_menu_enum("object.curve_add", "type", text=_("Curve"), icon='OUTLINER_OB_CURVE')
        layout.menu("INFO_MT_curve_add", icon='OUTLINER_OB_CURVE')
        #layout.operator_menu_enum("object.surface_add", "type", text=_("Surface"), icon='OUTLINER_OB_SURFACE')
        layout.menu("INFO_MT_surface_add", icon='OUTLINER_OB_SURFACE')
        layout.operator_menu_enum("object.metaball_add", "type", text=_("Metaball"), icon='OUTLINER_OB_META')
        layout.operator_context = 'INVOKE_REGION_WIN'
        layout.operator("object.text_add", text=_("Text"), icon='OUTLINER_OB_FONT')
        layout.separator()

        layout.menu("INFO_MT_armature_add", icon='OUTLINER_OB_ARMATURE')
        layout.operator("object.add", text=_("Lattice"), icon='OUTLINER_OB_LATTICE').type = 'LATTICE'
        layout.operator("object.add", text=_("Empty"), icon='OUTLINER_OB_EMPTY').type = 'EMPTY'
        layout.separator()

        layout.operator("object.camera_add", text=_("Camera"), icon='OUTLINER_OB_CAMERA')
        layout.operator_context = 'EXEC_SCREEN'
        layout.operator_menu_enum("object.lamp_add", "type", text=_("Lamp"), icon='OUTLINER_OB_LAMP')
        layout.separator()

        layout.operator_menu_enum("object.effector_add", "type", text=_("Force Field"), icon='OUTLINER_OB_EMPTY')
        layout.separator()

        if(len(bpy.data.groups) > 10):
            layout.operator_context = 'INVOKE_DEFAULT'
            layout.operator("object.group_instance_add", text=_("Group Instance..."), icon='OUTLINER_OB_EMPTY')
        else:
            layout.operator_menu_enum("object.group_instance_add", "group", text=_("Group Instance"), icon='OUTLINER_OB_EMPTY')


class INFO_MT_game(bpy.types.Menu):
    bl_label = _("Game")

    def draw(self, context):
        layout = self.layout

        gs = context.scene.game_settings

        layout.operator("view3d.game_start")

        layout.separator()

        layout.prop(gs, "show_debug_properties")
        layout.prop(gs, "show_framerate_profile")
        layout.prop(gs, "show_physics_visualization")
        layout.prop(gs, "use_deprecation_warnings")
        layout.prop(gs, "use_animation_record")
        layout.separator()
        layout.prop(gs, "use_auto_start")


class INFO_MT_render(bpy.types.Menu):
    bl_label = _("Render")

    def draw(self, context):
        layout = self.layout

        layout.operator("render.render", text=_("Render Image"), icon='RENDER_STILL')
        layout.operator("render.render", text=_("Render Animation"), icon='RENDER_ANIMATION').animation = True

        layout.separator()

        layout.operator("render.opengl", text=_("OpenGL Render Image"))
        layout.operator("render.opengl", text=_("OpenGL Render Animation")).animation = True

        layout.separator()

        layout.operator("render.view_show")
        layout.operator("render.play_rendered_anim")


class INFO_MT_help(bpy.types.Menu):
    bl_label = _("Help")

    def draw(self, context):
        import sys

        layout = self.layout

<<<<<<< HEAD
        layout.operator("wm.url_open", text=_("Manual"), icon='HELP').url = 'http://wiki.blender.org/index.php/Doc:Manual'
        layout.operator("wm.url_open", text=_("Release Log"), icon='URL').url = 'http://www.blender.org/development/release-logs/blender-257/'
=======
        layout.operator("wm.url_open", text="Manual", icon='HELP').url = 'http://wiki.blender.org/index.php/Doc:Manual'
        layout.operator("wm.url_open", text="Release Log", icon='URL').url = 'http://www.blender.org/development/release-logs/blender-259/'
>>>>>>> 22694c99

        layout.separator()

        layout.operator("wm.url_open", text=_("Blender Website"), icon='URL').url = 'http://www.blender.org/'
        layout.operator("wm.url_open", text=_("Blender e-Shop"), icon='URL').url = 'http://www.blender.org/e-shop'
        layout.operator("wm.url_open", text=_("Developer Community"), icon='URL').url = 'http://www.blender.org/community/get-involved/'
        layout.operator("wm.url_open", text=_("User Community"), icon='URL').url = 'http://www.blender.org/community/user-community/'
        layout.separator()
        layout.operator("wm.url_open", text=_("Report a Bug"), icon='URL').url = 'http://projects.blender.org/tracker/?atid=498&group_id=9&func=browse'
        layout.separator()

        layout.operator("wm.url_open", text=_("Python API Reference"), icon='URL').url = bpy.types.WM_OT_doc_view._prefix
        layout.operator("help.operator_cheat_sheet", icon='TEXT')
        layout.operator("wm.sysinfo", icon='TEXT')
        layout.separator()
        if sys.platform[:3] == "win":
            layout.operator("wm.console_toggle", icon='CONSOLE')
            layout.separator()
        layout.operator("anim.update_data_paths", text=_("FCurve/Driver Version fix"), icon='HELP')
        layout.separator()
        layout.operator("wm.splash", icon='BLENDER')


# Help operators


class HELP_OT_operator_cheat_sheet(bpy.types.Operator):
    bl_idname = "help.operator_cheat_sheet"
    bl_label = _("Operator Cheat Sheet")

    def execute(self, context):
        op_strings = []
        tot = 0
        for op_module_name in dir(bpy.ops):
            op_module = getattr(bpy.ops, op_module_name)
            for op_submodule_name in dir(op_module):
                op = getattr(op_module, op_submodule_name)
                text = repr(op)
                if text.split("\n")[-1].startswith('bpy.ops.'):
                    op_strings.append(text)
                    tot += 1

            op_strings.append('')

        textblock = bpy.data.texts.new("OperatorList.txt")
        textblock.write('# %d Operators\n\n' % tot)
        textblock.write('\n'.join(op_strings))
        self.report({'INFO'}, "See OperatorList.txt textblock")
        return {'FINISHED'}

if __name__ == "__main__":  # only for live edit.
    bpy.utils.register_module(__name__)<|MERGE_RESOLUTION|>--- conflicted
+++ resolved
@@ -352,13 +352,8 @@
 
         layout = self.layout
 
-<<<<<<< HEAD
         layout.operator("wm.url_open", text=_("Manual"), icon='HELP').url = 'http://wiki.blender.org/index.php/Doc:Manual'
-        layout.operator("wm.url_open", text=_("Release Log"), icon='URL').url = 'http://www.blender.org/development/release-logs/blender-257/'
-=======
-        layout.operator("wm.url_open", text="Manual", icon='HELP').url = 'http://wiki.blender.org/index.php/Doc:Manual'
-        layout.operator("wm.url_open", text="Release Log", icon='URL').url = 'http://www.blender.org/development/release-logs/blender-259/'
->>>>>>> 22694c99
+        layout.operator("wm.url_open", text=_("Release Log"), icon='URL').url = 'http://www.blender.org/development/release-logs/blender-259/'
 
         layout.separator()
 
