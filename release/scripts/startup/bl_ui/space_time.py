--- conflicted
+++ resolved
@@ -194,7 +194,6 @@
         layout.operator("marker.make_links_scene", text="Duplicate Marker to Scene...", icon='OUTLINER_OB_EMPTY')
     else:
         layout.operator_menu_enum("marker.make_links_scene", "scene", text="Duplicate Marker to Scene")
-<<<<<<< HEAD
 
     layout.operator("marker.delete", text="Delete Marker")
 
@@ -207,20 +206,6 @@
 
     layout.operator("marker.camera_bind")
 
-=======
-
-    layout.operator("marker.delete", text="Delete Marker")
-
-    layout.separator()
-
-    layout.operator("marker.rename", text="Rename Marker")
-    layout.operator("marker.move", text="Grab/Move Marker")
-
-    layout.separator()
-
-    layout.operator("marker.camera_bind")
-
->>>>>>> 95011f6d
     layout.separator()
 
     layout.operator("screen.marker_jump", text="Jump to Next Marker").next = True
@@ -278,24 +263,13 @@
         row = layout.row(align=True)
         row.operator("anim.start_frame_set")
         row.operator("anim.end_frame_set")
-<<<<<<< HEAD
-=======
-
->>>>>>> 95011f6d
+
 
 class TIME_PT_keyframing_settings(TimelinePanelButtons, Panel):
     bl_label = "Keyframing Settings"
     bl_options = {'HIDE_HEADER'}
     bl_region_type = 'HEADER'
 
-<<<<<<< HEAD
-class TIME_PT_keyframing_settings(TimelinePanelButtons, Panel):
-    bl_label = "Keyframing Settings"
-    bl_options = {'HIDE_HEADER'}
-    bl_region_type = 'HEADER'
-
-=======
->>>>>>> 95011f6d
     @classmethod
     def poll(cls, context):
         # only for timeline editor
@@ -303,7 +277,6 @@
 
     def draw(self, context):
         layout = self.layout
-<<<<<<< HEAD
 
         scene = context.scene
         toolsettings = context.tool_settings
@@ -319,27 +292,8 @@
         col = layout.column(align=True)
         col.label("New Keyframe Type:")
         col.prop(toolsettings, "keyframe_type", text="")
-        
+
         col = layout.column(align=True)
-=======
-
-        scene = context.scene
-        toolsettings = context.tool_settings
-        userprefs = context.user_preferences
-
-        col = layout.column(align=True)
-        col.label("Active Keying Set:")
-        row = col.row(align=True)
-        row.prop_search(scene.keying_sets_all, "active", scene, "keying_sets_all", text="")
-        row.operator("anim.keyframe_insert", text="", icon='KEY_HLT')
-        row.operator("anim.keyframe_delete", text="", icon='KEY_DEHLT')
-
-        col = layout.column(align=True)
-        col.label("New Keyframe Type:")
-        col.prop(toolsettings, "keyframe_type", text="")
-
-        col = layout.column(align=True)
->>>>>>> 95011f6d
         col.label("Auto Keyframing:")
         row = col.row()
         row.prop(toolsettings, "auto_keying_mode", text="")
