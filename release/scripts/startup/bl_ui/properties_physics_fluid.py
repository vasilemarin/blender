# ##### BEGIN GPL LICENSE BLOCK #####
#
#  This program is free software; you can redistribute it and/or
#  modify it under the terms of the GNU General Public License
#  as published by the Free Software Foundation; either version 2
#  of the License, or (at your option) any later version.
#
#  This program is distributed in the hope that it will be useful,
#  but WITHOUT ANY WARRANTY; without even the implied warranty of
#  MERCHANTABILITY or FITNESS FOR A PARTICULAR PURPOSE.  See the
#  GNU General Public License for more details.
#
#  You should have received a copy of the GNU General Public License
#  along with this program; if not, write to the Free Software Foundation,
#  Inc., 51 Franklin Street, Fifth Floor, Boston, MA 02110-1301, USA.
#
# ##### END GPL LICENSE BLOCK #####

# <pep8 compliant>

import bpy
from bpy.types import (
    Panel,
)
from bpy.app.translations import pgettext_iface as iface_
from bl_operators.presets import PresetMenu


class FLUID_PT_presets(PresetMenu):
    bl_label = "Fluid Presets"
    preset_subdir = "fluid"
    preset_operator = "script.execute_preset"
    preset_add_operator = "fluid.preset_add"


class PhysicButtonsPanel:
    bl_space_type = 'PROPERTIES'
    bl_region_type = 'WINDOW'
    bl_context = "physics"

    def poll_fluid(context):
        ob = context.object
        if not ((ob and ob.type == 'MESH') and (context.fluid)):
            return False

        return (bpy.app.build_options.mod_fluid)

    def poll_fluid_settings(context):
        if not (PhysicButtonsPanel.poll_fluid(context)):
            return False

        md = context.fluid
        return md and md.settings and (md.settings.type != 'NONE')

    def poll_fluid_domain(context):
        if not PhysicButtonsPanel.poll_fluid(context):
            return False

        md = context.fluid
        return md and md.settings and (md.settings.type == 'DOMAIN')


class PHYSICS_PT_fluid(PhysicButtonsPanel, Panel):
    bl_label = "Fluid"
    COMPAT_ENGINES = {'BLENDER_RENDER', 'BLENDER_EEVEE'}

    @classmethod
    def poll(cls, context):
        ob = context.object
        return (ob and ob.type == 'MESH') and context.engine in cls.COMPAT_ENGINES and (context.fluid)

    def draw(self, context):
        layout = self.layout
        layout.use_property_split = True

        if not bpy.app.build_options.mod_fluid:
            col = layout.column()
            col.alignment = 'RIGHT'
            col.label("Built without fluids")
            return

        md = context.fluid
        fluid = md.settings

        col = layout.column()
        col.prop(fluid, "type")


class PHYSICS_PT_fluid_flow(PhysicButtonsPanel, Panel):
    bl_label = "Flow"
    bl_parent_id = "PHYSICS_PT_fluid"
    COMPAT_ENGINES = {'BLENDER_RENDER', 'BLENDER_EEVEE'}

    @classmethod
    def poll(cls, context):
        md = context.fluid
        fluid = md.settings

        if not PhysicButtonsPanel.poll_fluid_settings(context):
            return False
        return fluid.type in {'INFLOW', 'OUTFLOW', 'CONTROL'} and (context.engine in cls.COMPAT_ENGINES)

    def draw_header(self, context):
        md = context.fluid
        fluid = md.settings

        self.layout.prop(fluid, "use", text="")

    def draw(self, context):
        layout = self.layout
        layout.use_property_split = True

        md = context.fluid
        fluid = md.settings

        flow = layout.grid_flow(row_major=True, columns=0, even_columns=True, even_rows=False, align=True)

        flow.active = fluid.use

        if fluid.type == 'INFLOW':
            col = flow.column()
            col.prop(fluid, "volume_initialization", text="Volume Initialization")
            col.prop(fluid, "use_animated_mesh")

            row = col.row()
            row.active = not fluid.use_animated_mesh
            row.prop(fluid, "use_local_coords")

            col = flow.column()
            col.prop(fluid, "inflow_velocity", text="Inflow Velocity")

        elif fluid.type == 'OUTFLOW':
            col = flow.column()
            col.prop(fluid, "volume_initialization", text="Volume Initialization")

            col = flow.column()
            col.prop(fluid, "use_animated_mesh")

        elif fluid.type == 'CONTROL':
            col = flow.column()
            col.prop(fluid, "quality", slider=True)
            col.prop(fluid, "use_reverse_frames")

            col = flow.column()
            col.prop(fluid, "start_time", text="Time Start")
            col.prop(fluid, "end_time", text="End")

            col.separator()

            col = flow.column()
            col.prop(fluid, "attraction_strength", text="Attraction Strength")
            col.prop(fluid, "attraction_radius", text="Radius")

            col.separator()

            col = flow.column(align=True)
            col.prop(fluid, "velocity_strength", text="Velocity Strength")
            col.prop(fluid, "velocity_radius", text="Radius")


class PHYSICS_PT_fluid_settings(PhysicButtonsPanel, Panel):
    bl_label = "Settings"
    bl_parent_id = "PHYSICS_PT_fluid"
    COMPAT_ENGINES = {'BLENDER_RENDER', 'BLENDER_EEVEE'}

    @classmethod
    def poll(cls, context):
        md = context.fluid
        fluid = md.settings

        if not PhysicButtonsPanel.poll_fluid_settings(context):
            return False
        return fluid.type in {'DOMAIN', 'FLUID', 'OBSTACLE', 'PARTICLE'} and (context.engine in cls.COMPAT_ENGINES)

    def draw(self, context):
        layout = self.layout
        layout.use_property_split = True

        md = context.fluid
        fluid = md.settings

        flow = layout.grid_flow(row_major=True, columns=0, even_columns=True, even_rows=False, align=True)

        if fluid.type not in {'NONE', 'DOMAIN', 'PARTICLE', 'FLUID', 'OBSTACLE'}:
            flow.active = fluid.use

        if fluid.type == 'DOMAIN':
            col = flow.column()

            if bpy.app.build_options.openmp:
                col.prop(fluid, "threads", text="Simulation Threads")
                col.separator()

            col.prop(fluid, "resolution", text="Final Resolution")
            col.prop(fluid, "preview_resolution", text="Preview")

            col.separator()

            col = flow.column()
            col.prop(fluid, "render_display_mode", text="Render Display")
            col.prop(fluid, "viewport_display_mode", text="Viewport")

            col.separator()

            col = flow.column()
            sub = col.column(align=True)
            sub.prop(fluid, "start_time", text="Time Start")
            sub.prop(fluid, "end_time", text="End")
            col.prop(fluid, "simulation_rate", text="Speed")

            col = flow.column()
            col.prop(fluid, "use_speed_vectors")
            col.prop(fluid, "use_reverse_frames")
            col.prop(fluid, "frame_offset", text="Offset")

        elif fluid.type == 'FLUID':
            col = flow.column()
            col.prop(fluid, "volume_initialization", text="Volume Initialization")
            col.prop(fluid, "use_animated_mesh")

            col = flow.column()
            col.prop(fluid, "initial_velocity", text="Initial Velocity")

        elif fluid.type == 'OBSTACLE':
            col = flow.column()
            col.prop(fluid, "volume_initialization", text="Volume Initialization")
            col.prop(fluid, "use_animated_mesh")

<<<<<<< HEAD
            col = split.column()
            subsplit = col.split()
            subcol = subsplit.column()
            #if fluid.use_animated_mesh:
            #    subcol.enabled = False
            subcol.label(text="Slip Type:")
            subcol.prop(fluid, "slip_type", text="")
            if fluid.slip_type == 'PARTIALSLIP':
                subcol.prop(fluid, "partial_slip_factor", slider=True, text="Amount")

            col.label(text="Impact:")
            col.prop(fluid, "impact_factor", text="Factor")

        elif fluid.type == 'INFLOW':
            split = layout.split()

            col = split.column()
            col.label(text="Volume Initialization:")
            col.prop(fluid, "volume_initialization", text="")
            col.prop(fluid, "use_animated_mesh")
            row = col.row()
            row.active = not fluid.use_animated_mesh
            row.prop(fluid, "use_local_coords")
=======
            col = flow.column()
            subcol = col.column()
            subcol.enabled = not fluid.use_animated_mesh
            subcol.prop(fluid, "slip_type", text="Slip Type")
>>>>>>> 9b41ad28

            if fluid.slip_type == 'PARTIALSLIP':
                subcol.prop(fluid, "partial_slip_factor", text="Amount", slider=True)

            col.prop(fluid, "impact_factor", text="Impact Factor")

        elif fluid.type == 'PARTICLE':
            col = flow.column()
            col.prop(fluid, "particle_influence", text="Influence Size")
            col.prop(fluid, "alpha_influence", text="Alpha")

            col = flow.column()
            col.prop(fluid, "use_drops")
            col.prop(fluid, "use_floats")
            col.prop(fluid, "show_tracer")


class PHYSICS_PT_fluid_particle_cache(PhysicButtonsPanel, Panel):
    bl_label = "Cache"
    bl_parent_id = "PHYSICS_PT_fluid"
    COMPAT_ENGINES = {'BLENDER_RENDER', 'BLENDER_EEVEE'}

    @classmethod
    def poll(cls, context):
        if not PhysicButtonsPanel.poll_fluid_settings(context):
            return False

        md = context.fluid
        return md and md.settings and (md.settings.type == 'PARTICLE') and (context.engine in cls.COMPAT_ENGINES)

    def draw(self, context):
        layout = self.layout

        md = context.fluid
        fluid = md.settings

        layout.prop(fluid, "filepath", text="")


class PHYSICS_PT_domain_bake(PhysicButtonsPanel, Panel):
    bl_label = "Bake"
    bl_parent_id = 'PHYSICS_PT_fluid'
    bl_options = {'DEFAULT_CLOSED'}
    COMPAT_ENGINES = {'BLENDER_RENDER', 'BLENDER_EEVEE'}

    @classmethod
    def poll(cls, context):
        if not PhysicButtonsPanel.poll_fluid_domain(context):
            return False

        return (context.engine in cls.COMPAT_ENGINES)

    def draw(self, context):
        layout = self.layout

        md = context.fluid
        fluid = md.settings

        row = layout.row(align=True)
        row.alignment = 'RIGHT'
        row.label("Cache Path")

        layout.prop(fluid, "filepath", text="")

        # odd formatting here so translation script can extract string
        layout.operator(
            "fluid.bake", text=iface_("Bake (Req. Memory: %s)") % fluid.memory_estimate,
            translate=False, icon='MOD_FLUIDSIM'
        )


class PHYSICS_PT_domain_gravity(PhysicButtonsPanel, Panel):
    bl_label = "World"
    bl_parent_id = 'PHYSICS_PT_fluid'
    bl_options = {'DEFAULT_CLOSED'}
    COMPAT_ENGINES = {'BLENDER_RENDER', 'BLENDER_EEVEE'}

    @classmethod
    def poll(cls, context):
        if not PhysicButtonsPanel.poll_fluid_domain(context):
            return False

        return (context.engine in cls.COMPAT_ENGINES)

    def draw(self, context):
        layout = self.layout
        layout.use_property_split = True

        fluid = context.fluid.settings
        scene = context.scene

        col = layout.column()

        use_gravity = scene.use_gravity
        use_units = scene.unit_settings.system != 'NONE'

        if use_gravity or use_units:
            s_gravity = " Gravity" if use_gravity else ""
            s_units = " Units" if use_units else ""
            s_and = " and " if use_gravity and use_units else ""
            warn = f"Using {s_gravity}{s_and}{s_units} from Scene"

            sub = col.column()
            sub.alignment = 'RIGHT'
            sub.label(text=warn)

        flow = layout.grid_flow(row_major=True, columns=0, even_columns=True, even_rows=False, align=True)

        col = flow.column()
        sub = col.column()
        sub.enabled = not use_gravity
        sub.prop(fluid, "gravity", text="Gravity")

        sub = col.column()
        sub.enabled = not use_units
        sub.prop(fluid, "simulation_scale", text="Scene Size Meters" if use_units else "World Size Meters")

        col.separator()

        col = flow.column()
        col.prop(fluid, "grid_levels", text="Optimization", slider=True)
        col.prop(fluid, "compressibility", slider=True)


class PHYSICS_PT_domain_viscosity(PhysicButtonsPanel, Panel):
    bl_label = "Viscosity"
    bl_parent_id = 'PHYSICS_PT_fluid'
    bl_options = {'DEFAULT_CLOSED'}
    COMPAT_ENGINES = {'BLENDER_RENDER', 'BLENDER_EEVEE'}

    @classmethod
    def poll(cls, context):
        if not PhysicButtonsPanel.poll_fluid_domain(context):
            return False

        return (context.engine in cls.COMPAT_ENGINES)

    def draw_header_preset(self, context):
        FLUID_PT_presets.draw_panel_header(self.layout)

    def draw(self, context):
        layout = self.layout
        layout.use_property_split = True
        flow = layout.grid_flow(row_major=True, columns=0, even_columns=True, even_rows=False, align=True)

        fluid = context.fluid.settings

        col = flow.column()
        col.prop(fluid, "viscosity_base", text="Base")

        col = flow.column()
        col.prop(fluid, "viscosity_exponent", text="Exponent", slider=True)


class PHYSICS_PT_domain_boundary(PhysicButtonsPanel, Panel):
    bl_label = "Boundary"
    bl_parent_id = 'PHYSICS_PT_fluid'
    bl_options = {'DEFAULT_CLOSED'}
    COMPAT_ENGINES = {'BLENDER_RENDER', 'BLENDER_EEVEE'}

    @classmethod
    def poll(cls, context):
        if not PhysicButtonsPanel.poll_fluid_domain(context):
            return False

        return (context.engine in cls.COMPAT_ENGINES)

    def draw(self, context):
        layout = self.layout
        layout.use_property_split = True
        flow = layout.grid_flow(row_major=True, columns=0, even_columns=True, even_rows=False, align=True)

        fluid = context.fluid.settings

        col = flow.column()
        col.prop(fluid, "slip_type", text="Type")

        col.separator()

        if fluid.slip_type == 'PARTIALSLIP':
            col.prop(fluid, "partial_slip_factor", slider=True, text="Amount")

        col = flow.column()
        col.prop(fluid, "surface_smooth", text="Surface Smoothing")
        col.prop(fluid, "surface_subdivisions", text="Subdivisions")
        col.prop(fluid, "use_surface_noobs")


class PHYSICS_PT_domain_particles(PhysicButtonsPanel, Panel):
    bl_label = "Particles"
    bl_parent_id = 'PHYSICS_PT_fluid'
    bl_options = {'DEFAULT_CLOSED'}
    COMPAT_ENGINES = {'BLENDER_RENDER', 'BLENDER_EEVEE'}

    @classmethod
    def poll(cls, context):
        if not PhysicButtonsPanel.poll_fluid_domain(context):
            return False

        return (context.engine in cls.COMPAT_ENGINES)

    def draw(self, context):
        layout = self.layout
        layout.use_property_split = True
        flow = layout.grid_flow(row_major=True, columns=0, even_columns=True, even_rows=False, align=True)

        fluid = context.fluid.settings

        col = flow.column()
        col.prop(fluid, "tracer_particles", text="Tracer")

        col = flow.column()
        col.prop(fluid, "generate_particles", text="Generate")


classes = (
    FLUID_PT_presets,
    PHYSICS_PT_fluid,
    PHYSICS_PT_fluid_settings,
    PHYSICS_PT_fluid_flow,
    PHYSICS_PT_fluid_particle_cache,
    PHYSICS_PT_domain_bake,
    PHYSICS_PT_domain_boundary,
    PHYSICS_PT_domain_particles,
    PHYSICS_PT_domain_gravity,
    PHYSICS_PT_domain_viscosity,
)

if __name__ == "__main__":  # only for live edit.
    from bpy.utils import register_class
    for cls in classes:
        register_class(cls)<|MERGE_RESOLUTION|>--- conflicted
+++ resolved
@@ -226,36 +226,10 @@
             col.prop(fluid, "volume_initialization", text="Volume Initialization")
             col.prop(fluid, "use_animated_mesh")
 
-<<<<<<< HEAD
-            col = split.column()
-            subsplit = col.split()
-            subcol = subsplit.column()
-            #if fluid.use_animated_mesh:
-            #    subcol.enabled = False
-            subcol.label(text="Slip Type:")
-            subcol.prop(fluid, "slip_type", text="")
-            if fluid.slip_type == 'PARTIALSLIP':
-                subcol.prop(fluid, "partial_slip_factor", slider=True, text="Amount")
-
-            col.label(text="Impact:")
-            col.prop(fluid, "impact_factor", text="Factor")
-
-        elif fluid.type == 'INFLOW':
-            split = layout.split()
-
-            col = split.column()
-            col.label(text="Volume Initialization:")
-            col.prop(fluid, "volume_initialization", text="")
-            col.prop(fluid, "use_animated_mesh")
-            row = col.row()
-            row.active = not fluid.use_animated_mesh
-            row.prop(fluid, "use_local_coords")
-=======
             col = flow.column()
             subcol = col.column()
             subcol.enabled = not fluid.use_animated_mesh
             subcol.prop(fluid, "slip_type", text="Slip Type")
->>>>>>> 9b41ad28
 
             if fluid.slip_type == 'PARTIALSLIP':
                 subcol.prop(fluid, "partial_slip_factor", text="Amount", slider=True)
