# ##### BEGIN GPL LICENSE BLOCK #####
#
#  This program is free software; you can redistribute it and/or
#  modify it under the terms of the GNU General Public License
#  as published by the Free Software Foundation; either version 2
#  of the License, or (at your option) any later version.
#
#  This program is distributed in the hope that it will be useful,
#  but WITHOUT ANY WARRANTY; without even the implied warranty of
#  MERCHANTABILITY or FITNESS FOR A PARTICULAR PURPOSE.  See the
#  GNU General Public License for more details.
#
#  You should have received a copy of the GNU General Public License
#  along with this program; if not, write to the Free Software Foundation,
#  Inc., 51 Franklin Street, Fifth Floor, Boston, MA 02110-1301, USA.
#
# ##### END GPL LICENSE BLOCK #####

import bpy
from bpy.app.handlers import persistent


<<<<<<< HEAD
def do_version_file_browser():
=======
def update_factory_startup_screens():
>>>>>>> cb7b4064
    screen = bpy.data.screens["Video Editing"]
    for area in screen.areas:
        if area.type == 'FILE_BROWSER':
            space = area.spaces.active
            params = space.params
            params.use_filter_folder = True


@persistent
def load_handler(_):
<<<<<<< HEAD
    do_version_file_browser()
=======
    update_factory_startup_screens()
>>>>>>> cb7b4064


def register():
    bpy.app.handlers.load_factory_startup_post.append(load_handler)


def unregister():
    bpy.app.handlers.load_factory_startup_post.remove(load_handler)<|MERGE_RESOLUTION|>--- conflicted
+++ resolved
@@ -20,11 +20,7 @@
 from bpy.app.handlers import persistent
 
 
-<<<<<<< HEAD
-def do_version_file_browser():
-=======
 def update_factory_startup_screens():
->>>>>>> cb7b4064
     screen = bpy.data.screens["Video Editing"]
     for area in screen.areas:
         if area.type == 'FILE_BROWSER':
@@ -35,11 +31,7 @@
 
 @persistent
 def load_handler(_):
-<<<<<<< HEAD
-    do_version_file_browser()
-=======
     update_factory_startup_screens()
->>>>>>> cb7b4064
 
 
 def register():
