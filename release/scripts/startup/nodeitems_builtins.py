# ##### BEGIN GPL LICENSE BLOCK #####
#
#  This program is free software; you can redistribute it and/or
#  modify it under the terms of the GNU General Public License
#  as published by the Free Software Foundation; either version 2
#  of the License, or (at your option) any later version.
#
#  This program is distributed in the hope that it will be useful,
#  but WITHOUT ANY WARRANTY; without even the implied warranty of
#  MERCHANTABILITY or FITNESS FOR A PARTICULAR PURPOSE.  See the
#  GNU General Public License for more details.
#
#  You should have received a copy of the GNU General Public License
#  along with this program; if not, write to the Free Software Foundation,
#  Inc., 51 Franklin Street, Fifth Floor, Boston, MA 02110-1301, USA.
#
# ##### END GPL LICENSE BLOCK #####

# <pep8 compliant>
import bpy
import nodeitems_utils
from nodeitems_utils import (
    NodeCategory,
    NodeItem,
    NodeItemCustom,
)


# Subclasses for standard node types

class SortedNodeCategory(NodeCategory):
    def __init__(self, identifier, name, description="", items=None):
        # for builtin nodes the convention is to sort by name
        if isinstance(items, list):
            items = sorted(items, key=lambda item: item.label.lower())

        super().__init__(identifier, name, description=description, items=items)


class CompositorNodeCategory(SortedNodeCategory):
    @classmethod
    def poll(cls, context):
        return (context.space_data.type == 'NODE_EDITOR' and
                context.space_data.tree_type == 'CompositorNodeTree')


class ShaderNodeCategory(SortedNodeCategory):
    @classmethod
    def poll(cls, context):
        return (context.space_data.type == 'NODE_EDITOR' and
                context.space_data.tree_type == 'ShaderNodeTree')


class TextureNodeCategory(SortedNodeCategory):
    @classmethod
    def poll(cls, context):
        return (context.space_data.type == 'NODE_EDITOR' and
                context.space_data.tree_type == 'TextureNodeTree')


class GeometryNodeCategory(SortedNodeCategory):
    @classmethod
    def poll(cls, context):
        return (context.space_data.type == 'NODE_EDITOR' and
                context.space_data.tree_type == 'GeometryNodeTree')


# menu entry for node group tools
def group_tools_draw(_self, layout, _context):
    layout.operator("node.group_make")
    layout.operator("node.group_ungroup")
    layout.separator()


# maps node tree type to group node type
node_tree_group_type = {
    'CompositorNodeTree': 'CompositorNodeGroup',
    'ShaderNodeTree': 'ShaderNodeGroup',
    'TextureNodeTree': 'TextureNodeGroup',
    'GeometryNodeTree': 'GeometryNodeGroup',
}

# Custom Menu for Geometry Node Curves
def curve_node_items(context):
    if context is None:
        return
    space = context.space_data
    if not space:
        return

    if geometry_nodes_legacy_poll(context):
        yield NodeItem("GeometryNodeLegacyCurveEndpoints")
        yield NodeItem("GeometryNodeLegacyCurveReverse")
        yield NodeItem("GeometryNodeLegacyCurveSubdivide")
        yield NodeItem("GeometryNodeLegacyCurveToPoints")
        yield NodeItem("GeometryNodeLegacyMeshToCurve")
        yield NodeItem("GeometryNodeLegacyCurveSelectHandles")
        yield NodeItem("GeometryNodeLegacyCurveSetHandles")
        yield NodeItem("GeometryNodeLegacyCurveSplineType")
        yield NodeItemCustom(draw=lambda self, layout, context: layout.separator())

    yield NodeItem("GeometryNodeCurveLength")
    yield NodeItem("GeometryNodeCurveToMesh")
    yield NodeItem("GeometryNodeCurveToPoints")
    yield NodeItem("GeometryNodeFillCurve")
    yield NodeItem("GeometryNodeFilletCurve")
    yield NodeItem("GeometryNodeResampleCurve")
    yield NodeItem("GeometryNodeReverseCurve")
    yield NodeItem("GeometryNodeSampleCurve")
    yield NodeItem("GeometryNodeSubdivideCurve")
    yield NodeItem("GeometryNodeTrimCurve")
    yield NodeItemCustom(draw=lambda self, layout, context: layout.separator())
    yield NodeItem("GeometryNodeInputCurveHandlePositions")
    yield NodeItem("GeometryNodeInputTangent")
    yield NodeItem("GeometryNodeInputCurveTilt")
    yield NodeItem("GeometryNodeCurveEndpointSelection")
    yield NodeItem("GeometryNodeCurveHandleTypeSelection")
    yield NodeItem("GeometryNodeInputSplineCyclic")
    yield NodeItem("GeometryNodeSplineLength")
    yield NodeItem("GeometryNodeSplineParameter")
    yield NodeItem("GeometryNodeInputSplineResolution")
    yield NodeItemCustom(draw=lambda self, layout, context: layout.separator())
    yield NodeItem("GeometryNodeSetCurveRadius")
    yield NodeItem("GeometryNodeSetCurveTilt")
    yield NodeItem("GeometryNodeSetCurveHandlePositions")
    yield NodeItem("GeometryNodeCurveSetHandles")
    yield NodeItem("GeometryNodeSetSplineCyclic")
    yield NodeItem("GeometryNodeSetSplineResolution")
    yield NodeItem("GeometryNodeCurveSplineType")

# Custom Menu for Geometry Node Mesh
def mesh_node_items(context):
    if context is None:
        return
    space = context.space_data
    if not space:
        return

    if geometry_nodes_legacy_poll(context):
        yield NodeItem("GeometryNodeLegacyEdgeSplit", poll=geometry_nodes_legacy_poll)
        yield NodeItem("GeometryNodeLegacySubdivisionSurface", poll=geometry_nodes_legacy_poll)
        yield NodeItemCustom(draw=lambda self, layout, context: layout.separator())

    yield NodeItem("GeometryNodeDualMesh")
    yield NodeItem("GeometryNodeMeshBoolean")
    yield NodeItem("GeometryNodeMeshToCurve")
    yield NodeItem("GeometryNodeMeshToPoints")
    yield NodeItem("GeometryNodeSplitEdges")
    yield NodeItem("GeometryNodeSubdivideMesh")
    yield NodeItem("GeometryNodeSubdivisionSurface")
    yield NodeItem("GeometryNodeTriangulate")
    yield NodeItemCustom(draw=lambda self, layout, context: layout.separator())
    yield NodeItem("GeometryNodeInputMeshEdgeAngle")
    yield NodeItem("GeometryNodeInputMeshEdgeNeighbors")
    yield NodeItem("GeometryNodeInputMeshEdgeVertices")
    yield NodeItem("GeometryNodeInputMeshFaceArea")
    yield NodeItem("GeometryNodeInputMeshFaceNeighbors")
    yield NodeItem("GeometryNodeInputMeshIsland")
    yield NodeItem("GeometryNodeInputShadeSmooth")
    yield NodeItem("GeometryNodeInputMeshVertexNeighbors")
    yield NodeItemCustom(draw=lambda self, layout, context: layout.separator())
    yield NodeItem("GeometryNodeSetShadeSmooth")

# Custom Menu for Geometry Nodes "Geometry" category
def geometry_node_items(context):
    if context is None:
        return
    space = context.space_data
    if not space:
        return

    if geometry_nodes_legacy_poll(context):
        yield NodeItem("GeometryNodeLegacyDeleteGeometry", poll=geometry_nodes_legacy_poll)
        yield NodeItem("GeometryNodeLegacyRaycast", poll=geometry_nodes_legacy_poll)
        yield NodeItemCustom(draw=lambda self, layout, context: layout.separator())

    yield NodeItem("GeometryNodeBoundBox")
    yield NodeItem("GeometryNodeConvexHull")
    yield NodeItem("GeometryNodeDeleteGeometry")
    yield NodeItem("GeometryNodeGeometryToInstance")
    yield NodeItem("GeometryNodeProximity")
    yield NodeItem("GeometryNodeJoinGeometry")
    yield NodeItem("GeometryNodeRaycast")
    yield NodeItem("GeometryNodeSeparateComponents")
    yield NodeItem("GeometryNodeSeparateGeometry")
    yield NodeItem("GeometryNodeTransform")
    yield NodeItemCustom(draw=lambda self, layout, context: layout.separator())
    yield NodeItem("GeometryNodeSetID")
    yield NodeItem("GeometryNodeSetPosition")

# Custom Menu for Geometry Node Input Nodes
def geometry_input_node_items(context):
    if context is None:
        return
    space = context.space_data
    if not space:
        return

    if geometry_nodes_legacy_poll(context):
        yield NodeItem("FunctionNodeLegacyRandomFloat")
        yield NodeItemCustom(draw=lambda self, layout, context: layout.separator())

    yield NodeItem("FunctionNodeInputBool")
    yield NodeItem("GeometryNodeCollectionInfo")
    yield NodeItem("FunctionNodeInputColor")
    yield NodeItem("FunctionNodeInputInt")
    yield NodeItem("GeometryNodeIsViewport")
    yield NodeItem("GeometryNodeInputMaterial")
    yield NodeItem("GeometryNodeObjectInfo")
    yield NodeItem("FunctionNodeInputString")
    yield NodeItem("ShaderNodeValue")
    yield NodeItem("FunctionNodeInputVector")
    yield NodeItemCustom(draw=lambda self, layout, context: layout.separator())
    yield NodeItem("GeometryNodeInputID")
    yield NodeItem("GeometryNodeInputIndex")
    yield NodeItem("GeometryNodeInputNormal")
    yield NodeItem("GeometryNodeInputPosition")
    yield NodeItem("GeometryNodeInputRadius")
    yield NodeItem("GeometryNodeInputSceneTime")

# Custom Menu for Material Nodes
def geometry_material_node_items(context):
    if context is None:
        return
    space = context.space_data
    if not space:
        return

    if geometry_nodes_legacy_poll(context):
        yield NodeItem("GeometryNodeLegacyMaterialAssign")
        yield NodeItem("GeometryNodeLegacySelectByMaterial")
        yield NodeItemCustom(draw=lambda self, layout, context: layout.separator())

    yield NodeItem("GeometryNodeReplaceMaterial")
    yield NodeItemCustom(draw=lambda self, layout, context: layout.separator())
    yield NodeItem("GeometryNodeInputMaterialIndex")
    yield NodeItem("GeometryNodeMaterialSelection")
    yield NodeItemCustom(draw=lambda self, layout, context: layout.separator())
    yield NodeItem("GeometryNodeSetMaterial")
    yield NodeItem("GeometryNodeSetMaterialIndex")

# Custom Menu for Geometry Node Points
def point_node_items(context):
    if context is None:
        return
    space = context.space_data
    if not space:
        return

    if geometry_nodes_legacy_poll(context):
        yield NodeItem("GeometryNodeLegacyAlignRotationToVector", poll=geometry_nodes_legacy_poll)
        yield NodeItem("GeometryNodeLegacyPointDistribute", poll=geometry_nodes_legacy_poll)
        yield NodeItem("GeometryNodeLegacyPointInstance", poll=geometry_nodes_legacy_poll)
        yield NodeItem("GeometryNodeLegacyPointScale", poll=geometry_nodes_legacy_poll)
        yield NodeItem("GeometryNodeLegacyPointSeparate", poll=geometry_nodes_legacy_poll)
        yield NodeItem("GeometryNodeLegacyPointTranslate", poll=geometry_nodes_legacy_poll)
        yield NodeItem("GeometryNodeLegacyRotatePoints", poll=geometry_nodes_legacy_poll)
        yield NodeItemCustom(draw=lambda self, layout, context: layout.separator())

    yield NodeItem("GeometryNodeDistributePointsOnFaces")
    yield NodeItem("GeometryNodePointsToVertices")
    yield NodeItem("GeometryNodePointsToVolume")
    yield NodeItemCustom(draw=lambda self, layout, context: layout.separator())
    yield NodeItemCustom(draw=lambda self, layout, context: layout.separator())
    yield NodeItem("GeometryNodeSetPointRadius")

# generic node group items generator for shader, compositor, geometry and texture node groups
def node_group_items(context):
    if context is None:
        return
    space = context.space_data
    if not space:
        return

    yield NodeItemCustom(draw=group_tools_draw)

    yield NodeItem("NodeGroupInput", poll=group_input_output_item_poll)
    yield NodeItem("NodeGroupOutput", poll=group_input_output_item_poll)

    ntree = space.edit_tree
    if not ntree:
        return

    yield NodeItemCustom(draw=lambda self, layout, context: layout.separator())

    def contains_group(nodetree, group):
        if nodetree == group:
            return True
        else:
            for node in nodetree.nodes:
                if node.bl_idname in node_tree_group_type.values() and node.node_tree is not None:
                    if contains_group(node.node_tree, group):
                        return True
        return False

    for group in context.blend_data.node_groups:
        if group.bl_idname != ntree.bl_idname:
            continue
        # filter out recursive groups
        if contains_group(group, ntree):
            continue
        # filter out hidden nodetrees
        if group.name.startswith('.'):
            continue
        yield NodeItem(node_tree_group_type[group.bl_idname],
                       label=group.name,
                       settings={"node_tree": "bpy.data.node_groups[%r]" % group.name})


# only show input/output nodes inside node groups
def group_input_output_item_poll(context):
    space = context.space_data
    if space.edit_tree in bpy.data.node_groups.values():
        return True
    return False


# only show input/output nodes when editing line style node trees
def line_style_shader_nodes_poll(context):
    snode = context.space_data
    return (snode.tree_type == 'ShaderNodeTree' and
            snode.shader_type == 'LINESTYLE')


# only show nodes working in world node trees
def world_shader_nodes_poll(context):
    snode = context.space_data
    return (snode.tree_type == 'ShaderNodeTree' and
            snode.shader_type == 'WORLD')


# only show nodes working in object node trees
def object_shader_nodes_poll(context):
    snode = context.space_data
    return (snode.tree_type == 'ShaderNodeTree' and
            snode.shader_type == 'OBJECT')


def cycles_shader_nodes_poll(context):
    return context.engine == 'CYCLES'


def eevee_shader_nodes_poll(context):
    return context.engine == 'BLENDER_EEVEE'


def eevee_cycles_shader_nodes_poll(context):
    return (cycles_shader_nodes_poll(context) or
            eevee_shader_nodes_poll(context))


def object_cycles_shader_nodes_poll(context):
    return (object_shader_nodes_poll(context) and
            cycles_shader_nodes_poll(context))


def object_eevee_shader_nodes_poll(context):
    return (object_shader_nodes_poll(context) and
            eevee_shader_nodes_poll(context))


def object_eevee_cycles_shader_nodes_poll(context):
    return (object_shader_nodes_poll(context) and
            eevee_cycles_shader_nodes_poll(context))


def geometry_nodes_legacy_poll(context):
    return context.preferences.experimental.use_geometry_nodes_legacy


# All standard node categories currently used in nodes.

shader_node_categories = [
    # Shader Nodes (Cycles and Eevee)
    ShaderNodeCategory("SH_NEW_INPUT", "Input", items=[
        NodeItem("ShaderNodeTexCoord"),
        NodeItem("ShaderNodeAttribute"),
        NodeItem("ShaderNodeLightPath"),
        NodeItem("ShaderNodeFresnel"),
        NodeItem("ShaderNodeLayerWeight"),
        NodeItem("ShaderNodeRGB"),
        NodeItem("ShaderNodeValue"),
        NodeItem("ShaderNodeTangent"),
        NodeItem("ShaderNodeNewGeometry"),
        NodeItem("ShaderNodeWireframe"),
        NodeItem("ShaderNodeBevel"),
        NodeItem("ShaderNodeAmbientOcclusion"),
        NodeItem("ShaderNodeObjectInfo"),
        NodeItem("ShaderNodeHairInfo"),
        NodeItem("ShaderNodeVolumeInfo"),
        NodeItem("ShaderNodeParticleInfo"),
        NodeItem("ShaderNodeCameraData"),
        NodeItem("ShaderNodeUVMap"),
        NodeItem("ShaderNodeVertexColor"),
        NodeItem("ShaderNodeUVAlongStroke", poll=line_style_shader_nodes_poll),
    ]),
    ShaderNodeCategory("SH_NEW_OUTPUT", "Output", items=[
        NodeItem("ShaderNodeOutputMaterial", poll=object_eevee_cycles_shader_nodes_poll),
        NodeItem("ShaderNodeOutputLight", poll=object_cycles_shader_nodes_poll),
        NodeItem("ShaderNodeOutputAOV"),
        NodeItem("ShaderNodeOutputWorld", poll=world_shader_nodes_poll),
        NodeItem("ShaderNodeOutputLineStyle", poll=line_style_shader_nodes_poll),
    ]),
    ShaderNodeCategory("SH_NEW_SHADER", "Shader", items=[
        NodeItem("ShaderNodeMixShader", poll=eevee_cycles_shader_nodes_poll),
        NodeItem("ShaderNodeAddShader", poll=eevee_cycles_shader_nodes_poll),
        NodeItem("ShaderNodeBsdfDiffuse", poll=object_eevee_cycles_shader_nodes_poll),
        NodeItem("ShaderNodeBsdfPrincipled", poll=object_eevee_cycles_shader_nodes_poll),
        NodeItem("ShaderNodeBsdfGlossy", poll=object_eevee_cycles_shader_nodes_poll),
        NodeItem("ShaderNodeBsdfTransparent", poll=object_eevee_cycles_shader_nodes_poll),
        NodeItem("ShaderNodeBsdfRefraction", poll=object_eevee_cycles_shader_nodes_poll),
        NodeItem("ShaderNodeBsdfGlass", poll=object_eevee_cycles_shader_nodes_poll),
        NodeItem("ShaderNodeBsdfTranslucent", poll=object_eevee_cycles_shader_nodes_poll),
        NodeItem("ShaderNodeBsdfAnisotropic", poll=object_cycles_shader_nodes_poll),
        NodeItem("ShaderNodeBsdfVelvet", poll=object_cycles_shader_nodes_poll),
        NodeItem("ShaderNodeBsdfToon", poll=object_cycles_shader_nodes_poll),
        NodeItem("ShaderNodeSubsurfaceScattering", poll=object_eevee_cycles_shader_nodes_poll),
        NodeItem("ShaderNodeEmission", poll=eevee_cycles_shader_nodes_poll),
        NodeItem("ShaderNodeBsdfHair", poll=object_cycles_shader_nodes_poll),
        NodeItem("ShaderNodeBackground", poll=world_shader_nodes_poll),
        NodeItem("ShaderNodeHoldout", poll=object_eevee_cycles_shader_nodes_poll),
        NodeItem("ShaderNodeVolumeAbsorption", poll=eevee_cycles_shader_nodes_poll),
        NodeItem("ShaderNodeVolumeScatter", poll=eevee_cycles_shader_nodes_poll),
        NodeItem("ShaderNodeVolumePrincipled"),
        NodeItem("ShaderNodeEeveeSpecular", poll=object_eevee_shader_nodes_poll),
        NodeItem("ShaderNodeBsdfHairPrincipled", poll=object_cycles_shader_nodes_poll)
    ]),
    ShaderNodeCategory("SH_NEW_TEXTURE", "Texture", items=[
        NodeItem("ShaderNodeTexImage"),
        NodeItem("ShaderNodeTexEnvironment"),
        NodeItem("ShaderNodeTexSky"),
        NodeItem("ShaderNodeTexNoise"),
        NodeItem("ShaderNodeTexWave"),
        NodeItem("ShaderNodeTexVoronoi"),
        NodeItem("ShaderNodeTexMusgrave"),
        NodeItem("ShaderNodeTexGradient"),
        NodeItem("ShaderNodeTexMagic"),
        NodeItem("ShaderNodeTexChecker"),
        NodeItem("ShaderNodeTexBrick"),
        NodeItem("ShaderNodeTexPointDensity"),
        NodeItem("ShaderNodeTexIES"),
        NodeItem("ShaderNodeTexWhiteNoise"),
    ]),
    ShaderNodeCategory("SH_NEW_OP_COLOR", "Color", items=[
        NodeItem("ShaderNodeMixRGB"),
        NodeItem("ShaderNodeRGBCurve"),
        NodeItem("ShaderNodeInvert"),
        NodeItem("ShaderNodeLightFalloff"),
        NodeItem("ShaderNodeHueSaturation"),
        NodeItem("ShaderNodeGamma"),
        NodeItem("ShaderNodeBrightContrast"),
    ]),
    ShaderNodeCategory("SH_NEW_OP_VECTOR", "Vector", items=[
        NodeItem("ShaderNodeMapping"),
        NodeItem("ShaderNodeBump"),
        NodeItem("ShaderNodeDisplacement"),
        NodeItem("ShaderNodeVectorDisplacement"),
        NodeItem("ShaderNodeNormalMap"),
        NodeItem("ShaderNodeNormal"),
        NodeItem("ShaderNodeVectorCurve"),
        NodeItem("ShaderNodeVectorRotate"),
        NodeItem("ShaderNodeVectorTransform"),
    ]),
    ShaderNodeCategory("SH_NEW_CONVERTOR", "Converter", items=[
        NodeItem("ShaderNodeMapRange"),
        NodeItem("ShaderNodeFloatCurve"),
        NodeItem("ShaderNodeClamp"),
        NodeItem("ShaderNodeMath"),
        NodeItem("ShaderNodeValToRGB"),
        NodeItem("ShaderNodeRGBToBW"),
        NodeItem("ShaderNodeShaderToRGB", poll=object_eevee_shader_nodes_poll),
        NodeItem("ShaderNodeVectorMath"),
        NodeItem("ShaderNodeSeparateRGB"),
        NodeItem("ShaderNodeCombineRGB"),
        NodeItem("ShaderNodeSeparateXYZ"),
        NodeItem("ShaderNodeCombineXYZ"),
        NodeItem("ShaderNodeSeparateHSV"),
        NodeItem("ShaderNodeCombineHSV"),
        NodeItem("ShaderNodeWavelength"),
        NodeItem("ShaderNodeBlackbody"),
    ]),
    ShaderNodeCategory("SH_NEW_SCRIPT", "Script", items=[
        NodeItem("ShaderNodeScript"),
    ]),
    ShaderNodeCategory("SH_NEW_GROUP", "Group", items=node_group_items),
    ShaderNodeCategory("SH_NEW_LAYOUT", "Layout", items=[
        NodeItem("NodeFrame"),
        NodeItem("NodeReroute"),
    ]),
]

compositor_node_categories = [
    # Compositor Nodes
    CompositorNodeCategory("CMP_INPUT", "Input", items=[
        NodeItem("CompositorNodeRLayers"),
        NodeItem("CompositorNodeImage"),
        NodeItem("CompositorNodeMovieClip"),
        NodeItem("CompositorNodeMask"),
        NodeItem("CompositorNodeRGB"),
        NodeItem("CompositorNodeValue"),
        NodeItem("CompositorNodeTexture"),
        NodeItem("CompositorNodeBokehImage"),
        NodeItem("CompositorNodeTime"),
        NodeItem("CompositorNodeSceneTime"),
        NodeItem("CompositorNodeTrackPos"),
    ]),
    CompositorNodeCategory("CMP_OUTPUT", "Output", items=[
        NodeItem("CompositorNodeComposite"),
        NodeItem("CompositorNodeViewer"),
        NodeItem("CompositorNodeSplitViewer"),
        NodeItem("CompositorNodeOutputFile"),
        NodeItem("CompositorNodeLevels"),
    ]),
    CompositorNodeCategory("CMP_OP_COLOR", "Color", items=[
        NodeItem("CompositorNodeMixRGB"),
        NodeItem("CompositorNodeAlphaOver"),
        NodeItem("CompositorNodeInvert"),
        NodeItem("CompositorNodeCurveRGB"),
        NodeItem("CompositorNodeHueSat"),
        NodeItem("CompositorNodeColorBalance"),
        NodeItem("CompositorNodeHueCorrect"),
        NodeItem("CompositorNodeBrightContrast"),
        NodeItem("CompositorNodeGamma"),
        NodeItem("CompositorNodeExposure"),
        NodeItem("CompositorNodeColorCorrection"),
        NodeItem("CompositorNodePosterize"),
        NodeItem("CompositorNodeTonemap"),
        NodeItem("CompositorNodeZcombine"),
    ]),
    CompositorNodeCategory("CMP_CONVERTOR", "Converter", items=[
        NodeItem("CompositorNodeMath"),
        NodeItem("CompositorNodeValToRGB"),
        NodeItem("CompositorNodeSetAlpha"),
        NodeItem("CompositorNodePremulKey"),
        NodeItem("CompositorNodeIDMask"),
        NodeItem("CompositorNodeRGBToBW"),
        NodeItem("CompositorNodeSepRGBA"),
        NodeItem("CompositorNodeCombRGBA"),
        NodeItem("CompositorNodeSepHSVA"),
        NodeItem("CompositorNodeCombHSVA"),
        NodeItem("CompositorNodeSepYUVA"),
        NodeItem("CompositorNodeCombYUVA"),
        NodeItem("CompositorNodeSepYCCA"),
        NodeItem("CompositorNodeCombYCCA"),
        NodeItem("CompositorNodeSwitchView"),
        NodeItem("CompositorNodeConvertColorSpace"),
    ]),
    CompositorNodeCategory("CMP_OP_FILTER", "Filter", items=[
        NodeItem("CompositorNodeBlur"),
        NodeItem("CompositorNodeBilateralblur"),
        NodeItem("CompositorNodeDilateErode"),
        NodeItem("CompositorNodeDespeckle"),
        NodeItem("CompositorNodeFilter"),
        NodeItem("CompositorNodeBokehBlur"),
        NodeItem("CompositorNodeVecBlur"),
        NodeItem("CompositorNodeDefocus"),
        NodeItem("CompositorNodeGlare"),
        NodeItem("CompositorNodeInpaint"),
        NodeItem("CompositorNodeDBlur"),
        NodeItem("CompositorNodePixelate"),
        NodeItem("CompositorNodeSunBeams"),
        NodeItem("CompositorNodeDenoise"),
        NodeItem("CompositorNodeAntiAliasing"),
    ]),
    CompositorNodeCategory("CMP_OP_VECTOR", "Vector", items=[
        NodeItem("CompositorNodeNormal"),
        NodeItem("CompositorNodeMapValue"),
        NodeItem("CompositorNodeMapRange"),
        NodeItem("CompositorNodeNormalize"),
        NodeItem("CompositorNodeCurveVec"),
    ]),
    CompositorNodeCategory("CMP_MATTE", "Matte", items=[
        NodeItem("CompositorNodeKeying"),
        NodeItem("CompositorNodeKeyingScreen"),
        NodeItem("CompositorNodeChannelMatte"),
        NodeItem("CompositorNodeColorSpill"),
        NodeItem("CompositorNodeBoxMask"),
        NodeItem("CompositorNodeEllipseMask"),
        NodeItem("CompositorNodeLumaMatte"),
        NodeItem("CompositorNodeDiffMatte"),
        NodeItem("CompositorNodeDistanceMatte"),
        NodeItem("CompositorNodeChromaMatte"),
        NodeItem("CompositorNodeColorMatte"),
        NodeItem("CompositorNodeDoubleEdgeMask"),
        NodeItem("CompositorNodeCryptomatte"),
        NodeItem("CompositorNodeCryptomatteV2"),
    ]),
    CompositorNodeCategory("CMP_DISTORT", "Distort", items=[
        NodeItem("CompositorNodeScale"),
        NodeItem("CompositorNodeLensdist"),
        NodeItem("CompositorNodeMovieDistortion"),
        NodeItem("CompositorNodeTranslate"),
        NodeItem("CompositorNodeRotate"),
        NodeItem("CompositorNodeFlip"),
        NodeItem("CompositorNodeCrop"),
        NodeItem("CompositorNodeDisplace"),
        NodeItem("CompositorNodeMapUV"),
        NodeItem("CompositorNodeTransform"),
        NodeItem("CompositorNodeStabilize"),
        NodeItem("CompositorNodePlaneTrackDeform"),
        NodeItem("CompositorNodeCornerPin"),
    ]),
    CompositorNodeCategory("CMP_GROUP", "Group", items=node_group_items),
    CompositorNodeCategory("CMP_LAYOUT", "Layout", items=[
        NodeItem("NodeFrame"),
        NodeItem("NodeReroute"),
        NodeItem("CompositorNodeSwitch"),
    ]),
]

texture_node_categories = [
    # Texture Nodes
    TextureNodeCategory("TEX_INPUT", "Input", items=[
        NodeItem("TextureNodeCurveTime"),
        NodeItem("TextureNodeCoordinates"),
        NodeItem("TextureNodeTexture"),
        NodeItem("TextureNodeImage"),
    ]),
    TextureNodeCategory("TEX_OUTPUT", "Output", items=[
        NodeItem("TextureNodeOutput"),
        NodeItem("TextureNodeViewer"),
    ]),
    TextureNodeCategory("TEX_OP_COLOR", "Color", items=[
        NodeItem("TextureNodeMixRGB"),
        NodeItem("TextureNodeCurveRGB"),
        NodeItem("TextureNodeInvert"),
        NodeItem("TextureNodeHueSaturation"),
        NodeItem("TextureNodeCompose"),
        NodeItem("TextureNodeDecompose"),
    ]),
    TextureNodeCategory("TEX_PATTERN", "Pattern", items=[
        NodeItem("TextureNodeChecker"),
        NodeItem("TextureNodeBricks"),
    ]),
    TextureNodeCategory("TEX_TEXTURE", "Textures", items=[
        NodeItem("TextureNodeTexNoise"),
        NodeItem("TextureNodeTexDistNoise"),
        NodeItem("TextureNodeTexClouds"),
        NodeItem("TextureNodeTexBlend"),
        NodeItem("TextureNodeTexVoronoi"),
        NodeItem("TextureNodeTexMagic"),
        NodeItem("TextureNodeTexMarble"),
        NodeItem("TextureNodeTexWood"),
        NodeItem("TextureNodeTexMusgrave"),
        NodeItem("TextureNodeTexStucci"),
    ]),
    TextureNodeCategory("TEX_CONVERTOR", "Converter", items=[
        NodeItem("TextureNodeMath"),
        NodeItem("TextureNodeValToRGB"),
        NodeItem("TextureNodeRGBToBW"),
        NodeItem("TextureNodeValToNor"),
        NodeItem("TextureNodeDistance"),
    ]),
    TextureNodeCategory("TEX_DISTORT", "Distort", items=[
        NodeItem("TextureNodeScale"),
        NodeItem("TextureNodeTranslate"),
        NodeItem("TextureNodeRotate"),
        NodeItem("TextureNodeAt"),
    ]),
    TextureNodeCategory("TEX_GROUP", "Group", items=node_group_items),
    TextureNodeCategory("TEX_LAYOUT", "Layout", items=[
        NodeItem("NodeFrame"),
        NodeItem("NodeReroute"),
    ]),
]

geometry_node_categories = [
    # Geometry Nodes
    GeometryNodeCategory("GEO_ATTRIBUTE", "Attribute", items=[
        NodeItem("GeometryNodeLegacyAttributeRandomize", poll=geometry_nodes_legacy_poll),
        NodeItem("GeometryNodeLegacyAttributeMath", poll=geometry_nodes_legacy_poll),
        NodeItem("GeometryNodeLegacyAttributeClamp", poll=geometry_nodes_legacy_poll),
        NodeItem("GeometryNodeLegacyAttributeCompare", poll=geometry_nodes_legacy_poll),
        NodeItem("GeometryNodeLegacyAttributeConvert", poll=geometry_nodes_legacy_poll),
        NodeItem("GeometryNodeLegacyAttributeCurveMap", poll=geometry_nodes_legacy_poll),
        NodeItem("GeometryNodeLegacyAttributeFill", poll=geometry_nodes_legacy_poll),
        NodeItem("GeometryNodeLegacyAttributeMix", poll=geometry_nodes_legacy_poll),
        NodeItem("GeometryNodeLegacyAttributeProximity", poll=geometry_nodes_legacy_poll),
        NodeItem("GeometryNodeLegacyAttributeColorRamp", poll=geometry_nodes_legacy_poll),
        NodeItem("GeometryNodeLegacyAttributeVectorMath", poll=geometry_nodes_legacy_poll),
        NodeItem("GeometryNodeLegacyAttributeVectorRotate", poll=geometry_nodes_legacy_poll),
        NodeItem("GeometryNodeLegacyAttributeSampleTexture", poll=geometry_nodes_legacy_poll),
        NodeItem("GeometryNodeLegacyAttributeCombineXYZ", poll=geometry_nodes_legacy_poll),
        NodeItem("GeometryNodeLegacyAttributeSeparateXYZ", poll=geometry_nodes_legacy_poll),
        NodeItem("GeometryNodeLegacyAttributeMapRange", poll=geometry_nodes_legacy_poll),
        NodeItem("GeometryNodeLegacyAttributeTransfer", poll=geometry_nodes_legacy_poll),
        NodeItem("GeometryNodeAttributeRemove", poll=geometry_nodes_legacy_poll),

        NodeItem("GeometryNodeCaptureAttribute"),
        NodeItem("GeometryNodeAttributeDomainSize"),
        NodeItem("GeometryNodeAttributeStatistic"),
        NodeItem("GeometryNodeAttributeTransfer"),
    ]),
    GeometryNodeCategory("GEO_COLOR", "Color", items=[
        NodeItem("ShaderNodeMixRGB"),
        NodeItem("ShaderNodeRGBCurve"),
        NodeItem("ShaderNodeValToRGB"),
        NodeItem("ShaderNodeSeparateRGB"),
        NodeItem("ShaderNodeCombineRGB"),
    ]),
    GeometryNodeCategory("GEO_CURVE", "Curve", items=curve_node_items),
    GeometryNodeCategory("GEO_PRIMITIVES_CURVE", "Curve Primitives", items=[
        NodeItem("GeometryNodeCurvePrimitiveLine"),
        NodeItem("GeometryNodeCurvePrimitiveCircle"),
        NodeItem("GeometryNodeCurveStar"),
        NodeItem("GeometryNodeCurveSpiral"),
        NodeItem("GeometryNodeCurveQuadraticBezier"),
        NodeItem("GeometryNodeCurvePrimitiveQuadrilateral"),
        NodeItem("GeometryNodeCurvePrimitiveBezierSegment"),
    ]),
<<<<<<< HEAD
    GeometryNodeCategory("GEO_GEOMETRY", "Geometry", items=[
        NodeItem("GeometryNodeBoundBox"),
        NodeItem("GeometryNodeConvexHull"),
        NodeItem("GeometryNodeDeleteGeometry"),
        NodeItem("GeometryNodeTransform"),
        NodeItem("GeometryNodeJoinGeometry"),
        NodeItem("GeometryNodeSeparateComponents"),
        NodeItem("GeometryNodeRaycast"),
    ]),
    GeometryNodeCategory("GEO_INPUT", "Input", items=[
        NodeItem("GeometryNodeObjectInfo"),
        NodeItem("GeometryNodeCollectionInfo"),
        NodeItem("FunctionNodeRandomFloat"),
        NodeItem("ShaderNodeValue"),
        NodeItem("FunctionNodeInputString"),
        NodeItem("FunctionNodeInputVector"),
        NodeItem("GeometryNodeInputMaterial"),
        NodeItem("GeometryNodeIsViewport"),
    ]),
    GeometryNodeCategory("GEO_MATERIAL", "Material", items=[
        NodeItem("GeometryNodeMaterialAssign"),
        NodeItem("GeometryNodeSelectByMaterial"),
        NodeItem("GeometryNodeMaterialReplace"),
    ]),
    GeometryNodeCategory("GEO_MESH", "Mesh", items=[
        NodeItem("GeometryNodeBoolean"),
        NodeItem("GeometryNodeTriangulate"),
        NodeItem("GeometryNodeEdgeSplit"),
        NodeItem("GeometryNodeSubdivisionSurface"),
        NodeItem("GeometryNodeMeshSubdivide"),
        NodeItem("GeometryNodeRemeshVoxel"),
    ]),
=======
    GeometryNodeCategory("GEO_GEOMETRY", "Geometry", items=geometry_node_items),
    GeometryNodeCategory("GEO_INPUT", "Input", items=geometry_input_node_items),
    GeometryNodeCategory("GEO_INSTANCE", "Instances", items=[
        NodeItem("GeometryNodeInstanceOnPoints"),
        NodeItem("GeometryNodeInstancesToPoints"),
        NodeItem("GeometryNodeRealizeInstances"),
        NodeItem("GeometryNodeRotateInstances"),
        NodeItem("GeometryNodeScaleInstances"),
        NodeItem("GeometryNodeTranslateInstances"),
    ]),
    GeometryNodeCategory("GEO_MATERIAL", "Material", items=geometry_material_node_items),
    GeometryNodeCategory("GEO_MESH", "Mesh", items=mesh_node_items),
>>>>>>> bba95d19
    GeometryNodeCategory("GEO_PRIMITIVES_MESH", "Mesh Primitives", items=[
        NodeItem("GeometryNodeMeshCircle"),
        NodeItem("GeometryNodeMeshCone"),
        NodeItem("GeometryNodeMeshCube"),
        NodeItem("GeometryNodeMeshCylinder"),
        NodeItem("GeometryNodeMeshGrid"),
        NodeItem("GeometryNodeMeshIcoSphere"),
        NodeItem("GeometryNodeMeshLine"),
        NodeItem("GeometryNodeMeshUVSphere"),
    ]),
    GeometryNodeCategory("GEO_OUTPUT", "Output", items=[
        NodeItem("GeometryNodeViewer"),
    ]),
    GeometryNodeCategory("GEO_POINT", "Point", items=point_node_items),
    GeometryNodeCategory("GEO_TEXT", "Text", items=[
        NodeItem("FunctionNodeStringLength"),
        NodeItem("FunctionNodeSliceString"),
        NodeItem("FunctionNodeValueToString"),
        NodeItem("GeometryNodeStringJoin"),
        NodeItem("FunctionNodeInputSpecialCharacters"),
        NodeItem("GeometryNodeStringToCurves"),
        NodeItem("FunctionNodeReplaceString"),
    ]),
    GeometryNodeCategory("GEO_TEXTURE", "Texture", items=[
        NodeItem("ShaderNodeTexBrick"),
        NodeItem("ShaderNodeTexChecker"),
        NodeItem("ShaderNodeTexGradient"),
        NodeItem("ShaderNodeTexMagic"),
        NodeItem("ShaderNodeTexMusgrave"),
        NodeItem("ShaderNodeTexNoise"),
        NodeItem("ShaderNodeTexVoronoi"),
        NodeItem("ShaderNodeTexWave"),
        NodeItem("ShaderNodeTexWhiteNoise"),
        NodeItem("GeometryNodeImageTexture"),
    ]),
    GeometryNodeCategory("GEO_UTILITIES", "Utilities", items=[
        NodeItem("GeometryNodeAccumulateField"),
        NodeItem("ShaderNodeMapRange"),
        NodeItem("ShaderNodeFloatCurve"),
        NodeItem("ShaderNodeClamp"),
        NodeItem("ShaderNodeMath"),
        NodeItem("FunctionNodeBooleanMath"),
        NodeItem("FunctionNodeRotateEuler"),
        NodeItem("FunctionNodeCompare"),
        NodeItem("FunctionNodeFloatToInt"),
        NodeItem("GeometryNodeSwitch"),
        NodeItem("FunctionNodeRandomValue"),
        NodeItem("FunctionNodeAlignEulerToVector"),
    ]),
    GeometryNodeCategory("GEO_VECTOR", "Vector", items=[
        NodeItem("ShaderNodeVectorCurve"),
        NodeItem("ShaderNodeSeparateXYZ"),
        NodeItem("ShaderNodeCombineXYZ"),
        NodeItem("ShaderNodeVectorMath"),
        NodeItem("ShaderNodeVectorRotate"),
    ]),
    GeometryNodeCategory("GEO_VOLUME", "Volume", items=[
        NodeItem("GeometryNodeLegacyPointsToVolume", poll=geometry_nodes_legacy_poll),
        NodeItem("GeometryNodeLegacyVolumeToMesh", poll=geometry_nodes_legacy_poll),

        NodeItem("GeometryNodeVolumeToMesh"),
    ]),
    GeometryNodeCategory("GEO_GROUP", "Group", items=node_group_items),
    GeometryNodeCategory("GEO_LAYOUT", "Layout", items=[
        NodeItem("NodeFrame"),
        NodeItem("NodeReroute"),
    ]),
]


def register():
    nodeitems_utils.register_node_categories('SHADER', shader_node_categories)
    nodeitems_utils.register_node_categories('COMPOSITING', compositor_node_categories)
    nodeitems_utils.register_node_categories('TEXTURE', texture_node_categories)
    nodeitems_utils.register_node_categories('GEOMETRY', geometry_node_categories)


def unregister():
    nodeitems_utils.unregister_node_categories('SHADER')
    nodeitems_utils.unregister_node_categories('COMPOSITING')
    nodeitems_utils.unregister_node_categories('TEXTURE')
    nodeitems_utils.unregister_node_categories('GEOMETRY')


if __name__ == "__main__":
    register()<|MERGE_RESOLUTION|>--- conflicted
+++ resolved
@@ -231,6 +231,7 @@
         yield NodeItem("GeometryNodeLegacySelectByMaterial")
         yield NodeItemCustom(draw=lambda self, layout, context: layout.separator())
 
+    yield NodeItem("GeometryNodeRemeshVoxel"),
     yield NodeItem("GeometryNodeReplaceMaterial")
     yield NodeItemCustom(draw=lambda self, layout, context: layout.separator())
     yield NodeItem("GeometryNodeInputMaterialIndex")
@@ -708,40 +709,6 @@
         NodeItem("GeometryNodeCurvePrimitiveQuadrilateral"),
         NodeItem("GeometryNodeCurvePrimitiveBezierSegment"),
     ]),
-<<<<<<< HEAD
-    GeometryNodeCategory("GEO_GEOMETRY", "Geometry", items=[
-        NodeItem("GeometryNodeBoundBox"),
-        NodeItem("GeometryNodeConvexHull"),
-        NodeItem("GeometryNodeDeleteGeometry"),
-        NodeItem("GeometryNodeTransform"),
-        NodeItem("GeometryNodeJoinGeometry"),
-        NodeItem("GeometryNodeSeparateComponents"),
-        NodeItem("GeometryNodeRaycast"),
-    ]),
-    GeometryNodeCategory("GEO_INPUT", "Input", items=[
-        NodeItem("GeometryNodeObjectInfo"),
-        NodeItem("GeometryNodeCollectionInfo"),
-        NodeItem("FunctionNodeRandomFloat"),
-        NodeItem("ShaderNodeValue"),
-        NodeItem("FunctionNodeInputString"),
-        NodeItem("FunctionNodeInputVector"),
-        NodeItem("GeometryNodeInputMaterial"),
-        NodeItem("GeometryNodeIsViewport"),
-    ]),
-    GeometryNodeCategory("GEO_MATERIAL", "Material", items=[
-        NodeItem("GeometryNodeMaterialAssign"),
-        NodeItem("GeometryNodeSelectByMaterial"),
-        NodeItem("GeometryNodeMaterialReplace"),
-    ]),
-    GeometryNodeCategory("GEO_MESH", "Mesh", items=[
-        NodeItem("GeometryNodeBoolean"),
-        NodeItem("GeometryNodeTriangulate"),
-        NodeItem("GeometryNodeEdgeSplit"),
-        NodeItem("GeometryNodeSubdivisionSurface"),
-        NodeItem("GeometryNodeMeshSubdivide"),
-        NodeItem("GeometryNodeRemeshVoxel"),
-    ]),
-=======
     GeometryNodeCategory("GEO_GEOMETRY", "Geometry", items=geometry_node_items),
     GeometryNodeCategory("GEO_INPUT", "Input", items=geometry_input_node_items),
     GeometryNodeCategory("GEO_INSTANCE", "Instances", items=[
@@ -754,7 +721,6 @@
     ]),
     GeometryNodeCategory("GEO_MATERIAL", "Material", items=geometry_material_node_items),
     GeometryNodeCategory("GEO_MESH", "Mesh", items=mesh_node_items),
->>>>>>> bba95d19
     GeometryNodeCategory("GEO_PRIMITIVES_MESH", "Mesh Primitives", items=[
         NodeItem("GeometryNodeMeshCircle"),
         NodeItem("GeometryNodeMeshCone"),
