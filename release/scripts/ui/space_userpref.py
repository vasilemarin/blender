--- conflicted
+++ resolved
@@ -820,10 +820,6 @@
         #start = time.time()
 
         userpref = context.user_preferences
-<<<<<<< HEAD
-        wm = context.window_manager
-=======
->>>>>>> 2198cfdb
 
         inputs = userpref.inputs
 
@@ -857,13 +853,9 @@
     bl_label = "Addons"
     bl_region_type = 'WINDOW'
     bl_options = {'HIDE_HEADER'}
-<<<<<<< HEAD
-    
-=======
 
     _addons_cats = None
     _addons_sups = None
->>>>>>> 2198cfdb
     _addons_fake_modules = {}
 
     @classmethod
@@ -945,9 +937,6 @@
                 rowsub = row.row()
                 rowsub.active = is_enabled
                 rowsub.label(text='%s: %s' % (info['category'], info["name"]))
-<<<<<<< HEAD
-                if info["warning"]: rowsub.label(icon='ERROR')
-=======
                 if info["warning"]:
                     rowsub.label(icon='ERROR')
 
@@ -958,7 +947,6 @@
                     rowsub.label(icon='POSE_DATA')
                 else:
                     rowsub.label(icon='QUESTION')
->>>>>>> 2198cfdb
 
                 if is_enabled:
                     row.operator("wm.addon_disable", icon='CHECKBOX_HLT', text="", emboss=False).module = module_name
@@ -982,11 +970,7 @@
                     if info["version"]:
                         split = colsub.row().split(percentage=0.15)
                         split.label(text='Version:')
-<<<<<<< HEAD
-                        split.label(text='.'.join([str(x) for x in info["version"]]))
-=======
                         split.label(text='.'.join(str(x) for x in info["version"]))
->>>>>>> 2198cfdb
                     if info["warning"]:
                         split = colsub.row().split(percentage=0.15)
                         split.label(text="Warning:")
@@ -1022,31 +1006,7 @@
                 colsub = box.column()
                 row = colsub.row()
 
-<<<<<<< HEAD
-                row.label(text=ext, icon='ERROR')
-                row.operator("wm.addon_disable").module = ext
-
-from bpy.props import *
-
-
-def addon_info_get(mod, info_basis={"name": "", "author": "", "version": (), "blender": (), "api": 0, "location": "", "description": "", "wiki_url": "", "tracker_url": "", "category": "", "warning": "", "show_expanded": False}):
-    addon_info = getattr(mod, "bl_addon_info", {})
-
-    # avoid re-initializing
-    if "_init" in addon_info:
-        return addon_info
-
-    if not addon_info:
-        mod.bl_addon_info = addon_info
-
-    for key, value in info_basis.items():
-        addon_info.setdefault(key, value)
-
-    if not addon_info["name"]:
-        addon_info["name"] = mod.__name__
-=======
                 row.label(text=module_name, icon='ERROR')
->>>>>>> 2198cfdb
 
                 if is_enabled:
                     row.operator("wm.addon_disable", icon='CHECKBOX_HLT', text="", emboss=False).module = module_name
@@ -1200,18 +1160,8 @@
         return {'FINISHED'}
 
     def invoke(self, context, event):
-<<<<<<< HEAD
-        paths = bpy.utils.script_paths("addons")
-        if not paths:
-            self.report({'ERROR'}, "No 'addons' path could be found in " + str(bpy.utils.script_paths()))
-            return {'CANCELLED'}
-
-        wm = context.window_manager
-        wm.add_fileselect(self)
-=======
         wm = context.window_manager
         wm.fileselect_add(self)
->>>>>>> 2198cfdb
         return {'RUNNING_MODAL'}
 
 
