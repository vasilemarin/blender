# ##### BEGIN GPL LICENSE BLOCK #####
#
#  This program is free software; you can redistribute it and/or
#  modify it under the terms of the GNU General Public License
#  as published by the Free Software Foundation; either version 2
#  of the License, or (at your option) any later version.
#
#  This program is distributed in the hope that it will be useful,
#  but WITHOUT ANY WARRANTY; without even the implied warranty of
#  MERCHANTABILITY or FITNESS FOR A PARTICULAR PURPOSE.  See the
#  GNU General Public License for more details.
#
#  You should have received a copy of the GNU General Public License
#  along with this program; if not, write to the Free Software Foundation,
#  Inc., 51 Franklin Street, Fifth Floor, Boston, MA 02110-1301, USA.
#
# ##### END GPL LICENSE BLOCK #####

# <pep8 compliant>
import bpy


from properties_physics_common import point_cache_ui
from properties_physics_common import effector_weights_ui


def cloth_panel_enabled(md):
    return md.point_cache.is_baked is False


class CLOTH_MT_presets(bpy.types.Menu):
    '''
    Creates the menu items by scanning scripts/templates
    '''
    bl_label = "Cloth Presets"
    preset_subdir = "cloth"
    preset_operator = "script.execute_preset"
    draw = bpy.types.Menu.draw_preset


class PhysicButtonsPanel():
    bl_space_type = 'PROPERTIES'
    bl_region_type = 'WINDOW'
    bl_context = "physics"

    @classmethod
    def poll(cls, context):
        ob = context.object
        rd = context.scene.render
        return (ob and ob.type == 'MESH') and (not rd.use_game_engine)


class PHYSICS_PT_cloth(PhysicButtonsPanel, bpy.types.Panel):
    bl_label = "Cloth"

    def draw(self, context):
        layout = self.layout

        md = context.cloth
        ob = context.object

        split = layout.split()

        if md:
            # remove modifier + settings
            split.set_context_pointer("modifier", md)
            split.operator("object.modifier_remove", text="Remove")

            row = split.row(align=True)
            row.prop(md, "show_render", text="")
            row.prop(md, "show_viewport", text="")
        else:
            # add modifier
            split.operator("object.modifier_add", text="Add").type = 'CLOTH'
            split.label()

        if md:
            cloth = md.settings

            split = layout.split()

            split.active = cloth_panel_enabled(md)

            col = split.column()

            col.label(text="Presets:")
            sub = col.row(align=True)
            sub.menu("CLOTH_MT_presets", text=bpy.types.CLOTH_MT_presets.bl_label)
            sub.operator("cloth.preset_add", text="", icon="ZOOMIN")

            col.label(text="Quality:")
            col.prop(cloth, "quality", text="Steps", slider=True)

            col.label(text="Material:")
            col.prop(cloth, "mass")
            col.prop(cloth, "structural_stiffness", text="Structural")
            col.prop(cloth, "bending_stiffness", text="Bending")

            col = split.column()

            col.label(text="Damping:")
            col.prop(cloth, "spring_damping", text="Spring")
            col.prop(cloth, "air_damping", text="Air")

            col.prop(cloth, "use_pin_cloth", text="Pinning")
            sub = col.column()
            sub.active = cloth.use_pin_cloth
<<<<<<< HEAD
            sub.prop_object(cloth, "mass_vertex_group", ob, "vertex_groups", text="")
=======
            sub.prop_search(cloth, "mass_vertex_group", ob, "vertex_groups", text="")
>>>>>>> d59304e8
            sub.prop(cloth, "pin_stiffness", text="Stiffness")

            col.label(text="Pre roll:")
            col.prop(cloth, "pre_roll", text="Frame")

            # Disabled for now
            """
            if cloth.mass_vertex_group:
                layout.label(text="Goal:")

                col = layout.column_flow()
                col.prop(cloth, "goal_default", text="Default")
                col.prop(cloth, "goal_spring", text="Stiffness")
                col.prop(cloth, "goal_friction", text="Friction")
            """

            key = ob.data.shape_keys

            if key:
                col.label(text="Rest Shape Key:")
                col.prop_search(cloth, "rest_shape_key", key, "keys", text="")


class PHYSICS_PT_cloth_cache(PhysicButtonsPanel, bpy.types.Panel):
    bl_label = "Cloth Cache"
    bl_options = {'DEFAULT_CLOSED'}

    @classmethod
    def poll(cls, context):
        return context.cloth

    def draw(self, context):
        md = context.cloth
        point_cache_ui(self, context, md.point_cache, cloth_panel_enabled(md), 'CLOTH')


class PHYSICS_PT_cloth_collision(PhysicButtonsPanel, bpy.types.Panel):
    bl_label = "Cloth Collision"
    bl_options = {'DEFAULT_CLOSED'}

    @classmethod
    def poll(cls, context):
        return context.cloth

    def draw_header(self, context):
        cloth = context.cloth.collision_settings

        self.layout.active = cloth_panel_enabled(context.cloth)
        self.layout.prop(cloth, "use_collision", text="")

    def draw(self, context):
        layout = self.layout

        cloth = context.cloth.collision_settings
        md = context.cloth

        layout.active = cloth.use_collision and cloth_panel_enabled(md)

        split = layout.split()

        col = split.column()
        col.prop(cloth, "collision_quality", slider=True, text="Quality")
        col.prop(cloth, "distance_min", slider=True, text="Distance")
        col.prop(cloth, "friction")

        col = split.column()
        col.prop(cloth, "use_self_collision", text="Self Collision")
        sub = col.column()
        sub.active = cloth.use_self_collision
        sub.prop(cloth, "self_collision_quality", slider=True, text="Quality")
        sub.prop(cloth, "self_distance_min", slider=True, text="Distance")

        layout.prop(cloth, "group")


class PHYSICS_PT_cloth_stiffness(PhysicButtonsPanel, bpy.types.Panel):
    bl_label = "Cloth Stiffness Scaling"
    bl_options = {'DEFAULT_CLOSED'}

    @classmethod
    def poll(cls, context):
        return context.cloth

    def draw_header(self, context):
        cloth = context.cloth.settings

        self.layout.active = cloth_panel_enabled(context.cloth)
        self.layout.prop(cloth, "use_stiffness_scale", text="")

    def draw(self, context):
        layout = self.layout

        md = context.cloth
        ob = context.object
        cloth = context.cloth.settings

        layout.active = cloth.use_stiffness_scale	and cloth_panel_enabled(md)

        split = layout.split()

        col = split.column()
        col.label(text="Structural Stiffness:")
        col.prop_search(cloth, "structural_stiffness_vertex_group", ob, "vertex_groups", text="")
        col.prop(cloth, "structural_stiffness_max", text="Max")

        col = split.column()
        col.label(text="Bending Stiffness:")
        col.prop_search(cloth, "bending_vertex_group", ob, "vertex_groups", text="")
        col.prop(cloth, "bending_stiffness_max", text="Max")


class PHYSICS_PT_cloth_field_weights(PhysicButtonsPanel, bpy.types.Panel):
    bl_label = "Cloth Field Weights"
    bl_options = {'DEFAULT_CLOSED'}

    @classmethod
    def poll(cls, context):
        return (context.cloth)

    def draw(self, context):
        cloth = context.cloth.settings
        effector_weights_ui(self, context, cloth.effector_weights)


def register():
    pass


def unregister():
    pass

if __name__ == "__main__":
    register()<|MERGE_RESOLUTION|>--- conflicted
+++ resolved
@@ -105,11 +105,7 @@
             col.prop(cloth, "use_pin_cloth", text="Pinning")
             sub = col.column()
             sub.active = cloth.use_pin_cloth
-<<<<<<< HEAD
-            sub.prop_object(cloth, "mass_vertex_group", ob, "vertex_groups", text="")
-=======
             sub.prop_search(cloth, "mass_vertex_group", ob, "vertex_groups", text="")
->>>>>>> d59304e8
             sub.prop(cloth, "pin_stiffness", text="Stiffness")
 
             col.label(text="Pre roll:")
