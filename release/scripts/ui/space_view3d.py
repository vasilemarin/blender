# ##### BEGIN GPL LICENSE BLOCK #####
#
#  This program is free software; you can redistribute it and/or
#  modify it under the terms of the GNU General Public License
#  as published by the Free Software Foundation; either version 2
#  of the License, or (at your option) any later version.
#
#  This program is distributed in the hope that it will be useful,
#  but WITHOUT ANY WARRANTY; without even the implied warranty of
#  MERCHANTABILITY or FITNESS FOR A PARTICULAR PURPOSE.  See the
#  GNU General Public License for more details.
#
#  You should have received a copy of the GNU General Public License
#  along with this program; if not, write to the Free Software Foundation,
#  Inc., 59 Temple Place - Suite 330, Boston, MA  02111-1307, USA.
#
# ##### END GPL LICENSE BLOCK #####

# <pep8 compliant>
import bpy


class VIEW3D_HT_header(bpy.types.Header):
    bl_space_type = 'VIEW_3D'

    def draw(self, context):
        layout = self.layout

        view = context.space_data
        mode_string = context.mode
        edit_object = context.edit_object
        obj = context.active_object
<<<<<<< HEAD
        toolsettings = context.scene.tool_settings
=======
        toolsettings = context.tool_settings
>>>>>>> 7a76bc9a

        row = layout.row()
        row.template_header()

        sub = row.row(align=True)

        # Menus
        if context.area.show_menus:

            sub.menu("VIEW3D_MT_view")

            # Select Menu
            if mode_string not in ('EDIT_TEXT', 'SCULPT', 'PAINT_WEIGHT', 'PAINT_VERTEX', 'PAINT_TEXTURE'):
                sub.menu("VIEW3D_MT_select_%s" % mode_string.lower())

            if edit_object:
                sub.menu("VIEW3D_MT_edit_%s" % edit_object.type.lower())
            elif obj:
<<<<<<< HEAD
                if mode_string not in ('PAINT_WEIGHT', 'PAINT_TEXTURE'):
=======
                if mode_string not in ('PAINT_TEXTURE'):
>>>>>>> 7a76bc9a
                    sub.menu("VIEW3D_MT_%s" % mode_string.lower())
            else:
                sub.menu("VIEW3D_MT_object")

        row.template_header_3D()
<<<<<<< HEAD
=======

        # do in C for now since these buttons cant be both toggle AND exclusive.
        '''
        if obj and obj.mode == 'EDIT' and obj.type == 'MESH':
            row_sub = row.row(align=True)
            row_sub.prop(toolsettings, "mesh_selection_mode", text="", index=0, icon='VERTEXSEL')
            row_sub.prop(toolsettings, "mesh_selection_mode", text="", index=1, icon='EDGESEL')
            row_sub.prop(toolsettings, "mesh_selection_mode", text="", index=2, icon='FACESEL')
        '''

>>>>>>> 7a76bc9a

        # Particle edit
        if obj and obj.mode == 'PARTICLE_EDIT':
            row.prop(toolsettings.particle_edit, "selection_mode", text="", expand=True, toggle=True)

        # Occlude geometry
        if obj and view.viewport_shading in ('SOLID', 'SHADED', 'TEXTURED') and (obj.mode == 'PARTICLE_EDIT' or (obj.mode == 'EDIT' and obj.type == 'MESH')):
            row.prop(view, "occlude_geometry", text="")

        # Proportional editing
        if obj and obj.mode in ('OBJECT', 'EDIT', 'PARTICLE_EDIT'):
            row = layout.row(align=True)
            row.prop(toolsettings, "proportional_editing", text="", icon_only=True)
            if toolsettings.proportional_editing != 'DISABLED':
                row.prop(toolsettings, "proportional_editing_falloff", text="", icon_only=True)

        # Snap
        row = layout.row(align=True)
        row.prop(toolsettings, "snap", text="")
        row.prop(toolsettings, "snap_element", text="", icon_only=True)
        if toolsettings.snap_element != 'INCREMENT':
            row.prop(toolsettings, "snap_target", text="")
            if obj and obj.mode == 'OBJECT':
                row.prop(toolsettings, "snap_align_rotation", text="")
        if toolsettings.snap_element == 'VOLUME':
            row.prop(toolsettings, "snap_peel_object", text="")
        elif toolsettings.snap_element == 'FACE':
            row.prop(toolsettings, "snap_project", text="")

        # OpenGL render
        row = layout.row(align=True)
        row.operator("screen.opengl_render", text="", icon='RENDER_STILL')
        props = row.operator("screen.opengl_render", text="", icon='RENDER_ANIMATION')
        props.animation = True

        # Pose
        if obj and obj.mode == 'POSE':
            row = layout.row(align=True)
            row.operator("pose.copy", text="", icon='COPYDOWN')
            row.operator("pose.paste", text="", icon='PASTEDOWN')
            props = row.operator("pose.paste", text="", icon='PASTEFLIPDOWN')
            props.flipped = 1


# ********** Menu **********

# ********** Utilities **********


class VIEW3D_MT_showhide(bpy.types.Menu):
    bl_label = "Show/Hide"
    _operator_name = ""

    def draw(self, context):
        layout = self.layout

        layout.operator("%s.reveal" % self._operator_name, text="Show Hidden")
        layout.operator("%s.hide" % self._operator_name, text="Hide Selected")
        layout.operator("%s.hide" % self._operator_name, text="Hide Unselected").unselected = True


class VIEW3D_MT_transform(bpy.types.Menu):
    bl_label = "Transform"

    # TODO: get rid of the custom text strings?
    def draw(self, context):
        layout = self.layout

        layout.operator("transform.translate", text="Grab/Move")
        # TODO: sub-menu for grab per axis
        layout.operator("transform.rotate", text="Rotate")
        # TODO: sub-menu for rot per axis
        layout.operator("transform.resize", text="Scale")
        # TODO: sub-menu for scale per axis

        layout.separator()

        layout.operator("transform.tosphere", text="To Sphere")
        layout.operator("transform.shear", text="Shear")
        layout.operator("transform.warp", text="Warp")
        layout.operator("transform.transform", text="Push/Pull").mode = 'PUSHPULL'
        if context.edit_object and context.edit_object.type == 'ARMATURE':
            layout.operator("armature.align")
        else:
            layout.operator_context = 'EXEC_REGION_WIN'
            layout.operator("transform.transform", text="Align to Transform Orientation").mode = 'ALIGN' # XXX see alignmenu() in edit.c of b2.4x to get this working

        layout.separator()

        layout.operator_context = 'EXEC_AREA'

        layout.operator("object.origin_set", text="Geometry to Origin").type = 'GEOMETRY_ORIGIN'
        layout.operator("object.origin_set", text="Origin to Geometry").type = 'ORIGIN_GEOMETRY'
        layout.operator("object.origin_set", text="Origin to 3D Cursor").type = 'ORIGIN_CURSOR'


class VIEW3D_MT_mirror(bpy.types.Menu):
    bl_label = "Mirror"

    def draw(self, context):
        layout = self.layout

        layout.operator("transform.mirror", text="Interactive Mirror")

        layout.separator()

        layout.operator_context = 'INVOKE_REGION_WIN'

        props = layout.operator("transform.mirror", text="X Global")
        props.constraint_axis = (True, False, False)
        props.constraint_orientation = 'GLOBAL'
        props = layout.operator("transform.mirror", text="Y Global")
        props.constraint_axis = (False, True, False)
        props.constraint_orientation = 'GLOBAL'
        props = layout.operator("transform.mirror", text="Z Global")
        props.constraint_axis = (False, False, True)
        props.constraint_orientation = 'GLOBAL'

        if context.edit_object:
            layout.separator()

            props = layout.operator("transform.mirror", text="X Local")
            props.constraint_axis = (True, False, False)
            props.constraint_orientation = 'LOCAL'
            props = layout.operator("transform.mirror", text="Y Local")
            props.constraint_axis = (False, True, False)
            props.constraint_orientation = 'LOCAL'
            props = layout.operator("transform.mirror", text="Z Local")
            props.constraint_axis = (False, False, True)
            props.constraint_orientation = 'LOCAL'

            layout.operator("object.vertex_group_mirror")


class VIEW3D_MT_snap(bpy.types.Menu):
    bl_label = "Snap"

    def draw(self, context):
        layout = self.layout

        layout.operator("view3d.snap_selected_to_grid", text="Selection to Grid")
        layout.operator("view3d.snap_selected_to_cursor", text="Selection to Cursor")
        layout.operator("view3d.snap_selected_to_center", text="Selection to Origin")

        layout.separator()

        layout.operator("view3d.snap_cursor_to_selected", text="Cursor to Selected")
        layout.operator("view3d.snap_cursor_to_center", text="Cursor to Center")
        layout.operator("view3d.snap_cursor_to_grid", text="Cursor to Grid")
        layout.operator("view3d.snap_cursor_to_active", text="Cursor to Active")


class VIEW3D_MT_uv_map(bpy.types.Menu):
    bl_label = "UV Mapping"

    def draw(self, context):
        layout = self.layout

        layout.operator("uv.unwrap")
        layout.operator("uv.cube_project")
        layout.operator("uv.cylinder_project")
        layout.operator("uv.sphere_project")
        layout.operator("uv.project_from_view")
        layout.operator("uv.project_from_view", text="Project from View (Bounds)").scale_to_bounds = True

        layout.separator()

        layout.operator("uv.reset")

# ********** View menus **********


class VIEW3D_MT_view(bpy.types.Menu):
    bl_label = "View"

    def draw(self, context):
        layout = self.layout

        layout.operator("view3d.properties", icon='MENU_PANEL')
<<<<<<< HEAD
        layout.operator("view3d.toolbar", icon='MENU_PANEL')
=======
        layout.operator("view3d.toolshelf", icon='MENU_PANEL')
>>>>>>> 7a76bc9a

        layout.separator()

        layout.operator("view3d.viewnumpad", text="Camera").type = 'CAMERA'
        layout.operator("view3d.viewnumpad", text="Top").type = 'TOP'
        layout.operator("view3d.viewnumpad", text="Front").type = 'FRONT'
        layout.operator("view3d.viewnumpad", text="Right").type = 'RIGHT'

        layout.menu("VIEW3D_MT_view_cameras", text="Cameras")

        layout.separator()

        layout.operator("view3d.view_persportho")

        layout.separator()

        layout.menu("VIEW3D_MT_view_navigation")
        layout.menu("VIEW3D_MT_view_align")

        layout.separator()

        layout.operator_context = 'INVOKE_REGION_WIN'

        layout.operator("view3d.clip_border", text="Clipping Border...")
        layout.operator("view3d.zoom_border", text="Zoom Border...")

        layout.separator()

        layout.operator("view3d.layers", text="Show All Layers").nr = 0

        layout.separator()

        layout.operator("view3d.localview", text="View Global/Local")
        layout.operator("view3d.view_selected")
        layout.operator("view3d.view_all")

        layout.separator()

        layout.operator("screen.animation_play", text="Playback Animation")

        layout.separator()

        layout.operator("screen.area_dupli")
        layout.operator("screen.region_quadview")
        layout.operator("screen.screen_full_area")


class VIEW3D_MT_view_navigation(bpy.types.Menu):
    bl_label = "Navigation"

    def draw(self, context):
        layout = self.layout

        layout.operator_enums("view3d.view_orbit", "type")

        layout.separator()

        layout.operator_enums("view3d.view_pan", "type")

        layout.separator()

        layout.operator("view3d.zoom", text="Zoom In").delta = 1
        layout.operator("view3d.zoom", text="Zoom Out").delta = -1

        layout.separator()

        layout.operator("view3d.fly")


class VIEW3D_MT_view_align(bpy.types.Menu):
    bl_label = "Align View"

    def draw(self, context):
        layout = self.layout

        layout.menu("VIEW3D_MT_view_align_selected")

        layout.separator()

        layout.operator("view3d.view_all", text="Center Cursor and View All").center = True
        layout.operator("view3d.camera_to_view", text="Align Active Camera to View")
        layout.operator("view3d.view_selected")
        layout.operator("view3d.view_center_cursor")


class VIEW3D_MT_view_align_selected(bpy.types.Menu):
    bl_label = "Align View to Selected"

    def draw(self, context):
        layout = self.layout

        props = layout.operator("view3d.viewnumpad", text="Top")
        props.align_active = True
        props.type = 'TOP'
        props = layout.operator("view3d.viewnumpad", text="Bottom")
        props.align_active = True
        props.type = 'BOTTOM'
        props = layout.operator("view3d.viewnumpad", text="Front")
        props.align_active = True
        props.type = 'FRONT'
        props = layout.operator("view3d.viewnumpad", text="Back")
        props.align_active = True
        props.type = 'BACK'
        props = layout.operator("view3d.viewnumpad", text="Right")
        props.align_active = True
        props.type = 'RIGHT'
        props = layout.operator("view3d.viewnumpad", text="Left")
        props.align_active = True
        props.type = 'LEFT'


class VIEW3D_MT_view_cameras(bpy.types.Menu):
    bl_label = "Cameras"

    def draw(self, context):
        layout = self.layout

        layout.operator("view3d.object_as_camera")
        layout.operator("view3d.viewnumpad", text="Active Camera").type = 'CAMERA'

# ********** Select menus, suffix from context.mode **********


class VIEW3D_MT_select_object(bpy.types.Menu):
    bl_label = "Select"

    def draw(self, context):
        layout = self.layout

        layout.operator("view3d.select_border")
        layout.operator("view3d.select_circle")

        layout.separator()

        layout.operator("object.select_all", text="Select/Deselect All")
        layout.operator("object.select_inverse", text="Inverse")
        layout.operator("object.select_random", text="Random")
        layout.operator("object.select_mirror", text="Mirror")
        layout.operator("object.select_by_layer", text="Select All by Layer")
        layout.operator_menu_enum("object.select_by_type", "type", "", text="Select All by Type...")

        layout.separator()

        layout.operator_menu_enum("object.select_grouped", "type", text="Grouped")
        layout.operator_menu_enum("object.select_linked", "type", text="Linked")
        layout.operator("object.select_pattern", text="Select Pattern...")


class VIEW3D_MT_select_pose(bpy.types.Menu):
    bl_label = "Select"

    def draw(self, context):
        layout = self.layout

        layout.operator("view3d.select_border")

        layout.separator()

        layout.operator("pose.select_all", text="Select/Deselect All")
        layout.operator("pose.select_inverse", text="Inverse")
        layout.operator("pose.select_constraint_target", text="Constraint Target")
        layout.operator("pose.select_linked", text="Linked")

        layout.separator()

        layout.operator("pose.select_hierarchy", text="Parent").direction = 'PARENT'
        layout.operator("pose.select_hierarchy", text="Child").direction = 'CHILD'

        layout.separator()

        props = layout.operator("pose.select_hierarchy", text="Extend Parent")
        props.extend = True
        props.direction = 'PARENT'

        props = layout.operator("pose.select_hierarchy", text="Extend Child")
        props.extend = True
        props.direction = 'CHILD'

<<<<<<< HEAD
=======
        layout.separator()

        layout.operator_menu_enum("pose.select_grouped", "type", text="Grouped")
>>>>>>> 7a76bc9a
        layout.operator("object.select_pattern", text="Select Pattern...")


class VIEW3D_MT_select_particle(bpy.types.Menu):
    bl_label = "Select"

    def draw(self, context):
        layout = self.layout

        layout.operator("view3d.select_border")

        layout.separator()

        layout.operator("particle.select_all", text="Select/Deselect All")
        layout.operator("particle.select_linked")
        layout.operator("particle.select_inverse")

        layout.separator()

        layout.operator("particle.select_more")
        layout.operator("particle.select_less")

        layout.separator()

        layout.operator("particle.select_first", text="Roots")
        layout.operator("particle.select_last", text="Tips")


class VIEW3D_MT_select_edit_mesh(bpy.types.Menu):
    bl_label = "Select"

    def draw(self, context):
        layout = self.layout

        layout.operator("view3d.select_border")
        layout.operator("view3d.select_circle")

        layout.separator()

        layout.operator("mesh.select_all", text="Select/Deselect All")
        layout.operator("mesh.select_inverse", text="Inverse")

        layout.separator()

        layout.operator("mesh.select_random", text="Random...")
        layout.operator("mesh.select_nth", text="Select Nth...")
        layout.operator("mesh.edges_select_sharp", text="Sharp Edges")
        layout.operator("mesh.faces_select_linked_flat", text="Linked Flat Faces")
        layout.operator("mesh.faces_select_interior", text="Interior Faces")
        layout.operator("mesh.select_axis", text="Side of Active")

        layout.separator()

        layout.operator("mesh.select_by_number_vertices", text="Triangles").type = 'TRIANGLES'
        layout.operator("mesh.select_by_number_vertices", text="Quads").type = 'QUADS'
        layout.operator("mesh.select_by_number_vertices", text="Loose Verts/Edges").type = 'OTHER'
        layout.operator("mesh.select_similar", text="Similar...")

        layout.separator()

        layout.operator("mesh.select_less", text="Less")
        layout.operator("mesh.select_more", text="More")

        layout.separator()

        layout.operator("mesh.select_mirror", text="Mirror")

        layout.operator("mesh.select_linked", text="Linked")
        layout.operator("mesh.select_vertex_path", text="Vertex Path")
        layout.operator("mesh.loop_multi_select", text="Edge Loop")
        layout.operator("mesh.loop_multi_select", text="Edge Ring").ring = True

        layout.separator()

        layout.operator("mesh.loop_to_region")
        layout.operator("mesh.region_to_loop")


class VIEW3D_MT_select_edit_curve(bpy.types.Menu):
    bl_label = "Select"

    def draw(self, context):
        layout = self.layout

        layout.operator("view3d.select_border")
        layout.operator("view3d.select_circle")

        layout.separator()

        layout.operator("curve.select_all", text="Select/Deselect All")
        layout.operator("curve.select_inverse")
        layout.operator("curve.select_random")
        layout.operator("curve.select_every_nth")

        layout.separator()

        layout.operator("curve.de_select_first")
        layout.operator("curve.de_select_last")
        layout.operator("curve.select_next")
        layout.operator("curve.select_previous")

        layout.separator()

        layout.operator("curve.select_more")
        layout.operator("curve.select_less")


class VIEW3D_MT_select_edit_surface(bpy.types.Menu):
    bl_label = "Select"

    def draw(self, context):
        layout = self.layout

        layout.operator("view3d.select_border")
        layout.operator("view3d.select_circle")

        layout.separator()

        layout.operator("curve.select_all", text="Select/Deselect All")
        layout.operator("curve.select_inverse")
        layout.operator("curve.select_random")
        layout.operator("curve.select_every_nth")

        layout.separator()

        layout.operator("curve.select_row")

        layout.separator()

        layout.operator("curve.select_more")
        layout.operator("curve.select_less")


class VIEW3D_MT_select_edit_metaball(bpy.types.Menu):
    bl_label = "Select"

    def draw(self, context):
        layout = self.layout

        layout.operator("view3d.select_border")

        layout.separator()

        layout.operator("mball.select_deselect_all_metaelems")
        layout.operator("mball.select_inverse_metaelems")

        layout.separator()

        layout.operator("mball.select_random_metaelems")


class VIEW3D_MT_select_edit_lattice(bpy.types.Menu):
    bl_label = "Select"

    def draw(self, context):
        layout = self.layout

        layout.operator("view3d.select_border")

        layout.separator()

        layout.operator("lattice.select_all", text="Select/Deselect All")


class VIEW3D_MT_select_edit_armature(bpy.types.Menu):
    bl_label = "Select"

    def draw(self, context):
        layout = self.layout

        layout.operator("view3d.select_border")


        layout.separator()

        layout.operator("armature.select_all", text="Select/Deselect All")
        layout.operator("armature.select_inverse", text="Inverse")

        layout.separator()

        layout.operator("armature.select_hierarchy", text="Parent").direction = 'PARENT'
        layout.operator("armature.select_hierarchy", text="Child").direction = 'CHILD'

        layout.separator()

        props = layout.operator("armature.select_hierarchy", text="Extend Parent")
        props.extend = True
        props.direction = 'PARENT'

        props = layout.operator("armature.select_hierarchy", text="Extend Child")
        props.extend = True
        props.direction = 'CHILD'

        layout.operator("object.select_pattern", text="Select Pattern...")


class VIEW3D_MT_select_face(bpy.types.Menu):# XXX no matching enum
    bl_label = "Select"

    def draw(self, context):
        layout = self.layout

        # TODO
        # see view3d_select_faceselmenu

# ********** Object menu **********


class VIEW3D_MT_object(bpy.types.Menu):
    bl_context = "objectmode"
    bl_label = "Object"

    def draw(self, context):
        layout = self.layout

        layout.menu("VIEW3D_MT_transform")
        layout.menu("VIEW3D_MT_mirror")
        layout.menu("VIEW3D_MT_object_clear")
        layout.menu("VIEW3D_MT_object_apply")
        layout.menu("VIEW3D_MT_snap")

        layout.separator()

        layout.operator("anim.keyframe_insert_menu", text="Insert Keyframe...")
        layout.operator("anim.keyframe_delete_v3d", text="Delete Keyframe...")

        layout.separator()

        layout.operator("object.duplicate_move")
        layout.operator("object.duplicate_move_linked")
        layout.operator("object.delete", text="Delete...")
        layout.operator("object.proxy_make", text="Make Proxy...")
        layout.menu("VIEW3D_MT_make_links", text="Make Links...")
        layout.operator_menu_enum("object.make_local", "type", text="Make Local...")
        layout.menu("VIEW3D_MT_make_single_user")

        layout.separator()

        layout.menu("VIEW3D_MT_object_parent")
        layout.menu("VIEW3D_MT_object_track")
        layout.menu("VIEW3D_MT_object_group")
        layout.menu("VIEW3D_MT_object_constraints")

        layout.separator()

        layout.operator("object.join_shapes")
        layout.operator("object.join_uvs")
        layout.operator("object.join")

        layout.separator()

        layout.operator("object.move_to_layer", text="Move to Layer...")
        layout.menu("VIEW3D_MT_object_showhide")

        layout.operator_menu_enum("object.convert", "target")


class VIEW3D_MT_object_clear(bpy.types.Menu):
    bl_label = "Clear"

    def draw(self, context):
        layout = self.layout

        layout.operator("object.location_clear", text="Location")
        layout.operator("object.rotation_clear", text="Rotation")
        layout.operator("object.scale_clear", text="Scale")
        layout.operator("object.origin_clear", text="Origin")


class VIEW3D_MT_object_apply(bpy.types.Menu):
    bl_label = "Apply"

    def draw(self, context):
        layout = self.layout

        layout.operator("object.location_apply", text="Location")
        layout.operator("object.rotation_apply", text="Rotation")
        layout.operator("object.scale_apply", text="Scale")
        layout.separator()
        layout.operator("object.visual_transform_apply", text="Visual Transform")
        layout.operator("object.duplicates_make_real")


class VIEW3D_MT_object_parent(bpy.types.Menu):
    bl_label = "Parent"

    def draw(self, context):
        layout = self.layout

        layout.operator("object.parent_set", text="Set")
        layout.operator("object.parent_clear", text="Clear")


class VIEW3D_MT_object_track(bpy.types.Menu):
    bl_label = "Track"

    def draw(self, context):
        layout = self.layout

        layout.operator("object.track_set", text="Set")
        layout.operator("object.track_clear", text="Clear")


class VIEW3D_MT_object_group(bpy.types.Menu):
    bl_label = "Group"

    def draw(self, context):
        layout = self.layout

        layout.operator("group.create")
        layout.operator("group.objects_remove")

        layout.separator()

        layout.operator("group.objects_add_active")
        layout.operator("group.objects_remove_active")


class VIEW3D_MT_object_constraints(bpy.types.Menu):
    bl_label = "Constraints"

    def draw(self, context):
        layout = self.layout

        layout.operator("object.constraint_add_with_targets")
        layout.operator("object.constraints_clear")


class VIEW3D_MT_object_showhide(bpy.types.Menu):
    bl_label = "Show/Hide"

    def draw(self, context):
        layout = self.layout

        layout.operator("object.restrictview_clear", text="Show Hidden")
        layout.operator("object.restrictview_set", text="Hide Selected")
        layout.operator("object.restrictview_set", text="Hide Unselected").unselected = True


class VIEW3D_MT_make_single_user(bpy.types.Menu):
    bl_label = "Make Single User"

    def draw(self, context):
        layout = self.layout

        props = layout.operator("object.make_single_user", text="Object")
        props.object = True

        props = layout.operator("object.make_single_user", text="Object & ObData")
        props.object = props.obdata = True

        props = layout.operator("object.make_single_user", text="Object & ObData & Materials+Tex")
        props.object = props.obdata = props.material = props.texture = True

        props = layout.operator("object.make_single_user", text="Materials+Tex")
        props.material = props.texture = True

        props = layout.operator("object.make_single_user", text="Animation")
        props.animation = True


class VIEW3D_MT_make_links(bpy.types.Menu):
    bl_label = "Make Links"

    def draw(self, context):
        layout = self.layout

        layout.operator_menu_enum("object.make_links_scene", "type", text="Objects to Scene...")
        layout.operator_menu_enum("marker.make_links_scene", "type", text="Markers to Scene...")
        layout.operator_enums("object.make_links_data", property="type") # inline


# ********** Vertex paint menu **********


class VIEW3D_MT_paint_vertex(bpy.types.Menu):
    bl_label = "Paint"

    def draw(self, context):
        layout = self.layout

        layout.operator("paint.vertex_color_set")
        layout.operator("paint.vertex_color_set", text="Set Selected Vertex Colors").selected = True


class VIEW3D_MT_hook(bpy.types.Menu):
    bl_label = "Hooks"

    def draw(self, context):
        layout = self.layout
        layout.operator_context = 'EXEC_AREA'
        layout.operator("object.hook_add_newob")
        layout.operator("object.hook_add_selob")

        if [mod.type == 'HOOK' for mod in context.active_object.modifiers]:
            layout.separator()
            layout.operator_menu_enum("object.hook_assign", "modifier")
            layout.operator_menu_enum("object.hook_remove", "modifier")
            layout.separator()
            layout.operator_menu_enum("object.hook_select", "modifier")
            layout.operator_menu_enum("object.hook_reset", "modifier")
            layout.operator_menu_enum("object.hook_recenter", "modifier")


class VIEW3D_MT_vertex_group(bpy.types.Menu):
    bl_label = "Vertex Groups"

    def draw(self, context):
        layout = self.layout
        layout.operator_context = 'EXEC_AREA'
        layout.operator("object.vertex_group_assign", text="Assign to New Group").new = True

        ob = context.active_object
        if ob.mode == 'EDIT':
            if ob.vertex_groups and ob.active_vertex_group:
                layout.separator()
                layout.operator("object.vertex_group_assign", text="Assign to Active Group")
                layout.operator("object.vertex_group_remove_from", text="Remove from Active Group")
                layout.operator("object.vertex_group_remove_from", text="Remove from All").all = True
                layout.separator()

        if ob.vertex_groups and ob.active_vertex_group:
            layout.operator_menu_enum("object.vertex_group_set_active", "group", text="Set Active Group")
            layout.operator("object.vertex_group_remove", text="Remove Active Group")
            layout.operator("object.vertex_group_remove", text="Remove All Groups").all = True

# ********** Weight paint menu **********

class VIEW3D_MT_paint_weight(bpy.types.Menu):
    bl_label = "Weights"

    def draw(self, context):
        layout = self.layout

        layout.operator("paint.weight_from_bones", text="Assign Automatic From Bones").type = 'AUTOMATIC'
        layout.operator("paint.weight_from_bones", text="Assign From Bone Envelopes").type = 'ENVELOPES'

        layout.separator()

        layout.operator("object.vertex_group_normalize_all", text="Normalize All")
        layout.operator("object.vertex_group_normalize", text="Normalize")
        layout.operator("object.vertex_group_invert", text="Invert")
        layout.operator("object.vertex_group_clean", text="Clean")
        layout.operator("object.vertex_group_levels", text="Levels")

# ********** Sculpt menu **********


class VIEW3D_MT_sculpt(bpy.types.Menu):
    bl_label = "Sculpt"

    def draw(self, context):
        layout = self.layout

        sculpt = context.tool_settings.sculpt
        brush = context.tool_settings.sculpt.brush

        layout.prop(sculpt, "symmetry_x")
        layout.prop(sculpt, "symmetry_y")
        layout.prop(sculpt, "symmetry_z")
        layout.separator()
        layout.prop(sculpt, "lock_x")
        layout.prop(sculpt, "lock_y")
        layout.prop(sculpt, "lock_z")
        layout.separator()
        layout.operator_menu_enum("brush.curve_preset", property="shape")
        layout.separator()

        sculpt_tool = brush.sculpt_tool

        if sculpt_tool != 'GRAB':
            layout.prop(brush, "use_airbrush")

            if sculpt_tool != 'LAYER':
                layout.prop(brush, "use_anchor")

            if sculpt_tool in ('DRAW', 'PINCH', 'INFLATE', 'LAYER', 'CLAY'):
                layout.prop(brush, "flip_direction")

            if sculpt_tool == 'LAYER':
                layout.prop(brush, "use_persistent")
                layout.operator("sculpt.set_persistent_base")

# ********** Particle menu **********


class VIEW3D_MT_particle(bpy.types.Menu):
    bl_label = "Particle"

    def draw(self, context):
        layout = self.layout

        particle_edit = context.tool_settings.particle_edit

        layout.operator("particle.mirror")

        layout.separator()

        layout.operator("particle.remove_doubles")
        layout.operator("particle.delete")

        if particle_edit.selection_mode == 'POINT':
            layout.operator("particle.subdivide")

        layout.operator("particle.rekey")
        layout.operator("particle.weight_set")

        layout.separator()

        layout.menu("VIEW3D_MT_particle_showhide")


class VIEW3D_MT_particle_specials(bpy.types.Menu):
    bl_label = "Specials"

    def draw(self, context):
        layout = self.layout
        particle_edit = context.tool_settings.particle_edit

        layout.operator("particle.rekey")

        layout.separator()
        if particle_edit.selection_mode == 'POINT':
            layout.operator("particle.subdivide")
            layout.operator("particle.select_first")
            layout.operator("particle.select_last")

        layout.operator("particle.remove_doubles")


class VIEW3D_MT_particle_showhide(VIEW3D_MT_showhide):
    _operator_name = "particle"

# ********** Pose Menu **********


class VIEW3D_MT_pose(bpy.types.Menu):
    bl_label = "Pose"

    def draw(self, context):
        layout = self.layout

        arm = context.active_object.data

        layout.menu("VIEW3D_MT_transform")
        layout.menu("VIEW3D_MT_snap")
        if arm.drawtype in ('BBONE', 'ENVELOPE'):
            layout.operator("transform.transform", text="Scale Envelope Distance").mode = 'BONESIZE'

        layout.menu("VIEW3D_MT_pose_transform")

        layout.separator()

        layout.operator("anim.keyframe_insert_menu", text="Insert Keyframe...")
        layout.operator("anim.keyframe_delete_v3d", text="Delete Keyframe...")

        layout.separator()

        layout.operator("pose.apply")
        layout.operator("pose.relax")

        layout.separator()

        layout.operator("pose.copy")
        layout.operator("pose.paste")
        layout.operator("pose.paste", text="Paste X-Flipped Pose").flipped = True

        layout.separator()

        layout.menu("VIEW3D_MT_pose_pose")
        layout.menu("VIEW3D_MT_pose_motion")
        layout.menu("VIEW3D_MT_pose_group")

        layout.separator()

        layout.menu("VIEW3D_MT_pose_ik")
        layout.menu("VIEW3D_MT_pose_constraints")

        layout.separator()

        layout.operator_context = 'EXEC_AREA'
        layout.operator("pose.autoside_names", text="AutoName Left/Right").axis = 'XAXIS'
        layout.operator("pose.autoside_names", text="AutoName Front/Back").axis = 'YAXIS'
        layout.operator("pose.autoside_names", text="AutoName Top/Bottom").axis = 'ZAXIS'

        layout.operator("pose.flip_names")
		
        layout.operator("pose.quaternions_flip")

        layout.separator()

        layout.operator_context = 'INVOKE_AREA'
        layout.operator("pose.armature_layers", text="Change Armature Layers...")
        layout.operator("pose.bone_layers", text="Change Bone Layers...")

        layout.separator()

        layout.menu("VIEW3D_MT_pose_showhide")
        layout.operator_menu_enum("pose.flags_set", 'mode', text="Bone Settings")


class VIEW3D_MT_pose_transform(bpy.types.Menu):
    bl_label = "Clear Transform"

    def draw(self, context):
        layout = self.layout

        layout.label(text="User Transform")

        layout.operator("pose.loc_clear", text="Location")
        layout.operator("pose.rot_clear", text="Rotation")
        layout.operator("pose.scale_clear", text="Scale")

        layout.label(text="Origin")


class VIEW3D_MT_pose_pose(bpy.types.Menu):
    bl_label = "Pose Library"

    def draw(self, context):
        layout = self.layout

        layout.operator("poselib.browse_interactive", text="Browse Poses...")

        layout.separator()

        layout.operator("poselib.pose_add", text="Add Pose...")
        layout.operator("poselib.pose_rename", text="Rename Pose...")
        layout.operator("poselib.pose_remove", text="Remove Pose...")


class VIEW3D_MT_pose_motion(bpy.types.Menu):
    bl_label = "Motion Paths"

    def draw(self, context):
        layout = self.layout

        layout.operator("pose.paths_calculate", text="Calculate")
        layout.operator("pose.paths_clear", text="Clear")


class VIEW3D_MT_pose_group(bpy.types.Menu):
    bl_label = "Bone Groups"

    def draw(self, context):
        layout = self.layout
        layout.operator("pose.group_add")
        layout.operator("pose.group_remove")

        layout.separator()

        layout.operator("pose.group_assign")
        layout.operator("pose.group_unassign")


class VIEW3D_MT_pose_ik(bpy.types.Menu):
    bl_label = "Inverse Kinematics"

    def draw(self, context):
        layout = self.layout

        layout.operator("pose.ik_add")
        layout.operator("pose.ik_clear")


class VIEW3D_MT_pose_constraints(bpy.types.Menu):
    bl_label = "Constraints"

    def draw(self, context):
        layout = self.layout

        layout.operator("pose.constraint_add_with_targets", text="Add (With Targets)...")
        layout.operator("pose.constraints_clear")


class VIEW3D_MT_pose_showhide(VIEW3D_MT_showhide):
    _operator_name = "pose"

# ********** Edit Menus, suffix from ob.type **********


class VIEW3D_MT_edit_mesh(bpy.types.Menu):
    bl_label = "Mesh"

    def draw(self, context):
        layout = self.layout

        settings = context.tool_settings

        layout.operator("ed.undo")
        layout.operator("ed.redo")

        layout.separator()

        layout.menu("VIEW3D_MT_transform")
        layout.menu("VIEW3D_MT_mirror")
        layout.menu("VIEW3D_MT_snap")

        layout.separator()

        layout.menu("VIEW3D_MT_uv_map", text="UV Unwrap...")

        layout.separator()

        layout.operator("mesh.extrude_move")
        layout.operator("mesh.duplicate_move")
        layout.operator("mesh.delete", text="Delete...")

        layout.separator()

        layout.menu("VIEW3D_MT_edit_mesh_vertices")
        layout.menu("VIEW3D_MT_edit_mesh_edges")
        layout.menu("VIEW3D_MT_edit_mesh_faces")
        layout.menu("VIEW3D_MT_edit_mesh_normals")

        layout.separator()

        layout.prop(settings, "automerge_editing")
        layout.prop_menu_enum(settings, "proportional_editing")
        layout.prop_menu_enum(settings, "proportional_editing_falloff")

        layout.separator()

        layout.menu("VIEW3D_MT_edit_mesh_showhide")


class VIEW3D_MT_edit_mesh_specials(bpy.types.Menu):
    bl_label = "Specials"

    def draw(self, context):
        layout = self.layout

        layout.operator_context = 'INVOKE_REGION_WIN'

        layout.operator("mesh.subdivide", text="Subdivide")
        layout.operator("mesh.subdivide", text="Subdivide Smooth").smoothness = 1.0
        layout.operator("mesh.merge", text="Merge...")
        layout.operator("mesh.remove_doubles")
        layout.operator("mesh.hide", text="Hide")
        layout.operator("mesh.reveal", text="Reveal")
        layout.operator("mesh.select_inverse")
        layout.operator("mesh.flip_normals")
        layout.operator("mesh.vertices_smooth", text="Smooth")
        # layout.operator("mesh.bevel", text="Bevel")
        layout.operator("mesh.faces_shade_smooth")
        layout.operator("mesh.faces_shade_flat")
        layout.operator("mesh.blend_from_shape")
        layout.operator("mesh.shape_propagate_to_all")
        layout.operator("mesh.select_vertex_path")


class VIEW3D_MT_edit_mesh_selection_mode(bpy.types.Menu):
    bl_label = "Mesh Select Mode"

    def draw(self, context):
        layout = self.layout

        layout.operator_context = 'INVOKE_REGION_WIN'

        prop = layout.operator("wm.context_set_value", text="Vertex", icon='VERTEXSEL')
        prop.value = "(True, False, False)"
        prop.path = "tool_settings.mesh_selection_mode"

        prop = layout.operator("wm.context_set_value", text="Edge", icon='EDGESEL')
        prop.value = "(False, True, False)"
        prop.path = "tool_settings.mesh_selection_mode"

        prop = layout.operator("wm.context_set_value", text="Face", icon='FACESEL')
        prop.value = "(False, False, True)"
        prop.path = "tool_settings.mesh_selection_mode"


class VIEW3D_MT_edit_mesh_vertices(bpy.types.Menu):
    bl_label = "Vertices"

    def draw(self, context):
        layout = self.layout
        layout.operator_context = 'INVOKE_REGION_WIN'

        layout.operator("mesh.merge")
        layout.operator("mesh.rip")
        layout.operator("mesh.split")
        layout.operator("mesh.separate")

        layout.separator()

        layout.operator("mesh.vertices_smooth")
        layout.operator("mesh.remove_doubles")

        layout.operator("mesh.select_vertex_path")

        layout.operator("mesh.blend_from_shape")

        layout.operator("object.vertex_group_blend")
        layout.operator("mesh.shape_propagate_to_all")

        layout.separator()

        layout.menu("VIEW3D_MT_vertex_group")
        layout.menu("VIEW3D_MT_hook")


class VIEW3D_MT_edit_mesh_edges(bpy.types.Menu):
    bl_label = "Edges"

    def draw(self, context):
        layout = self.layout
        layout.operator_context = 'INVOKE_REGION_WIN'

        layout.operator("mesh.edge_face_add")
        layout.operator("mesh.subdivide")

        layout.separator()

        layout.operator("mesh.mark_seam")
        layout.operator("mesh.mark_seam", text="Clear Seam").clear = True

        layout.separator()

        layout.operator("mesh.mark_sharp")
        layout.operator("mesh.mark_sharp", text="Clear Sharp").clear = True

        layout.separator()

        layout.operator("mesh.edge_rotate", text="Rotate Edge CW").direction = 'CW'
        layout.operator("mesh.edge_rotate", text="Rotate Edge CCW").direction = 'CCW'

        layout.separator()

<<<<<<< HEAD
        layout.operator("TRANSFORM_OT_edge_slide", text="Edge Slide")
=======
        layout.operator("TRANSFORM_OT_edge_slide")
        layout.operator("TRANSFORM_OT_edge_crease")
>>>>>>> 7a76bc9a
        layout.operator("mesh.loop_multi_select", text="Edge Loop")

        # uiItemO(layout, "Loopcut", 0, "mesh.loop_cut"); // CutEdgeloop(em, 1);
        # uiItemO(layout, "Edge Slide", 0, "mesh.edge_slide"); // EdgeSlide(em, 0,0.0);

        layout.operator("mesh.loop_multi_select", text="Edge Ring").ring = True

        layout.operator("mesh.loop_to_region")
        layout.operator("mesh.region_to_loop")


class VIEW3D_MT_edit_mesh_faces(bpy.types.Menu):
    bl_label = "Faces"
    bl_idname = "VIEW3D_MT_edit_mesh_faces"

    def draw(self, context):
        layout = self.layout
        layout.operator_context = 'INVOKE_REGION_WIN'

        # layout.operator("mesh.bevel")
        # layout.operator("mesh.bevel")
        layout.operator("mesh.edge_face_add")
        layout.operator("mesh.fill")
<<<<<<< HEAD
        layout.operator("mesh.beauty_fill")
=======
        layout.operator("mesh.beautify_fill")
>>>>>>> 7a76bc9a
        layout.operator("mesh.solidify")

        layout.separator()

        layout.operator("mesh.quads_convert_to_tris")
        layout.operator("mesh.tris_convert_to_quads")
        layout.operator("mesh.edge_flip")

        layout.separator()

        layout.operator("mesh.faces_shade_smooth")
        layout.operator("mesh.faces_shade_flat")

        layout.separator()

        # uiItemO(layout, NULL, 0, "mesh.face_mode"); // mesh_set_face_flags(em, 1);
        # uiItemBooleanO(layout, NULL, 0, "mesh.face_mode", "clear", 1); // mesh_set_face_flags(em, 0);

        layout.operator("mesh.edge_rotate", text="Rotate Edge CW").direction = 'CW'

        layout.separator()

        layout.operator_menu_enum("mesh.uvs_rotate", "direction")
        layout.operator_menu_enum("mesh.uvs_mirror", "axis")
        layout.operator_menu_enum("mesh.colors_rotate", "direction")
        layout.operator_menu_enum("mesh.colors_mirror", "axis")


class VIEW3D_MT_edit_mesh_normals(bpy.types.Menu):
    bl_label = "Normals"

    def draw(self, context):
        layout = self.layout

        layout.operator("mesh.normals_make_consistent", text="Recalculate Outside")
        layout.operator("mesh.normals_make_consistent", text="Recalculate Inside").inside = True

        layout.separator()

        layout.operator("mesh.flip_normals")


class VIEW3D_MT_edit_mesh_showhide(VIEW3D_MT_showhide):
    _operator_name = "mesh"

# Edit Curve
# draw_curve is used by VIEW3D_MT_edit_curve and VIEW3D_MT_edit_surface


def draw_curve(self, context):
    layout = self.layout

    settings = context.tool_settings

    layout.menu("VIEW3D_MT_transform")
    layout.menu("VIEW3D_MT_mirror")
    layout.menu("VIEW3D_MT_snap")

    layout.separator()

    layout.operator("curve.extrude")
    layout.operator("curve.duplicate")
    layout.operator("curve.separate")
    layout.operator("curve.make_segment")
    layout.operator("curve.cyclic_toggle")
    layout.operator("curve.delete", text="Delete...")

    layout.separator()

    layout.menu("VIEW3D_MT_edit_curve_ctrlpoints")
    layout.menu("VIEW3D_MT_edit_curve_segments")

    layout.separator()

    layout.prop_menu_enum(settings, "proportional_editing")
    layout.prop_menu_enum(settings, "proportional_editing_falloff")

    layout.separator()

    layout.menu("VIEW3D_MT_edit_curve_showhide")


class VIEW3D_MT_edit_curve(bpy.types.Menu):
    bl_label = "Curve"

    draw = draw_curve


class VIEW3D_MT_edit_curve_ctrlpoints(bpy.types.Menu):
    bl_label = "Control Points"

    def draw(self, context):
        layout = self.layout

        edit_object = context.edit_object

        if edit_object.type == 'CURVE':
            layout.operator("transform.transform").mode = 'TILT'
            layout.operator("curve.tilt_clear")
            layout.operator("curve.separate")

            layout.separator()

            layout.operator_menu_enum("curve.handle_type_set", "type")

            layout.separator()

            layout.menu("VIEW3D_MT_hook")


class VIEW3D_MT_edit_curve_segments(bpy.types.Menu):
    bl_label = "Segments"

    def draw(self, context):
        layout = self.layout

        layout.operator("curve.subdivide")
        layout.operator("curve.switch_direction")


class VIEW3D_MT_edit_curve_specials(bpy.types.Menu):
    bl_label = "Specials"

    def draw(self, context):
        layout = self.layout

        layout.operator("curve.subdivide")
        layout.operator("curve.switch_direction")
        layout.operator("curve.spline_weight_set")
        layout.operator("curve.radius_set")
        layout.operator("curve.smooth")
        layout.operator("curve.smooth_radius")


class VIEW3D_MT_edit_curve_showhide(VIEW3D_MT_showhide):
    _operator_name = "curve"


class VIEW3D_MT_edit_surface(bpy.types.Menu):
    bl_label = "Surface"

    draw = draw_curve


class VIEW3D_MT_edit_text(bpy.types.Menu):
    bl_label = "Text"

    def draw(self, context):
        layout = self.layout

        layout.operator("font.file_paste")

        layout.separator()

        layout.menu("VIEW3D_MT_edit_text_chars")


class VIEW3D_MT_edit_text_chars(bpy.types.Menu):
    bl_label = "Special Characters"

    def draw(self, context):
        layout = self.layout

        layout.operator("font.text_insert", text="Copyright|Alt C").text = b'\xC2\xA9'.decode()
        layout.operator("font.text_insert", text="Registered Trademark|Alt R").text = b'\xC2\xAE'.decode()

        layout.separator()

        layout.operator("font.text_insert", text="Degree Sign|Alt G").text = b'\xC2\xB0'.decode()
        layout.operator("font.text_insert", text="Multiplication Sign|Alt x").text = b'\xC3\x97'.decode()
        layout.operator("font.text_insert", text="Circle|Alt .").text = b'\xC2\x8A'.decode()
        layout.operator("font.text_insert", text="Superscript 1|Alt 1").text = b'\xC2\xB9'.decode()
        layout.operator("font.text_insert", text="Superscript 2|Alt 2").text = b'\xC2\xB2'.decode()
        layout.operator("font.text_insert", text="Superscript 3|Alt 3").text = b'\xC2\xB3'.decode()
        layout.operator("font.text_insert", text="Double >>|Alt >").text = b'\xC2\xBB'.decode()
        layout.operator("font.text_insert", text="Double <<|Alt <").text = b'\xC2\xAB'.decode()
        layout.operator("font.text_insert", text="Promillage|Alt %").text = b'\xE2\x80\xB0'.decode()

        layout.separator()

        layout.operator("font.text_insert", text="Dutch Florin|Alt F").text = b'\xC2\xA4'.decode()
        layout.operator("font.text_insert", text="British Pound|Alt L").text = b'\xC2\xA3'.decode()
        layout.operator("font.text_insert", text="Japanese Yen|Alt Y").text = b'\xC2\xA5'.decode()

        layout.separator()

        layout.operator("font.text_insert", text="German S|Alt S").text = b'\xC3\x9F'.decode()
        layout.operator("font.text_insert", text="Spanish Question Mark|Alt ?").text = b'\xC2\xBF'.decode()
        layout.operator("font.text_insert", text="Spanish Exclamation Mark|Alt !").text = b'\xC2\xA1'.decode()


class VIEW3D_MT_edit_meta(bpy.types.Menu):
    bl_label = "Metaball"

    def draw(self, context):
        layout = self.layout

        settings = context.tool_settings

        layout.operator("ed.undo")
        layout.operator("ed.redo")

        layout.separator()

        layout.menu("VIEW3D_MT_transform")
        layout.menu("VIEW3D_MT_mirror")
        layout.menu("VIEW3D_MT_snap")

        layout.separator()

        layout.operator("mball.delete_metaelems", text="Delete...")
        layout.operator("mball.duplicate_metaelems")

        layout.separator()

        layout.prop_menu_enum(settings, "proportional_editing")
        layout.prop_menu_enum(settings, "proportional_editing_falloff")

        layout.separator()

        layout.menu("VIEW3D_MT_edit_meta_showhide")


class VIEW3D_MT_edit_meta_showhide(bpy.types.Menu):
    bl_label = "Show/Hide"

    def draw(self, context):
        layout = self.layout

        layout.operator("mball.reveal_metaelems", text="Show Hidden")
        layout.operator("mball.hide_metaelems", text="Hide Selected")
        layout.operator("mball.hide_metaelems", text="Hide Unselected").unselected = True


class VIEW3D_MT_edit_lattice(bpy.types.Menu):
    bl_label = "Lattice"

    def draw(self, context):
        layout = self.layout

        settings = context.tool_settings

        layout.menu("VIEW3D_MT_transform")
        layout.menu("VIEW3D_MT_mirror")
        layout.menu("VIEW3D_MT_snap")

        layout.separator()

        layout.operator("lattice.make_regular")

        layout.separator()

        layout.prop_menu_enum(settings, "proportional_editing")
        layout.prop_menu_enum(settings, "proportional_editing_falloff")


class VIEW3D_MT_edit_armature(bpy.types.Menu):
    bl_label = "Armature"

    def draw(self, context):
        layout = self.layout

        edit_object = context.edit_object
        arm = edit_object.data

        layout.menu("VIEW3D_MT_transform")
        layout.menu("VIEW3D_MT_mirror")
        layout.menu("VIEW3D_MT_snap")
        layout.menu("VIEW3D_MT_edit_armature_roll")

        if arm.drawtype == 'ENVELOPE':
            layout.operator("transform.transform", text="Scale Envelope Distance").mode = 'BONESIZE'
        else:
            layout.operator("transform.transform", text="Scale B-Bone Width").mode = 'BONESIZE'

        layout.separator()

        layout.operator("armature.extrude_move")

        if arm.x_axis_mirror:
            layout.operator("armature.extrude_forked")

        layout.operator("armature.duplicate_move")
        layout.operator("armature.merge")
        layout.operator("armature.fill")
        layout.operator("armature.delete")
        layout.operator("armature.separate")

        layout.separator()

        layout.operator("armature.subdivide_multi", text="Subdivide")
        layout.operator("armature.switch_direction", text="Switch Direction")

        layout.separator()

        layout.operator_context = 'EXEC_AREA'
        layout.operator("armature.autoside_names", text="AutoName Left/Right").type = 'XAXIS'
        layout.operator("armature.autoside_names", text="AutoName Front/Back").type = 'YAXIS'
        layout.operator("armature.autoside_names", text="AutoName Top/Bottom").type = 'ZAXIS'
        layout.operator("armature.flip_names")

        layout.separator()

        layout.operator_context = 'INVOKE_DEFAULT'
        layout.operator("armature.armature_layers")
        layout.operator("armature.bone_layers")

        layout.separator()

        layout.menu("VIEW3D_MT_edit_armature_parent")

        layout.separator()

        layout.operator_menu_enum("armature.flags_set", "mode", text="Bone Settings")


class VIEW3D_MT_armature_specials(bpy.types.Menu):
    bl_label = "Specials"

    def draw(self, context):
        layout = self.layout

        layout.operator_context = 'INVOKE_REGION_WIN'

        layout.operator("armature.subdivide_multi", text="Subdivide")
        layout.operator("armature.switch_direction", text="Switch Direction")

        layout.separator()

        layout.operator_context = 'EXEC_REGION_WIN'
        layout.operator("armature.autoside_names", text="AutoName Left/Right").type = 'XAXIS'
        layout.operator("armature.autoside_names", text="AutoName Front/Back").type = 'YAXIS'
        layout.operator("armature.autoside_names", text="AutoName Top/Bottom").type = 'ZAXIS'
        layout.operator("armature.flip_names", text="Flip Names")


class VIEW3D_MT_edit_armature_parent(bpy.types.Menu):
    bl_label = "Parent"

    def draw(self, context):
        layout = self.layout

        layout.operator("armature.parent_set", text="Make")
        layout.operator("armature.parent_clear", text="Clear")


class VIEW3D_MT_edit_armature_roll(bpy.types.Menu):
    bl_label = "Bone Roll"

    def draw(self, context):
        layout = self.layout

        layout.operator("armature.calculate_roll", text="Clear Roll (Z-Axis Up)").type = 'GLOBALUP'
        layout.operator("armature.calculate_roll", text="Roll to Cursor").type = 'CURSOR'

        layout.separator()

        layout.operator("transform.transform", text="Set Roll").mode = 'BONE_ROLL'

# ********** Panel **********


class VIEW3D_PT_3dview_properties(bpy.types.Panel):
    bl_space_type = 'VIEW_3D'
    bl_region_type = 'UI'
    bl_label = "View"

    def poll(self, context):
        view = context.space_data
        return (view)

    def draw(self, context):
        layout = self.layout

        view = context.space_data
        scene = context.scene

        col = layout.column()
        col.label(text="Camera:")
        col.prop(view, "camera", text="")
        col.prop(view, "lens")
        col.label(text="Lock to Object:")
        col.prop(view, "lock_object", text="")
        if view.lock_object and view.lock_object.type == 'ARMATURE':
            col.prop_object(view, "lock_bone", view.lock_object.data, "bones", text="")

        col = layout.column(align=True)
        col.label(text="Clip:")
        col.prop(view, "clip_start", text="Start")
        col.prop(view, "clip_end", text="End")

        layout.column().prop(scene, "cursor_location", text="3D Cursor:")


class VIEW3D_PT_3dview_name(bpy.types.Panel):
    bl_space_type = 'VIEW_3D'
    bl_region_type = 'UI'
    bl_label = "Item"

    def poll(self, context):
        return (context.space_data and context.active_object)

    def draw(self, context):
        layout = self.layout

        ob = context.active_object
        row = layout.row()
        row.label(text="", icon='OBJECT_DATA')
        row.prop(ob, "name", text="")

        if ob.type == 'ARMATURE' and ob.mode in ('EDIT', 'POSE'):
            bone = context.active_bone
            if bone:
                row = layout.row()
                row.label(text="", icon='BONE_DATA')
                row.prop(bone, "name", text="")


class VIEW3D_PT_3dview_display(bpy.types.Panel):
    bl_space_type = 'VIEW_3D'
    bl_region_type = 'UI'
    bl_label = "Display"
    bl_default_closed = True

    def poll(self, context):
        view = context.space_data
        return (view)

    def draw(self, context):
        layout = self.layout

        view = context.space_data
        gs = context.scene.game_data
        ob = context.object

        col = layout.column()
        col.prop(view, "display_x_axis", text="X Axis")
        col.prop(view, "display_y_axis", text="Y Axis")
        col.prop(view, "display_z_axis", text="Z Axis")
        col.prop(view, "outline_selected")
        col.prop(view, "all_object_origins")
        col.prop(view, "relationship_lines")
        if ob and ob.type == 'MESH':
            mesh = ob.data
            col.prop(mesh, "all_edges")

        col = layout.column()
        col.prop(view, "display_floor", text="Grid Floor")
        sub = col.column(align=True)
        sub.active = view.display_floor
        sub.prop(view, "grid_lines", text="Lines")
        sub.prop(view, "grid_spacing", text="Spacing")
        sub.prop(view, "grid_subdivisions", text="Subdivisions")

        col = layout.column()
        col.label(text="Shading:")
        col.prop(gs, "material_mode", text="")
        col.prop(view, "textured_solid")

        layout.separator()

        region = view.region_quadview

        layout.operator("screen.region_quadview", text="Toggle Quad View")

        if region:
            col = layout.column()
            col.prop(region, "lock_rotation")
            row = col.row()
            row.enabled = region.lock_rotation
            row.prop(region, "box_preview")
            row = col.row()
            row.enabled = region.lock_rotation and region.box_preview
            row.prop(region, "box_clip")

class VIEW3D_PT_3dview_meshdisplay(bpy.types.Panel):
    bl_space_type = 'VIEW_3D'
    bl_region_type = 'UI'
    bl_label = "Mesh Display"

    def poll(self, context):
        # The active object check is needed because of localmode
        return (context.active_object and (context.mode == 'EDIT_MESH'))

    def draw(self, context):
        layout = self.layout

        mesh = context.active_object.data

        col = layout.column()
        col.label(text="Overlays:")
        col.prop(mesh, "draw_edges", text="Edges")
        col.prop(mesh, "draw_faces", text="Faces")
        col.prop(mesh, "draw_creases", text="Creases")
        col.prop(mesh, "draw_bevel_weights", text="Bevel Weights")
        col.prop(mesh, "draw_seams", text="Seams")
        col.prop(mesh, "draw_sharp", text="Sharp")

        col.separator()
        col.label(text="Normals:")
        col.prop(mesh, "draw_normals", text="Face")
        col.prop(mesh, "draw_vertex_normals", text="Vertex")
        col.prop(context.scene.tool_settings, "normal_size", text="Normal Size")

        col.separator()
        col.label(text="Numerics:")
        col.prop(mesh, "draw_edge_lenght")
        col.prop(mesh, "draw_edge_angle")
        col.prop(mesh, "draw_face_area")


class VIEW3D_PT_3dview_curvedisplay(bpy.types.Panel):
    bl_space_type = 'VIEW_3D'
    bl_region_type = 'UI'
    bl_label = "Curve Display"

    def poll(self, context):
        editmesh = context.mode == 'EDIT_CURVE'
        return (editmesh)

    def draw(self, context):
        layout = self.layout

        curve = context.active_object.data

        col = layout.column()
        col.label(text="Overlays:")
        col.prop(curve, "draw_handles", text="Handles")
        col.prop(curve, "draw_normals", text="Normals")
        col.prop(context.scene.tool_settings, "normal_size", text="Normal Size")


class VIEW3D_PT_background_image(bpy.types.Panel):
    bl_space_type = 'VIEW_3D'
    bl_region_type = 'UI'
    bl_label = "Background Images"
    bl_default_closed = True

    def poll(self, context):
        view = context.space_data
        # bg = context.space_data.background_image
        return (view)

    def draw_header(self, context):
        layout = self.layout
        view = context.space_data

        layout.prop(view, "display_background_images", text="")

    def draw(self, context):
        layout = self.layout

        view = context.space_data
        
        col = layout.column()
        col.operator("view3d.add_background_image", text="Add Image")

        for i, bg in enumerate(view.background_images):
            layout.active = view.display_background_images
            box = layout.box()
            row = box.row(align=True)
            row.prop(bg, "show_expanded", text="", no_bg=True)
            row.label(text=getattr(bg.image, "name", "Not Set"))
            row.operator("view3d.remove_background_image", text="", icon='X').index = i
            
            box.prop(bg, "view_axis", text="Axis")
            
            if bg.show_expanded:
                row = box.row()
                row.template_ID(bg, "image", open="image.open")
                if (bg.image):
                    box.template_image(bg, "image", bg.image_user, compact=True)

                    box.prop(bg, "transparency", slider=True)
                    box.prop(bg, "size")
                    row = box.row(align=True)
                    row.prop(bg, "offset_x", text="X")
                    row.prop(bg, "offset_y", text="Y")
 

class VIEW3D_PT_transform_orientations(bpy.types.Panel):
    bl_space_type = 'VIEW_3D'
    bl_region_type = 'UI'
    bl_label = "Transform Orientations"
    bl_default_closed = True

    def poll(self, context):
        view = context.space_data
        return (view)

    def draw(self, context):
        layout = self.layout

        view = context.space_data

        col = layout.column()

        col.prop(view, "transform_orientation")
        col.operator("transform.create_orientation", text="Create")

        orientation = view.current_orientation

        if orientation:
            col.prop(orientation, "name")
            col.operator("transform.delete_orientation", text="Delete")


class VIEW3D_PT_etch_a_ton(bpy.types.Panel):
    bl_space_type = 'VIEW_3D'
    bl_region_type = 'UI'
    bl_label = "Skeleton Sketching"
    bl_default_closed = True

    def poll(self, context):
        scene = context.space_data
        ob = context.active_object
        return scene and ob and ob.type == 'ARMATURE' and ob.mode == 'EDIT'

    def draw_header(self, context):
        layout = self.layout
        toolsettings = context.scene.tool_settings

        layout.prop(toolsettings, "bone_sketching", text="")

    def draw(self, context):
        layout = self.layout
        toolsettings = context.scene.tool_settings

        col = layout.column()

        col.prop(toolsettings, "etch_quick")
        col.prop(toolsettings, "etch_overdraw")

        col.prop(toolsettings, "etch_convert_mode")

        if toolsettings.etch_convert_mode == 'LENGTH':
            col.prop(toolsettings, "etch_length_limit")
        elif toolsettings.etch_convert_mode == 'ADAPTIVE':
            col.prop(toolsettings, "etch_adaptive_limit")
        elif toolsettings.etch_convert_mode == 'FIXED':
            col.prop(toolsettings, "etch_subdivision_number")
        elif toolsettings.etch_convert_mode == 'RETARGET':
            col.prop(toolsettings, "etch_template")
            col.prop(toolsettings, "etch_roll_mode")
            col.prop(toolsettings, "etch_autoname")
            col.prop(toolsettings, "etch_number")
            col.prop(toolsettings, "etch_side")


class VIEW3D_PT_context_properties(bpy.types.Panel):
    bl_space_type = 'VIEW_3D'
    bl_region_type = 'UI'
    bl_label = "Properties"
    bl_default_closed = True

    def _active_context_member(self, context):
        obj = context.object
        if obj:
            mode = obj.mode
            if mode == 'POSE':
                return "active_pose_bone"
            elif mode == 'EDIT' and obj.type == 'ARMATURE':
                return "active_bone"
            else:
                return "object"

        return ""

    def poll(self, context):
        member = self._active_context_member(context)
        if member:
            context_member = getattr(context, member)
            return context_member and context_member.keys()

        return False

    def draw(self, context):
        import rna_prop_ui
        # reload(rna_prop_ui)
        member = self._active_context_member(context)

        if member:
            # Draw with no edit button
            rna_prop_ui.draw(self.layout, context, member, False)


bpy.types.register(VIEW3D_HT_header) # Header

bpy.types.register(VIEW3D_MT_view) #View Menus
bpy.types.register(VIEW3D_MT_view_navigation)
bpy.types.register(VIEW3D_MT_view_align)
bpy.types.register(VIEW3D_MT_view_align_selected)
bpy.types.register(VIEW3D_MT_view_cameras)

bpy.types.register(VIEW3D_MT_select_object) # Select Menus
bpy.types.register(VIEW3D_MT_select_pose)
bpy.types.register(VIEW3D_MT_select_particle)
bpy.types.register(VIEW3D_MT_select_edit_mesh)
bpy.types.register(VIEW3D_MT_select_edit_curve)
bpy.types.register(VIEW3D_MT_select_edit_surface)
bpy.types.register(VIEW3D_MT_select_edit_metaball)
bpy.types.register(VIEW3D_MT_select_edit_lattice)
bpy.types.register(VIEW3D_MT_select_edit_armature)
bpy.types.register(VIEW3D_MT_select_face) # XXX todo

bpy.types.register(VIEW3D_MT_transform) # Object/Edit Menus
bpy.types.register(VIEW3D_MT_mirror) # Object/Edit Menus
bpy.types.register(VIEW3D_MT_snap) # Object/Edit Menus
bpy.types.register(VIEW3D_MT_uv_map) # Edit Menus

bpy.types.register(VIEW3D_MT_object) # Object Menu
bpy.types.register(VIEW3D_MT_object_apply)
bpy.types.register(VIEW3D_MT_object_clear)
bpy.types.register(VIEW3D_MT_object_parent)
bpy.types.register(VIEW3D_MT_object_track)
bpy.types.register(VIEW3D_MT_object_group)
bpy.types.register(VIEW3D_MT_object_constraints)
bpy.types.register(VIEW3D_MT_object_showhide)
bpy.types.register(VIEW3D_MT_make_single_user)
bpy.types.register(VIEW3D_MT_make_links)

bpy.types.register(VIEW3D_MT_hook)
bpy.types.register(VIEW3D_MT_vertex_group)

bpy.types.register(VIEW3D_MT_sculpt) # Sculpt Menu
bpy.types.register(VIEW3D_MT_paint_vertex)
bpy.types.register(VIEW3D_MT_paint_weight)

bpy.types.register(VIEW3D_MT_particle)# Particle Menu
bpy.types.register(VIEW3D_MT_particle_specials)
bpy.types.register(VIEW3D_MT_particle_showhide)

bpy.types.register(VIEW3D_MT_pose) # POSE Menu
bpy.types.register(VIEW3D_MT_pose_transform)
bpy.types.register(VIEW3D_MT_pose_pose)
bpy.types.register(VIEW3D_MT_pose_motion)
bpy.types.register(VIEW3D_MT_pose_group)
bpy.types.register(VIEW3D_MT_pose_ik)
bpy.types.register(VIEW3D_MT_pose_constraints)
bpy.types.register(VIEW3D_MT_pose_showhide)

bpy.types.register(VIEW3D_MT_edit_mesh)
bpy.types.register(VIEW3D_MT_edit_mesh_specials) # Only as a menu for keybindings
bpy.types.register(VIEW3D_MT_edit_mesh_selection_mode) # Only as a menu for keybindings
bpy.types.register(VIEW3D_MT_edit_mesh_vertices)
bpy.types.register(VIEW3D_MT_edit_mesh_edges)
bpy.types.register(VIEW3D_MT_edit_mesh_faces)
bpy.types.register(VIEW3D_MT_edit_mesh_normals)
bpy.types.register(VIEW3D_MT_edit_mesh_showhide)

bpy.types.register(VIEW3D_MT_edit_curve)
bpy.types.register(VIEW3D_MT_edit_curve_ctrlpoints)
bpy.types.register(VIEW3D_MT_edit_curve_segments)
bpy.types.register(VIEW3D_MT_edit_curve_specials)
bpy.types.register(VIEW3D_MT_edit_curve_showhide)

bpy.types.register(VIEW3D_MT_edit_surface)

bpy.types.register(VIEW3D_MT_edit_text)
bpy.types.register(VIEW3D_MT_edit_text_chars)

bpy.types.register(VIEW3D_MT_edit_meta)
bpy.types.register(VIEW3D_MT_edit_meta_showhide)

bpy.types.register(VIEW3D_MT_edit_lattice)

bpy.types.register(VIEW3D_MT_edit_armature)
bpy.types.register(VIEW3D_MT_edit_armature_parent)
bpy.types.register(VIEW3D_MT_edit_armature_roll)

bpy.types.register(VIEW3D_MT_armature_specials) # Only as a menu for keybindings

 # Panels
bpy.types.register(VIEW3D_PT_3dview_properties)
bpy.types.register(VIEW3D_PT_3dview_display)
bpy.types.register(VIEW3D_PT_3dview_name)
bpy.types.register(VIEW3D_PT_3dview_meshdisplay)
bpy.types.register(VIEW3D_PT_3dview_curvedisplay)
bpy.types.register(VIEW3D_PT_background_image)
bpy.types.register(VIEW3D_PT_transform_orientations)
bpy.types.register(VIEW3D_PT_etch_a_ton)

bpy.types.register(VIEW3D_PT_context_properties)<|MERGE_RESOLUTION|>--- conflicted
+++ resolved
@@ -30,11 +30,7 @@
         mode_string = context.mode
         edit_object = context.edit_object
         obj = context.active_object
-<<<<<<< HEAD
-        toolsettings = context.scene.tool_settings
-=======
         toolsettings = context.tool_settings
->>>>>>> 7a76bc9a
 
         row = layout.row()
         row.template_header()
@@ -53,18 +49,12 @@
             if edit_object:
                 sub.menu("VIEW3D_MT_edit_%s" % edit_object.type.lower())
             elif obj:
-<<<<<<< HEAD
-                if mode_string not in ('PAINT_WEIGHT', 'PAINT_TEXTURE'):
-=======
                 if mode_string not in ('PAINT_TEXTURE'):
->>>>>>> 7a76bc9a
                     sub.menu("VIEW3D_MT_%s" % mode_string.lower())
             else:
                 sub.menu("VIEW3D_MT_object")
 
         row.template_header_3D()
-<<<<<<< HEAD
-=======
 
         # do in C for now since these buttons cant be both toggle AND exclusive.
         '''
@@ -75,7 +65,6 @@
             row_sub.prop(toolsettings, "mesh_selection_mode", text="", index=2, icon='FACESEL')
         '''
 
->>>>>>> 7a76bc9a
 
         # Particle edit
         if obj and obj.mode == 'PARTICLE_EDIT':
@@ -255,11 +244,7 @@
         layout = self.layout
 
         layout.operator("view3d.properties", icon='MENU_PANEL')
-<<<<<<< HEAD
-        layout.operator("view3d.toolbar", icon='MENU_PANEL')
-=======
         layout.operator("view3d.toolshelf", icon='MENU_PANEL')
->>>>>>> 7a76bc9a
 
         layout.separator()
 
@@ -438,12 +423,9 @@
         props.extend = True
         props.direction = 'CHILD'
 
-<<<<<<< HEAD
-=======
         layout.separator()
 
         layout.operator_menu_enum("pose.select_grouped", "type", text="Grouped")
->>>>>>> 7a76bc9a
         layout.operator("object.select_pattern", text="Select Pattern...")
 
 
@@ -1273,12 +1255,8 @@
 
         layout.separator()
 
-<<<<<<< HEAD
-        layout.operator("TRANSFORM_OT_edge_slide", text="Edge Slide")
-=======
         layout.operator("TRANSFORM_OT_edge_slide")
         layout.operator("TRANSFORM_OT_edge_crease")
->>>>>>> 7a76bc9a
         layout.operator("mesh.loop_multi_select", text="Edge Loop")
 
         # uiItemO(layout, "Loopcut", 0, "mesh.loop_cut"); // CutEdgeloop(em, 1);
@@ -1302,11 +1280,7 @@
         # layout.operator("mesh.bevel")
         layout.operator("mesh.edge_face_add")
         layout.operator("mesh.fill")
-<<<<<<< HEAD
-        layout.operator("mesh.beauty_fill")
-=======
         layout.operator("mesh.beautify_fill")
->>>>>>> 7a76bc9a
         layout.operator("mesh.solidify")
 
         layout.separator()
