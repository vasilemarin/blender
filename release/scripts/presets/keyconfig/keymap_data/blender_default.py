# SPDX-License-Identifier: GPL-2.0-or-later

__all__ = (
    "generate_keymaps",
    "Params",
)

# ------------------------------------------------------------------------------
# Developer Notes
#
# - This script should run without Blender (no references to the `bpy` module for example).
# - All configuration must be passed into the `generate_keymaps` function (via `Params`).
# - Supporting some combinations of options is becoming increasingly complex,
#   especially `Params.select_mouse` & `Params.use_fallback_tool_rmb`.
#   To ensure changes don't unintentionally break other configurations, see:
#   `source/tools/utils/blender_keyconfig_export_permutations.py --help`
#

# ------------------------------------------------------------------------------
# Configurable Parameters

class Params:
    __slots__ = (
        "apple",
        "legacy",
        "select_mouse",
        "select_mouse_value",
        "action_mouse",
        "tool_mouse",
        "tool_maybe_tweak_value",
        "context_menu_event",
        "cursor_set_event",
        "cursor_tweak_event",
        "use_tweak_select_passthrough",
        "use_tweak_tool_lmb_interaction",
        "use_mouse_emulate_3_button",

        # User preferences:
        #
        # Swap 'Space/Shift-Space'.
        "spacebar_action",
        # Key toggles selection with 'A'.
        "use_select_all_toggle",
        # Activate gizmo on drag (which support it).
        "use_gizmo_drag",
        # Use the fallback tool instead of tweak for RMB select.
        "use_fallback_tool",
        # Only set for RMB select.
        "use_fallback_tool_rmb",
        # Use pie menu for tab by default (swap 'Tab/Ctrl-Tab').
        "use_v3d_tab_menu",
        # Use extended pie menu for shading.
        "use_v3d_shade_ex_pie",
        # Swap orbit/pan keys (for 2D workflows).
        "use_v3d_mmb_pan",
        # Alt click to access tools.
        "use_alt_click_leader",
        # Transform keys G/S/R activate tools instead of immediately transforming.
        "use_key_activate_tools",
        # Optionally use a modifier to access tools.
        "tool_modifier",
        # Experimental option.
        "use_pie_click_drag",
        "v3d_tilde_action",
        # Alt-MMB axis switching 'RELATIVE' or 'ABSOLUTE' axis switching.
        "v3d_alt_mmb_drag_action",
        # File selector actions on single click.
        "use_file_single_click",

        # Convenience variables:
        # (derived from other settings).
        #
        # The fallback tool is activated on the same button as selection.
        # Shorthand for: `(True if (select_mouse == 'LEFT') else self.use_fallback_tool_rmb)`
        "use_fallback_tool_select_mouse",
        # Shorthand for: `('CLICK' if self.use_fallback_tool_rmb else self.select_mouse_value)`.
        "select_mouse_value_fallback",
        # Shorthand for: `{"type": params.select_mouse, "value": 'CLICK_DRAG'}`.
        "select_tweak_event",
        # Shorthand for: `('CLICK_DRAG' if params.use_pie_click_drag else 'PRESS')`
        "pie_value",
        # Shorthand for: `{"type": params.tool_mouse, "value": 'CLICK_DRAG'}`.
        "tool_tweak_event",
        # Shorthand for: `{"type": params.tool_mouse, "value": params.tool_maybe_tweak_value}`.
        #
        # NOTE: This is typically used for active tool key-map items however it should never
        # be used for selection tools (the default box-select tool for example).
        # Since this means with RMB select enabled in edit-mode for e.g.
        # `Ctrl-LMB` would be caught by box-select instead of add/extrude.
        "tool_maybe_tweak_event",
    )

    def __init__(
            self,
            *,
            legacy=False,
            select_mouse='RIGHT',
            use_mouse_emulate_3_button=False,

            # User preferences.
            spacebar_action='TOOL',
            use_key_activate_tools=False,
            use_select_all_toggle=False,
            use_gizmo_drag=True,
            use_fallback_tool=False,
            use_fallback_tool_rmb=False,
            use_tweak_select_passthrough=False,
            use_tweak_tool_lmb_interaction=False,
            use_v3d_tab_menu=False,
            use_v3d_shade_ex_pie=False,
            use_v3d_mmb_pan=False,
            use_alt_tool_or_cursor=False,
            use_alt_click_leader=False,
            use_pie_click_drag=False,
            use_file_single_click=False,
            v3d_tilde_action='VIEW',
            v3d_alt_mmb_drag_action='RELATIVE',
    ):
        from sys import platform
        self.apple = (platform == 'darwin')
        self.legacy = legacy

        if use_mouse_emulate_3_button:
            assert(use_alt_tool_or_cursor is False)

        if select_mouse == 'RIGHT':
            # Right mouse select.
            self.select_mouse = 'RIGHTMOUSE'
            self.select_mouse_value = 'PRESS'
            self.action_mouse = 'LEFTMOUSE'
            self.tool_mouse = 'LEFTMOUSE'
            if use_alt_tool_or_cursor:
                self.tool_maybe_tweak_value = 'PRESS'
            else:
                self.tool_maybe_tweak_value = 'CLICK_DRAG'
            self.use_tweak_tool_lmb_interaction = use_tweak_tool_lmb_interaction

            self.context_menu_event = {"type": 'W', "value": 'PRESS'}

            # Use the "cursor" functionality for RMB select.
            if use_alt_tool_or_cursor:
                self.cursor_set_event = {"type": 'LEFTMOUSE', "value": 'PRESS', "alt": True}
                self.cursor_tweak_event = {"type": 'LEFTMOUSE', "value": 'CLICK_DRAG', "alt": True}
            else:
                self.cursor_set_event = {"type": 'LEFTMOUSE', "value": 'CLICK'}
                self.cursor_tweak_event = None

            self.tool_modifier = {}
        else:
            # Left mouse select uses Click event for selection. This is a little
            # less immediate, but is needed to distinguish between click and tweak
            # events on the same mouse buttons.
            self.select_mouse = 'LEFTMOUSE'
            self.select_mouse_value = 'CLICK'
            self.action_mouse = 'RIGHTMOUSE'
            self.tool_mouse = 'LEFTMOUSE'
            self.tool_maybe_tweak_value = 'CLICK_DRAG'
            self.use_tweak_tool_lmb_interaction = False

            if self.legacy:
                self.context_menu_event = {"type": 'W', "value": 'PRESS'}
            else:
                self.context_menu_event = {"type": 'RIGHTMOUSE', "value": 'PRESS'}

            self.cursor_set_event = {"type": 'RIGHTMOUSE', "value": 'PRESS', "shift": True}
            self.cursor_tweak_event = {"type": 'RIGHTMOUSE', "value": 'CLICK_DRAG', "shift": True}

            # Use the "tool" functionality for LMB select.
            if use_alt_tool_or_cursor:
                # Allow `Alt` to be pressed or not.
                self.tool_modifier = {"alt": -1}
            else:
                self.tool_modifier = {}

        self.use_mouse_emulate_3_button = use_mouse_emulate_3_button

        # User preferences:
        self.spacebar_action = spacebar_action
        self.use_key_activate_tools = use_key_activate_tools

        self.use_gizmo_drag = use_gizmo_drag
        self.use_select_all_toggle = use_select_all_toggle
        self.use_v3d_tab_menu = use_v3d_tab_menu
        self.use_v3d_shade_ex_pie = use_v3d_shade_ex_pie
        self.use_v3d_mmb_pan = use_v3d_mmb_pan
        self.v3d_tilde_action = v3d_tilde_action
        self.v3d_alt_mmb_drag_action = v3d_alt_mmb_drag_action

        self.use_alt_click_leader = use_alt_click_leader
        self.use_pie_click_drag = use_pie_click_drag

        self.use_file_single_click = use_file_single_click

        self.use_tweak_select_passthrough = use_tweak_select_passthrough

        self.use_fallback_tool = use_fallback_tool
        self.use_fallback_tool_rmb = use_fallback_tool_rmb

        # Convenience variables:
        self.use_fallback_tool_select_mouse = True if (select_mouse == 'LEFT') else self.use_fallback_tool_rmb
        self.select_mouse_value_fallback = 'CLICK' if self.use_fallback_tool_rmb else self.select_mouse_value
        self.select_tweak_event = {"type": self.select_mouse, "value": 'CLICK_DRAG'}
        self.pie_value = 'CLICK_DRAG' if use_pie_click_drag else 'PRESS'
        self.tool_tweak_event = {"type": self.tool_mouse, "value": 'CLICK_DRAG'}
        self.tool_maybe_tweak_event = {"type": self.tool_mouse, "value": self.tool_maybe_tweak_value}


# ------------------------------------------------------------------------------
# Constants

from math import pi
pi_2 = pi / 2.0

# Physical layout.
NUMBERS_1 = ('ONE', 'TWO', 'THREE', 'FOUR', 'FIVE', 'SIX', 'SEVEN', 'EIGHT', 'NINE', 'ZERO')
# Numeric order.
NUMBERS_0 = ('ZERO', 'ONE', 'TWO', 'THREE', 'FOUR', 'FIVE', 'SIX', 'SEVEN', 'EIGHT', 'NINE')


# ------------------------------------------------------------------------------
# Generic Utilities

def _fallback_id(text, fallback):
    if fallback:
        return text + " (fallback)"
    return text


def any_except(*args):
    mod = {"ctrl": -1, "alt": -1, "shift": -1, "oskey": -1}
    for arg in args:
        del mod[arg]
    return mod


# ------------------------------------------------------------------------------
# Keymap Item Wrappers

def op_menu(menu, kmi_args):
    return ("wm.call_menu", kmi_args, {"properties": [("name", menu)]})


def op_menu_pie(menu, kmi_args):
    return ("wm.call_menu_pie", kmi_args, {"properties": [("name", menu)]})


def op_panel(menu, kmi_args, kmi_data=()):
    return ("wm.call_panel", kmi_args, {"properties": [("name", menu), *kmi_data]})


def op_tool(tool, kmi_args):
    return ("wm.tool_set_by_id", kmi_args, {"properties": [("name", tool)]})


def op_tool_cycle(tool, kmi_args):
    return ("wm.tool_set_by_id", kmi_args, {"properties": [("name", tool), ("cycle", True)]})


# Utility to select between an operator and a tool,
# without having to duplicate key map item arguments.
def op_tool_optional(op_args, tool_pair, params):
    if params.use_key_activate_tools:
        kmi_args = op_args[1]
        op_tool_fn, tool_id = tool_pair
        return op_tool_fn(tool_id, kmi_args)
    return op_args


# ------------------------------------------------------------------------------
# Keymap Templates

def _template_items_context_menu(menu, key_args_primary):
    return [
        op_menu(menu, kmi_args)
        for kmi_args in (key_args_primary, {"type": 'APP', "value": 'PRESS'})
    ]


def _template_items_context_panel(menu, key_args_primary):
    return [
        op_panel(menu, kmi_args)
        for kmi_args in (key_args_primary, {"type": 'APP', "value": 'PRESS'})
    ]


def _template_space_region_type_toggle(*, toolbar_key=None, sidebar_key=None, channels_key=None):
    items = []
    if toolbar_key is not None:
        items.append(
            ("wm.context_toggle", toolbar_key,
             {"properties": [("data_path", 'space_data.show_region_toolbar')]})
        )
    if sidebar_key is not None:
        items.append(
            ("wm.context_toggle", sidebar_key,
             {"properties": [("data_path", 'space_data.show_region_ui')]}),
        )
    if channels_key is not None:
        items.append(
            ("wm.context_toggle", channels_key,
             {"properties": [("data_path", 'space_data.show_region_channels')]}),
        )

    return items


def _template_items_select_actions(params, operator):
    if not params.use_select_all_toggle:
        return [
            (operator, {"type": 'A', "value": 'PRESS'}, {"properties": [("action", 'SELECT')]}),
            (operator, {"type": 'A', "value": 'PRESS', "alt": True}, {"properties": [("action", 'DESELECT')]}),
            (operator, {"type": 'I', "value": 'PRESS', "ctrl": True}, {"properties": [("action", 'INVERT')]}),
            (operator, {"type": 'A', "value": 'DOUBLE_CLICK'}, {"properties": [("action", 'DESELECT')]}),
        ]
    elif params.legacy:
        # Alt+A is for playback in legacy keymap.
        return [
            (operator, {"type": 'A', "value": 'PRESS'}, {"properties": [("action", 'TOGGLE')]}),
            (operator, {"type": 'I', "value": 'PRESS', "ctrl": True}, {"properties": [("action", 'INVERT')]}),
        ]
    else:
        return [
            (operator, {"type": 'A', "value": 'PRESS'}, {"properties": [("action", 'TOGGLE')]}),
            (operator, {"type": 'A', "value": 'PRESS', "alt": True}, {"properties": [("action", 'DESELECT')]}),
            (operator, {"type": 'I', "value": 'PRESS', "ctrl": True}, {"properties": [("action", 'INVERT')]}),
        ]


def _template_items_hide_reveal_actions(op_hide, op_reveal):
    return [
        (op_reveal, {"type": 'H', "value": 'PRESS', "alt": True}, None),
        (op_hide, {"type": 'H', "value": 'PRESS'}, {"properties": [("unselected", False)]}),
        (op_hide, {"type": 'H', "value": 'PRESS', "shift": True}, {"properties": [("unselected", True)]}),
    ]


def _template_object_hide_collection_from_number_keys():
    return [
        ("object.hide_collection", {
            "type": NUMBERS_1[i], "value": 'PRESS',
            **({"shift": True} if extend else {}),
            **({"alt": True} if add_10 else {}),
        }, {"properties": [
            ("collection_index", i + (11 if add_10 else 1)),
            ("extend", extend),
        ]})
        for extend in (False, True)
        for add_10 in (False, True)
        for i in range(10)
    ]


def _template_items_object_subdivision_set():
    return [
        ("object.subdivision_set",
         {"type": NUMBERS_0[i], "value": 'PRESS', "ctrl": True},
         {"properties": [("level", i), ("relative", False)]})
        for i in range(6)
    ]


def _template_items_gizmo_tweak_value():
    return [
        ("gizmogroup.gizmo_tweak",
         {"type": 'LEFTMOUSE', "value": 'PRESS', **any_except("alt")}, None),
    ]


def _template_items_gizmo_tweak_value_click_drag():
    return [
        ("gizmogroup.gizmo_tweak",
         {"type": 'LEFTMOUSE', "value": 'CLICK', **any_except("alt")}, None),
        ("gizmogroup.gizmo_tweak",
         {"type": 'LEFTMOUSE', "value": 'CLICK_DRAG', **any_except("alt")}, None),
    ]


def _template_items_gizmo_tweak_value_drag():
    return [
        ("gizmogroup.gizmo_tweak", {"type": 'LEFTMOUSE', "value": 'CLICK_DRAG', **any_except("alt")}, None),
    ]


def _template_items_editmode_mesh_select_mode(params):
    if params.legacy:
        return [
            op_menu("VIEW3D_MT_edit_mesh_select_mode", {"type": 'TAB', "value": 'PRESS', "ctrl": True}),
        ]
    else:
        return [
            (
                "mesh.select_mode",
                {"type": NUMBERS_1[i], "value": 'PRESS', **key_expand, **key_extend},
                {"properties": [*prop_extend, *prop_expand, ("type", e)]}
            )
            for key_expand, prop_expand in (({}, ()), ({"ctrl": True}, (("use_expand", True),)))
            for key_extend, prop_extend in (({}, ()), ({"shift": True}, (("use_extend", True),)))
            for i, e in enumerate(('VERT', 'EDGE', 'FACE'))
        ]


def _template_items_uv_select_mode(params):
    if params.legacy:
        return [
            op_menu("IMAGE_MT_uvs_select_mode", {"type": 'TAB', "value": 'PRESS', "ctrl": True}),
        ]
    else:
        return [
            # TODO(@campbellbarton): should this be kept?
            # Seems it was included in the new key-map by accident, check on removing
            # although it's not currently used for anything else.
            op_menu("IMAGE_MT_uvs_select_mode", {"type": 'TAB', "value": 'PRESS', "ctrl": True}),

            *_template_items_editmode_mesh_select_mode(params),
            # Hack to prevent fall-through, when sync select isn't enabled (and the island button isn't visible).
            ("mesh.select_mode", {"type": 'FOUR', "value": 'PRESS'}, None),
            *(("uv.select_mode", {"type": NUMBERS_1[i], "value": 'PRESS'},
               {"properties": [("type", e)]})
              for i, e in enumerate(('VERTEX', 'EDGE', 'FACE', 'ISLAND')))
        ]


def _template_items_proportional_editing(params, *, connected, toggle_data_path):
    return [
        (
            op_menu_pie("VIEW3D_MT_proportional_editing_falloff_pie", {"type": 'O', "value": 'PRESS', "shift": True})
            if not params.legacy else
            ("wm.context_cycle_enum", {"type": 'O', "value": 'PRESS', "shift": True},
             {"properties": [("data_path", 'tool_settings.proportional_edit_falloff'), ("wrap", True)]})
        ),
        ("wm.context_toggle", {"type": 'O', "value": 'PRESS'},
         {"properties": [("data_path", toggle_data_path)]}),
        *(() if not connected else (
            ("wm.context_toggle", {"type": 'O', "value": 'PRESS', "alt": True},
             {"properties": [("data_path", 'tool_settings.use_proportional_connected')]}),
        ))
    ]


def _template_items_change_frame(params):
    if params.select_mouse == 'LEFTMOUSE' and not params.legacy:
        return [
            ("anim.change_frame", {"type": 'RIGHTMOUSE', "value": 'PRESS', "shift": True}, None),
        ]
    else:
        return [
            ("anim.change_frame", {"type": params.action_mouse, "value": 'PRESS'}, None),
        ]


# Tool System Templates

def _template_items_tool_select(params, operator, cursor_operator, fallback):
    if params.select_mouse == 'LEFTMOUSE':
        # By default use 'PRESS' for immediate select without quick delay.
        # Fallback key-maps 'CLICK' since 'PRESS' events passes through (allowing either click or drag).
        #
        # NOTE: When the active (non-fallback) tool uses a key-map that activates it's primary tool on drag,
        # it's important that this key-map uses click and not press. Otherwise it becomes impossible to use
        # the tool without selecting elements under the cursor.
        return [
            (operator, {"type": 'LEFTMOUSE', "value": 'CLICK' if fallback else 'PRESS'},
             {"properties": [("deselect_all", True)]}),
            (operator, {"type": 'LEFTMOUSE', "value": 'CLICK' if fallback else 'PRESS', "shift": True},
             {"properties": [("toggle", True)]}),
        ]
    else:
        # Experimental support for LMB interaction for the tweak tool.
        if params.use_tweak_tool_lmb_interaction and not fallback:
            return [
                (operator, {"type": 'LEFTMOUSE', "value": 'PRESS'},
                 {"properties": [("deselect_all", True), ("select_passthrough", True)]}),
                (operator, {"type": 'LEFTMOUSE', "value": 'CLICK'},
                 {"properties": [("deselect_all", True)]}),
                (operator, {"type": 'LEFTMOUSE', "value": 'PRESS', "shift": True},
                 {"properties": [("deselect_all", False), ("toggle", True)]}),
                ("transform.translate", {"type": 'LEFTMOUSE', "value": 'CLICK_DRAG'},
                 {"properties": [("release_confirm", True)]}),
            ]

        # For right mouse, set the cursor.
        return [
            (cursor_operator, {"type": 'LEFTMOUSE', "value": 'PRESS'}, None),
            ("transform.translate", {"type": 'LEFTMOUSE', "value": 'CLICK_DRAG'},
             {"properties": [("release_confirm", True), ("cursor_transform", True)]}),
        ]


def _template_items_tool_select_actions(operator, *, type, value):
    kmi_args = {"type": type, "value": value}
    return [
        (operator, kmi_args, None),
        (operator, {**kmi_args, "shift": True},
         {"properties": [("mode", 'ADD')]}),
        (operator, {**kmi_args, "ctrl": True},
         {"properties": [("mode", 'SUB')]}),
        (operator, {**kmi_args, "shift": True, "ctrl": True},
         {"properties": [("mode", 'AND')]}),
    ]


# This could have a more generic name, for now use for circle select.
def _template_items_tool_select_actions_simple(operator, *, type, value, properties=()):
    kmi_args = {"type": type, "value": value}
    return [
        # Don't define 'SET' here, take from the tool options.
        (operator, kmi_args,
         {"properties": [*properties]}),
        (operator, {**kmi_args, "shift": True},
         {"properties": [*properties, ("mode", 'ADD')]}),
        (operator, {**kmi_args, "ctrl": True},
         {"properties": [*properties, ("mode", 'SUB')]}),
    ]


def _template_items_legacy_tools_from_numbers():
    return [
        ("wm.tool_set_by_index",
         {
             "type": NUMBERS_1[i % 10],
             "value": 'PRESS',
             **({"shift": True} if i >= 10 else {}),
         },
         {"properties": [("index", i)]})
        for i in range(20)
    ]


# ------------------------------------------------------------------------------
# Window, Screen, Areas, Regions

def km_window(params):
    items = []
    keymap = (
        "Window",
        {"space_type": 'EMPTY', "region_type": 'WINDOW'},
        {"items": items},
    )

    if params.legacy:
        # Old shortcuts
        items.extend([
            ("wm.save_homefile", {"type": 'U', "value": 'PRESS', "ctrl": True}, None),
            ("wm.open_mainfile", {"type": 'F1', "value": 'PRESS'}, None),
            ("wm.link", {"type": 'O', "value": 'PRESS', "ctrl": True, "alt": True}, None),
            ("wm.append", {"type": 'F1', "value": 'PRESS', "shift": True}, None),
            ("wm.save_mainfile", {"type": 'W', "value": 'PRESS', "ctrl": True}, None),
            ("wm.save_as_mainfile", {"type": 'F2', "value": 'PRESS'}, None),
            ("wm.save_as_mainfile", {"type": 'S', "value": 'PRESS', "ctrl": True, "alt": True},
             {"properties": [("copy", True)]}),
            ("wm.window_new", {"type": 'W', "value": 'PRESS', "ctrl": True, "alt": True}, None),
            ("wm.window_fullscreen_toggle", {"type": 'F11', "value": 'PRESS', "alt": True}, None),
            ("wm.doc_view_manual_ui_context", {"type": 'F1', "value": 'PRESS', "alt": True}, None),
            ("wm.search_menu", {"type": 'SPACE', "value": 'PRESS'}, None),
            ("wm.redraw_timer", {"type": 'T', "value": 'PRESS', "ctrl": True, "alt": True}, None),
            ("wm.debug_menu", {"type": 'D', "value": 'PRESS', "ctrl": True, "alt": True}, None),
        ])

    items.extend([
        # File operations
        op_menu("TOPBAR_MT_file_new", {"type": 'N', "value": 'PRESS', "ctrl": True}),
        op_menu("TOPBAR_MT_file_open_recent", {"type": 'O', "value": 'PRESS', "shift": True, "ctrl": True}),
        ("wm.open_mainfile", {"type": 'O', "value": 'PRESS', "ctrl": True}, None),
        ("wm.save_mainfile", {"type": 'S', "value": 'PRESS', "ctrl": True}, None),
        ("wm.save_as_mainfile", {"type": 'S', "value": 'PRESS', "shift": True, "ctrl": True}, None),
        ("wm.quit_blender", {"type": 'Q', "value": 'PRESS', "ctrl": True}, None),

        # Quick menu and toolbar
        op_menu("SCREEN_MT_user_menu", {"type": 'Q', "value": 'PRESS'}),

        # Fast editor switching
        *(
            ("screen.space_type_set_or_cycle",
             {"type": k, "value": 'PRESS', "shift": True},
             {"properties": [("space_type", t)]})
            for k, t in (
                ('F1', 'FILE_BROWSER'),
                ('F2', 'CLIP_EDITOR'),
                ('F3', 'NODE_EDITOR'),
                ('F4', 'CONSOLE'),
                ('F5', 'VIEW_3D'),
                ('F6', 'GRAPH_EDITOR'),
                ('F7', 'PROPERTIES'),
                ('F8', 'SEQUENCE_EDITOR'),
                ('F9', 'OUTLINER'),
                ('F10', 'IMAGE_EDITOR'),
                ('F11', 'TEXT_EDITOR'),
                ('F12', 'DOPESHEET_EDITOR'),
            )
        ),

        # NDOF settings
        op_panel("USERPREF_PT_ndof_settings", {"type": 'NDOF_BUTTON_MENU', "value": 'PRESS'}),
        ("wm.context_scale_float", {"type": 'NDOF_BUTTON_PLUS', "value": 'PRESS'},
         {"properties": [("data_path", 'preferences.inputs.ndof_sensitivity'), ("value", 1.1)]}),
        ("wm.context_scale_float", {"type": 'NDOF_BUTTON_MINUS', "value": 'PRESS'},
         {"properties": [("data_path", 'preferences.inputs.ndof_sensitivity'), ("value", 1.0 / 1.1)]}),
        ("wm.context_scale_float", {"type": 'NDOF_BUTTON_PLUS', "value": 'PRESS', "shift": True},
         {"properties": [("data_path", 'preferences.inputs.ndof_sensitivity'), ("value", 1.5)]}),
        ("wm.context_scale_float", {"type": 'NDOF_BUTTON_MINUS', "value": 'PRESS', "shift": True},
         {"properties": [("data_path", 'preferences.inputs.ndof_sensitivity'), ("value", 2.0 / 3.0)]}),
        ("info.reports_display_update", {"type": 'TIMER_REPORT', "value": 'ANY', "any": True}, None),
    ])

    if not params.legacy:
        # New shortcuts
        items.extend([
            ("wm.doc_view_manual_ui_context", {"type": 'F1', "value": 'PRESS'}, None),
            op_panel("TOPBAR_PT_name", {"type": 'F2', "value": 'PRESS'}, [("keep_open", False)]),
            ("wm.batch_rename", {"type": 'F2', "value": 'PRESS', "ctrl": True}, None),
            ("wm.search_menu", {"type": 'F3', "value": 'PRESS'}, None),
            op_menu("TOPBAR_MT_file_context_menu", {"type": 'F4', "value": 'PRESS'}),
            # Pass through when when no tool-system exists or the fallback isn't available.
            ("wm.toolbar_fallback_pie", {"type": 'W', "value": 'PRESS', "alt": True}, None),
        ])

        if params.use_alt_click_leader:
            items.extend([
                # Alt as "Leader-Key".
                ("wm.toolbar_prompt", {"type": 'LEFT_ALT', "value": 'CLICK'}, None),
                ("wm.toolbar_prompt", {"type": 'RIGHT_ALT', "value": 'CLICK'}, None),
            ])

        if params.spacebar_action == 'TOOL':
            items.append(
                ("wm.toolbar", {"type": 'SPACE', "value": 'PRESS'}, None),
            )
        elif params.spacebar_action == 'PLAY':
            items.append(
                ("wm.toolbar", {"type": 'SPACE', "value": 'PRESS', "shift": True}, None),
            )
        elif params.spacebar_action == 'SEARCH':
            items.append(
                ("wm.search_menu", {"type": 'SPACE', "value": 'PRESS'}, None),
            )
        else:
            assert False

    return keymap


def km_screen(params):
    items = []
    keymap = (
        "Screen",
        {"space_type": 'EMPTY', "region_type": 'WINDOW'},
        {"items": items},
    )

    items.extend([
        # Animation
        ("screen.animation_step", {"type": 'TIMER0', "value": 'ANY', "any": True}, None),
        ("screen.region_blend", {"type": 'TIMERREGION', "value": 'ANY', "any": True}, None),
        # Full screen and cycling
        ("screen.space_context_cycle", {"type": 'TAB', "value": 'PRESS', "ctrl": True},
         {"properties": [("direction", 'NEXT')]}),
        ("screen.space_context_cycle", {"type": 'TAB', "value": 'PRESS', "shift": True, "ctrl": True},
         {"properties": [("direction", 'PREV')]}),
        ("screen.workspace_cycle", {"type": 'PAGE_DOWN', "value": 'PRESS', "ctrl": True},
         {"properties": [("direction", 'NEXT')]}),
        ("screen.workspace_cycle", {"type": 'PAGE_UP', "value": 'PRESS', "ctrl": True},
         {"properties": [("direction", 'PREV')]}),
        # Quad view
        ("screen.region_quadview", {"type": 'Q', "value": 'PRESS', "ctrl": True, "alt": True}, None),
        # Repeat last
        ("screen.repeat_last", {"type": 'R', "value": 'PRESS', "shift": True, "repeat": True}, None),
        # Files
        ("file.execute", {"type": 'RET', "value": 'PRESS'}, None),
        ("file.execute", {"type": 'NUMPAD_ENTER', "value": 'PRESS'}, None),
        ("file.cancel", {"type": 'ESC', "value": 'PRESS'}, None),
        # Asset Catalog undo is only available in the asset browser, and should take priority over `ed.undo`.
        ("asset.catalog_undo", {"type": 'Z', "value": 'PRESS', "ctrl": True, "repeat": True}, None),
        ("asset.catalog_redo", {"type": 'Z', "value": 'PRESS', "ctrl": True, "shift": True, "repeat": True}, None),
        # Undo
        ("ed.undo", {"type": 'Z', "value": 'PRESS', "ctrl": True, "repeat": True}, None),
        ("ed.redo", {"type": 'Z', "value": 'PRESS', "shift": True, "ctrl": True, "repeat": True}, None),
        # Render
        ("render.render", {"type": 'F12', "value": 'PRESS'},
         {"properties": [("use_viewport", True)]}),
        ("render.render", {"type": 'F12', "value": 'PRESS', "ctrl": True},
         {"properties": [("animation", True), ("use_viewport", True)]}),
        ("render.view_cancel", {"type": 'ESC', "value": 'PRESS'}, None),
        ("render.view_show", {"type": 'F11', "value": 'PRESS'}, None),
        ("render.play_rendered_anim", {"type": 'F11', "value": 'PRESS', "ctrl": True}, None),
    ])

    if not params.legacy:
        items.extend([
            ("screen.screen_full_area", {"type": 'SPACE', "value": 'PRESS', "ctrl": True}, None),
            ("screen.screen_full_area", {"type": 'SPACE', "value": 'PRESS', "ctrl": True, "alt": True},
             {"properties": [("use_hide_panels", True)]}),
            ("screen.redo_last", {"type": 'F9', "value": 'PRESS'}, None),
        ])
    else:
        # Old keymap
        items.extend([
            ("ed.undo_history", {"type": 'Z', "value": 'PRESS', "ctrl": True, "alt": True}, None),
            ("screen.screen_full_area", {"type": 'UP_ARROW', "value": 'PRESS', "ctrl": True}, None),
            ("screen.screen_full_area", {"type": 'DOWN_ARROW', "value": 'PRESS', "ctrl": True}, None),
            ("screen.screen_full_area", {"type": 'SPACE', "value": 'PRESS', "shift": True}, None),
            ("screen.screen_full_area", {"type": 'F10', "value": 'PRESS', "alt": True},
             {"properties": [("use_hide_panels", True)]}),
            ("screen.screen_set", {"type": 'RIGHT_ARROW', "value": 'PRESS', "ctrl": True},
             {"properties": [("delta", 1)]}),
            ("screen.screen_set", {"type": 'LEFT_ARROW', "value": 'PRESS', "ctrl": True},
             {"properties": [("delta", -1)]}),
            ("screen.screenshot", {"type": 'F3', "value": 'PRESS', "ctrl": True}, None),
            ("screen.repeat_history", {"type": 'R', "value": 'PRESS', "ctrl": True, "alt": True}, None),
            ("screen.region_flip", {"type": 'F5', "value": 'PRESS'}, None),
            ("screen.redo_last", {"type": 'F6', "value": 'PRESS'}, None),
            ("script.reload", {"type": 'F8', "value": 'PRESS'}, None),
            ("screen.userpref_show", {"type": 'U', "value": 'PRESS', "ctrl": True, "alt": True}, None),
        ])

    if params.apple:
        # Apple undo and user prefs
        items.extend([
            ("screen.userpref_show", {"type": 'COMMA', "value": 'PRESS', "oskey": True}, None),
        ])

    return keymap


def km_screen_editing(params):
    items = []
    keymap = ("Screen Editing",
              {"space_type": 'EMPTY', "region_type": 'WINDOW'},
              {"items": items})

    items.extend([
        # Action zones
        ("screen.actionzone", {"type": 'LEFTMOUSE', "value": 'PRESS'},
         {"properties": [("modifier", 0)]}),
        ("screen.actionzone", {"type": 'LEFTMOUSE', "value": 'PRESS', "shift": True},
         {"properties": [("modifier", 1)]}),
        ("screen.actionzone", {"type": 'LEFTMOUSE', "value": 'PRESS', "ctrl": True},
         {"properties": [("modifier", 2)]}),
        # Screen tools
        ("screen.area_split", {"type": 'ACTIONZONE_AREA', "value": 'ANY'}, None),
        ("screen.area_join", {"type": 'ACTIONZONE_AREA', "value": 'ANY'}, None),
        ("screen.area_dupli", {"type": 'ACTIONZONE_AREA', "value": 'ANY', "shift": True}, None),
        ("screen.area_swap", {"type": 'ACTIONZONE_AREA', "value": 'ANY', "ctrl": True}, None),
        ("screen.region_scale", {"type": 'ACTIONZONE_REGION', "value": 'ANY'}, None),
        ("screen.screen_full_area", {"type": 'ACTIONZONE_FULLSCREEN', "value": 'ANY'},
         {"properties": [("use_hide_panels", True)]}),
        # Area move after action zones
        ("screen.area_move", {"type": 'LEFTMOUSE', "value": 'PRESS'}, None),
        ("screen.area_options", {"type": 'RIGHTMOUSE', "value": 'PRESS'}, None),
    ])

    if params.legacy:
        items.extend([
            ("wm.context_toggle", {"type": 'F9', "value": 'PRESS', "alt": True},
             {"properties": [("data_path", 'space_data.show_region_header')]})
        ])

    return keymap


def km_screen_region_context_menu(_params):
    items = []
    keymap = (
        "Region Context Menu",
        {"space_type": 'EMPTY', "region_type": 'WINDOW'},
        {"items": items},
    )

    items.extend([
        ("screen.region_context_menu", {"type": 'RIGHTMOUSE', "value": 'PRESS'}, None),
    ])

    return keymap


def km_view2d(_params):
    items = []
    keymap = (
        "View2D",
        {"space_type": 'EMPTY', "region_type": 'WINDOW'},
        {"items": items},
    )

    items.extend([
        # Scrollbars
        ("view2d.scroller_activate", {"type": 'LEFTMOUSE', "value": 'PRESS'}, None),
        ("view2d.scroller_activate", {"type": 'MIDDLEMOUSE', "value": 'PRESS'}, None),
        # Pan/scroll
        ("view2d.pan", {"type": 'MIDDLEMOUSE', "value": 'PRESS'}, None),
        ("view2d.pan", {"type": 'MIDDLEMOUSE', "value": 'PRESS', "shift": True}, None),
        ("view2d.pan", {"type": 'TRACKPADPAN', "value": 'ANY'}, None),
        ("view2d.scroll_right", {"type": 'WHEELDOWNMOUSE', "value": 'PRESS', "ctrl": True}, None),
        ("view2d.scroll_left", {"type": 'WHEELUPMOUSE', "value": 'PRESS', "ctrl": True}, None),
        ("view2d.scroll_down", {"type": 'WHEELDOWNMOUSE', "value": 'PRESS', "shift": True}, None),
        ("view2d.scroll_up", {"type": 'WHEELUPMOUSE', "value": 'PRESS', "shift": True}, None),
        ("view2d.ndof", {"type": 'NDOF_MOTION', "value": 'ANY'}, None),
        # Zoom with single step
        ("view2d.zoom_out", {"type": 'WHEELOUTMOUSE', "value": 'PRESS'}, None),
        ("view2d.zoom_in", {"type": 'WHEELINMOUSE', "value": 'PRESS'}, None),
        ("view2d.zoom_out", {"type": 'NUMPAD_MINUS', "value": 'PRESS', "repeat": True}, None),
        ("view2d.zoom_in", {"type": 'NUMPAD_PLUS', "value": 'PRESS', "repeat": True}, None),
        ("view2d.zoom", {"type": 'TRACKPADPAN', "value": 'ANY', "ctrl": True}, None),
        ("view2d.smoothview", {"type": 'TIMER1', "value": 'ANY', "any": True}, None),
        # Scroll up/down, only when zoom is not available.
        ("view2d.scroll_down", {"type": 'WHEELDOWNMOUSE', "value": 'PRESS'}, None),
        ("view2d.scroll_up", {"type": 'WHEELUPMOUSE', "value": 'PRESS'}, None),
        ("view2d.scroll_right", {"type": 'WHEELDOWNMOUSE', "value": 'PRESS'}, None),
        ("view2d.scroll_left", {"type": 'WHEELUPMOUSE', "value": 'PRESS'}, None),
        # Zoom with drag and border
        ("view2d.zoom", {"type": 'MIDDLEMOUSE', "value": 'PRESS', "ctrl": True}, None),
        ("view2d.zoom", {"type": 'TRACKPADZOOM', "value": 'ANY'}, None),
        ("view2d.zoom_border", {"type": 'B', "value": 'PRESS', "shift": True}, None),
    ])

    return keymap


def km_view2d_buttons_list(_params):
    items = []
    keymap = (
        "View2D Buttons List",
        {"space_type": 'EMPTY', "region_type": 'WINDOW'},
        {"items": items},
    )

    items.extend([
        # Scrollbars
        ("view2d.scroller_activate", {"type": 'LEFTMOUSE', "value": 'PRESS'}, None),
        ("view2d.scroller_activate", {"type": 'MIDDLEMOUSE', "value": 'PRESS'}, None),
        # Pan scroll
        ("view2d.pan", {"type": 'MIDDLEMOUSE', "value": 'PRESS'}, None),
        ("view2d.pan", {"type": 'TRACKPADPAN', "value": 'ANY'}, None),
        ("view2d.scroll_down", {"type": 'WHEELDOWNMOUSE', "value": 'PRESS'}, None),
        ("view2d.scroll_up", {"type": 'WHEELUPMOUSE', "value": 'PRESS'}, None),
        ("view2d.scroll_down", {"type": 'PAGE_DOWN', "value": 'PRESS', "repeat": True},
         {"properties": [("page", True)]}),
        ("view2d.scroll_up", {"type": 'PAGE_UP', "value": 'PRESS', "repeat": True},
         {"properties": [("page", True)]}),
        # Zoom
        ("view2d.zoom", {"type": 'MIDDLEMOUSE', "value": 'PRESS', "ctrl": True}, None),
        ("view2d.zoom", {"type": 'TRACKPADZOOM', "value": 'ANY'}, None),
        ("view2d.zoom", {"type": 'TRACKPADPAN', "value": 'ANY', "ctrl": True}, None),
        ("view2d.zoom_out", {"type": 'NUMPAD_MINUS', "value": 'PRESS', "repeat": True}, None),
        ("view2d.zoom_in", {"type": 'NUMPAD_PLUS', "value": 'PRESS', "repeat": True}, None),
        ("view2d.reset", {"type": 'HOME', "value": 'PRESS'}, None),
    ])

    return keymap


def km_user_interface(_params):
    items = []
    keymap = (
        "User Interface",
        {"space_type": 'EMPTY', "region_type": 'WINDOW'},
        {"items": items},
    )

    items.extend([
        # Eyedroppers all have the same event, and pass it through until
        # a suitable eyedropper handles it.
        ("ui.eyedropper_color", {"type": 'E', "value": 'PRESS'}, None),
        ("ui.eyedropper_colorramp", {"type": 'E', "value": 'PRESS'}, None),
        ("ui.eyedropper_colorramp_point", {"type": 'E', "value": 'PRESS', "alt": True}, None),
        ("ui.eyedropper_id", {"type": 'E', "value": 'PRESS'}, None),
        ("ui.eyedropper_depth", {"type": 'E', "value": 'PRESS'}, None),
        # Copy data path
        ("ui.copy_data_path_button", {"type": 'C', "value": 'PRESS', "shift": True, "ctrl": True}, None),
        ("ui.copy_data_path_button", {"type": 'C', "value": 'PRESS', "shift": True, "ctrl": True, "alt": True},
         {"properties": [("full_path", True)]}),
        # Keyframes and drivers
        ("anim.keyframe_insert_button", {"type": 'I', "value": 'PRESS'},
         {"properties": [("all", True)]}),
        ("anim.keyframe_delete_button", {"type": 'I', "value": 'PRESS', "alt": True},
         {"properties": [("all", True)]}),
        ("anim.keyframe_clear_button", {"type": 'I', "value": 'PRESS', "shift": True, "alt": True},
         {"properties": [("all", True)]}),
        ("anim.driver_button_add", {"type": 'D', "value": 'PRESS', "ctrl": True}, None),
        ("anim.driver_button_remove", {"type": 'D', "value": 'PRESS', "ctrl": True, "alt": True}, None),
        ("anim.keyingset_button_add", {"type": 'K', "value": 'PRESS'}, None),
        ("anim.keyingset_button_remove", {"type": 'K', "value": 'PRESS', "alt": True}, None),
        ("ui.reset_default_button", {"type": 'BACK_SPACE', "value": 'PRESS'}, {"properties": [("all", True)]}),
        # UI lists (polls check if there's a UI list under the cursor).
        ("ui.list_start_filter", {"type": 'F', "value": 'PRESS', "ctrl": True}, None),
    ])

    return keymap


# ------------------------------------------------------------------------------
# Shared Between Editors (Mask, Time-Line)

def km_mask_editing(params):
    items = []
    keymap = (
        "Mask Editing",
        {"space_type": 'EMPTY', "region_type": 'WINDOW'},
        {"items": items},
    )

    if params.select_mouse == 'RIGHTMOUSE':
        # mask.slide_point performs mostly the same function, so for the left
        # click select keymap it's fine to have the context menu instead.
        items.extend([
            ("mask.select", {"type": 'RIGHTMOUSE', "value": 'PRESS'},
             {"properties": [("deselect_all", not params.legacy)]}),
        ])

    items.extend([
        ("mask.new", {"type": 'N', "value": 'PRESS', "alt": True}, None),
        op_menu("MASK_MT_add", {"type": 'A', "value": 'PRESS', "shift": True}),
        *_template_items_proportional_editing(
            params, connected=False, toggle_data_path='tool_settings.use_proportional_edit_mask'),
        ("mask.add_vertex_slide", {"type": 'LEFTMOUSE', "value": 'PRESS', "ctrl": True}, None),
        ("mask.add_feather_vertex_slide", {"type": 'LEFTMOUSE', "value": 'PRESS', "shift": True, "ctrl": True}, None),
        ("mask.delete", {"type": 'X', "value": 'PRESS'}, None),
        ("mask.delete", {"type": 'DEL', "value": 'PRESS'}, None),
        ("mask.select", {"type": params.select_mouse, "value": 'PRESS', "shift": True},
         {"properties": [("toggle", True)]}),
        *_template_items_select_actions(params, "mask.select_all"),
        ("mask.select_linked", {"type": 'L', "value": 'PRESS', "ctrl": True}, None),
        ("mask.select_linked_pick", {"type": 'L', "value": 'PRESS'},
         {"properties": [("deselect", False)]}),
        ("mask.select_linked_pick", {"type": 'L', "value": 'PRESS', "shift": True},
         {"properties": [("deselect", True)]}),
        ("mask.select_box", {"type": 'B', "value": 'PRESS'}, None),
        ("mask.select_circle", {"type": 'C', "value": 'PRESS'}, None),
        ("mask.select_lasso", {"type": params.action_mouse, "value": 'CLICK_DRAG', "ctrl": True, "alt": True},
         {"properties": [("mode", 'ADD')]}),
        ("mask.select_lasso", {"type": params.action_mouse, "value": 'CLICK_DRAG', "shift": True, "ctrl": True, "alt": True},
         {"properties": [("mode", 'SUB')]}),
        ("mask.select_more", {"type": 'NUMPAD_PLUS', "value": 'PRESS', "ctrl": True, "repeat": True}, None),
        ("mask.select_less", {"type": 'NUMPAD_MINUS', "value": 'PRESS', "ctrl": True, "repeat": True}, None),
        *_template_items_hide_reveal_actions("mask.hide_view_set", "mask.hide_view_clear"),
        ("clip.select", {"type": params.select_mouse, "value": 'PRESS', "ctrl": True}, None),
        ("mask.cyclic_toggle", {"type": 'C', "value": 'PRESS', "alt": True}, None),
        ("mask.slide_point", {"type": 'LEFTMOUSE', "value": 'PRESS'}, None),
        ("mask.slide_spline_curvature", {"type": 'LEFTMOUSE', "value": 'PRESS'}, None),
        ("mask.handle_type_set", {"type": 'V', "value": 'PRESS'}, None),
        ("mask.normals_make_consistent",
         {"type": 'N', "value": 'PRESS', "ctrl" if params.legacy else "shift": True}, None),
        ("mask.parent_set", {"type": 'P', "value": 'PRESS', "ctrl": True}, None),
        ("mask.parent_clear", {"type": 'P', "value": 'PRESS', "alt": True}, None),
        ("mask.shape_key_insert", {"type": 'I', "value": 'PRESS'}, None),
        ("mask.shape_key_clear", {"type": 'I', "value": 'PRESS', "alt": True}, None),
        ("mask.duplicate_move", {"type": 'D', "value": 'PRESS', "shift": True}, None),
        ("mask.copy_splines", {"type": 'C', "value": 'PRESS', "ctrl": True}, None),
        ("mask.paste_splines", {"type": 'V', "value": 'PRESS', "ctrl": True}, None),
        ("transform.translate", {"type": 'G', "value": 'PRESS'}, None),
        ("transform.translate", {"type": params.select_mouse, "value": 'CLICK_DRAG'}, None),
        ("transform.rotate", {"type": 'R', "value": 'PRESS'}, None),
        ("transform.resize", {"type": 'S', "value": 'PRESS'}, None),
        ("transform.tosphere", {"type": 'S', "value": 'PRESS', "shift": True, "alt": True}, None),
        ("transform.shear", {"type": 'S', "value": 'PRESS', "shift": True, "ctrl": True, "alt": True}, None),
        ("transform.transform", {"type": 'S', "value": 'PRESS', "alt": True},
         {"properties": [("mode", 'MASK_SHRINKFATTEN')]}),
    ])

    # 3D cursor
    if params.cursor_tweak_event:
        items.extend([
            ("uv.cursor_set", params.cursor_set_event, None),
            ("transform.translate", params.cursor_tweak_event,
             {"properties": [("release_confirm", True), ("cursor_transform", True)]}),
        ])
    else:
        items.extend([
            ("uv.cursor_set", params.cursor_set_event, None),
        ])

    return keymap


def km_markers(params):
    items = []
    keymap = (
        "Markers",
        {"space_type": 'EMPTY', "region_type": 'WINDOW'},
        {"items": items},
    )

    items.extend([
        ("marker.add", {"type": 'M', "value": 'PRESS'}, None),
        ("marker.move", {"type": params.select_mouse, "value": 'CLICK_DRAG'},
         {"properties": [("tweak", True)]}),
        ("marker.duplicate", {"type": 'D', "value": 'PRESS', "shift": True}, None),
        ("marker.select", {"type": params.select_mouse, "value": 'PRESS'}, None),
        ("marker.select", {"type": params.select_mouse, "value": 'PRESS', "shift": True},
         {"properties": [("extend", True)]}),
        ("marker.select", {"type": params.select_mouse, "value": 'PRESS', "ctrl": True},
         {"properties": [("camera", True)]}),
        ("marker.select", {"type": params.select_mouse, "value": 'PRESS', "shift": True, "ctrl": True},
         {"properties": [("extend", True), ("camera", True)]}),
        ("marker.select_box", {"type": params.select_mouse, "value": 'CLICK_DRAG'},
         {"properties": [("tweak", True)]}),
        ("marker.select_box", {"type": 'B', "value": 'PRESS'}, None),
        *_template_items_select_actions(params, "marker.select_all"),
        ("marker.delete", {"type": 'X', "value": 'PRESS'}, None),
        ("marker.delete", {"type": 'DEL', "value": 'PRESS'}, None),
        ("marker.rename", {"type": 'M', "value": 'PRESS', "ctrl": True}, None),
        ("marker.move", {"type": 'G', "value": 'PRESS'}, None),
        ("marker.camera_bind", {"type": 'B', "value": 'PRESS', "ctrl": True}, None),
    ])

    return keymap


def km_time_scrub(_params):
    items = []
    keymap = (
        "Time Scrub",
        {"space_type": 'EMPTY', "region_type": 'WINDOW'},
        {"items": items},
    )

    items.extend([
        ("anim.change_frame", {"type": 'LEFTMOUSE', "value": 'PRESS'}, None),
    ])

    return keymap


def km_time_scrub_clip(_params):
    items = []
    keymap = (
        "Clip Time Scrub",
        {"space_type": 'CLIP_EDITOR', "region_type": 'PREVIEW'},
        {"items": items},
    )

    items.extend([
        ("clip.change_frame", {"type": 'LEFTMOUSE', "value": 'PRESS'}, None),
    ])

    return keymap


# ------------------------------------------------------------------------------
# Editor (Property Editor)

def km_property_editor(_params):
    items = []
    keymap = (
        "Property Editor",
        {"space_type": 'PROPERTIES', "region_type": 'WINDOW'},
        {"items": items},
    )

    items.extend([
        ("buttons.context_menu", {"type": 'RIGHTMOUSE', "value": 'PRESS'}, None),
        ("screen.space_context_cycle", {"type": 'WHEELUPMOUSE', "value": 'PRESS', "ctrl": True},
         {"properties": [("direction", 'PREV')]}),
        ("screen.space_context_cycle", {"type": 'WHEELDOWNMOUSE', "value": 'PRESS', "ctrl": True},
         {"properties": [("direction", 'NEXT')]}),
        ("buttons.start_filter", {"type": 'F', "value": 'PRESS', "ctrl": True}, None),
        ("buttons.clear_filter", {"type": 'F', "value": 'PRESS', "alt": True}, None),
        # Modifier panels
        ("object.modifier_set_active", {"type": 'LEFTMOUSE', "value": 'PRESS'}, None),
        ("object.modifier_remove", {"type": 'X', "value": 'PRESS'}, {"properties": [("report", True)]}),
        ("object.modifier_remove", {"type": 'DEL', "value": 'PRESS'}, {"properties": [("report", True)]}),
        ("object.modifier_copy", {"type": 'D', "value": 'PRESS', "shift": True}, None),
        ("object.modifier_apply", {"type": 'A', "value": 'PRESS', "ctrl": True}, {"properties": [("report", True)]}),
        # Grease pencil modifier panels
        ("object.gpencil_modifier_remove",
         {"type": 'X', "value": 'PRESS'}, {"properties": [("report", True)]}),
        ("object.gpencil_modifier_remove",
         {"type": 'DEL', "value": 'PRESS'}, {"properties": [("report", True)]}),
        ("object.gpencil_modifier_copy",
         {"type": 'D', "value": 'PRESS', "shift": True}, None),
        ("object.gpencil_modifier_apply",
         {"type": 'A', "value": 'PRESS', "ctrl": True}, {"properties": [("report", True)]}),
        # ShaderFX panels
        ("object.shaderfx_remove", {"type": 'X', "value": 'PRESS'}, {"properties": [("report", True)]}),
        ("object.shaderfx_remove", {"type": 'DEL', "value": 'PRESS'}, {"properties": [("report", True)]}),
        ("object.shaderfx_copy", {"type": 'D', "value": 'PRESS', "shift": True}, None),
        # Constraint panels
        ("constraint.delete", {"type": 'X', "value": 'PRESS'}, {"properties": [("report", True)]}),
        ("constraint.delete", {"type": 'DEL', "value": 'PRESS'}, {"properties": [("report", True)]}),
        ("constraint.copy", {"type": 'D', "value": 'PRESS', "shift": True}, None),
        ("constraint.apply", {"type": 'A', "value": 'PRESS', "ctrl": True}, {"properties": [("report", True)]}),
    ])

    return keymap


# ------------------------------------------------------------------------------
# Editor (Outliner)

def km_outliner(params):
    items = []
    keymap = (
        "Outliner",
        {"space_type": 'OUTLINER', "region_type": 'WINDOW'},
        {"items": items},
    )

    items.extend([
        ("outliner.highlight_update", {"type": 'MOUSEMOVE', "value": 'ANY', "any": True}, None),
        ("outliner.item_rename", {"type": 'LEFTMOUSE', "value": 'DOUBLE_CLICK'}, None),
        ("outliner.item_rename", {"type": 'F2', "value": 'PRESS'},
         {"properties": [("use_active", True)]}),
        ("outliner.item_activate", {"type": 'LEFTMOUSE', "value": 'CLICK'},
         {"properties": [("deselect_all", not params.legacy)]}),
        ("outliner.item_activate", {"type": 'LEFTMOUSE', "value": 'CLICK', "ctrl": True},
         {"properties": [("extend", True), ("deselect_all", not params.legacy)]}),
        ("outliner.item_activate", {"type": 'LEFTMOUSE', "value": 'CLICK', "shift": True},
         {"properties": [("extend_range", True), ("deselect_all", not params.legacy)]}),
        ("outliner.item_activate", {"type": 'LEFTMOUSE', "value": 'CLICK', "ctrl": True, "shift": True},
         {"properties": [("extend", True), ("extend_range", True), ("deselect_all", not params.legacy)]}),
        ("outliner.select_box", {"type": 'B', "value": 'PRESS'}, None),
        ("outliner.select_box", {"type": 'LEFTMOUSE', "value": 'CLICK_DRAG'}, {"properties": [("tweak", True)]}),
        ("outliner.select_box", {"type": 'LEFTMOUSE', "value": 'CLICK_DRAG', "shift": True},
         {"properties": [("tweak", True), ("mode", 'ADD')]}),
        ("outliner.select_box", {"type": 'LEFTMOUSE', "value": 'CLICK_DRAG', "ctrl": True},
         {"properties": [("tweak", True), ("mode", 'SUB')]}),
        ("outliner.select_walk", {"type": 'UP_ARROW', "value": 'PRESS', "repeat": True},
         {"properties": [("direction", 'UP')]}),
        ("outliner.select_walk", {"type": 'UP_ARROW', "value": 'PRESS', "shift": True, "repeat": True},
         {"properties": [("direction", 'UP'), ("extend", True)]}),
        ("outliner.select_walk", {"type": 'DOWN_ARROW', "value": 'PRESS', "repeat": True},
         {"properties": [("direction", 'DOWN')]}),
        ("outliner.select_walk", {"type": 'DOWN_ARROW', "value": 'PRESS', "shift": True, "repeat": True},
         {"properties": [("direction", 'DOWN'), ("extend", True)]}),
        ("outliner.select_walk", {"type": 'LEFT_ARROW', "value": 'PRESS', "repeat": True},
         {"properties": [("direction", 'LEFT')]}),
        ("outliner.select_walk", {"type": 'LEFT_ARROW', "value": 'PRESS', "shift": True, "repeat": True},
         {"properties": [("direction", 'LEFT'), ("toggle_all", True)]}),
        ("outliner.select_walk", {"type": 'RIGHT_ARROW', "value": 'PRESS', "repeat": True},
         {"properties": [("direction", 'RIGHT')]}),
        ("outliner.select_walk", {"type": 'RIGHT_ARROW', "value": 'PRESS', "shift": True, "repeat": True},
         {"properties": [("direction", 'RIGHT'), ("toggle_all", True)]}),
        ("outliner.item_openclose", {"type": 'LEFTMOUSE', "value": 'CLICK'},
         {"properties": [("all", False)]}),
        ("outliner.item_openclose", {"type": 'LEFTMOUSE', "value": 'CLICK', "shift": True},
         {"properties": [("all", True)]}),
        ("outliner.item_openclose", {"type": 'LEFTMOUSE', "value": 'CLICK_DRAG'},
         {"properties": [("all", False)]}),
        # Fall through to generic context menu if the item(s) selected have no type specific actions.
        ("outliner.operation", {"type": 'RIGHTMOUSE', "value": 'PRESS'}, None),
        op_menu("OUTLINER_MT_context_menu", {"type": 'RIGHTMOUSE', "value": 'PRESS'}),
        op_menu_pie("OUTLINER_MT_view_pie", {"type": 'ACCENT_GRAVE', "value": 'PRESS'}),
        ("outliner.item_drag_drop", {"type": 'LEFTMOUSE', "value": 'CLICK_DRAG'}, None),
        ("outliner.item_drag_drop", {"type": 'LEFTMOUSE', "value": 'CLICK_DRAG', "shift": True}, None),
        ("outliner.show_hierarchy", {"type": 'HOME', "value": 'PRESS'}, None),
        ("outliner.show_active", {"type": 'PERIOD', "value": 'PRESS'}, None),
        ("outliner.show_active", {"type": 'NUMPAD_PERIOD', "value": 'PRESS'}, None),
        ("outliner.scroll_page", {"type": 'PAGE_DOWN', "value": 'PRESS', "repeat": True},
         {"properties": [("up", False)]}),
        ("outliner.scroll_page", {"type": 'PAGE_UP', "value": 'PRESS', "repeat": True},
         {"properties": [("up", True)]}),
        ("outliner.show_one_level", {"type": 'NUMPAD_PLUS', "value": 'PRESS'}, None),
        ("outliner.show_one_level", {"type": 'NUMPAD_MINUS', "value": 'PRESS'},
         {"properties": [("open", False)]}),
        *_template_items_select_actions(params, "outliner.select_all"),
        ("outliner.expanded_toggle", {"type": 'A', "value": 'PRESS', "shift": True}, None),
        ("outliner.keyingset_add_selected", {"type": 'K', "value": 'PRESS'}, None),
        ("outliner.keyingset_remove_selected", {"type": 'K', "value": 'PRESS', "alt": True}, None),
        ("anim.keyframe_insert", {"type": 'I', "value": 'PRESS'}, None),
        ("anim.keyframe_delete", {"type": 'I', "value": 'PRESS', "alt": True}, None),
        ("outliner.drivers_add_selected", {"type": 'D', "value": 'PRESS', "ctrl": True}, None),
        ("outliner.drivers_delete_selected", {"type": 'D', "value": 'PRESS', "ctrl": True, "alt": True}, None),
        ("outliner.collection_new", {"type": 'C', "value": 'PRESS'}, None),
        ("outliner.delete", {"type": 'X', "value": 'PRESS'}, None),
        ("outliner.delete", {"type": 'DEL', "value": 'PRESS'}, None),
        ("object.move_to_collection", {"type": 'M', "value": 'PRESS'}, None),
        ("object.link_to_collection", {"type": 'M', "value": 'PRESS', "shift": True}, None),
        ("outliner.collection_exclude_set", {"type": 'E', "value": 'PRESS'}, None),
        ("outliner.collection_exclude_clear", {"type": 'E', "value": 'PRESS', "alt": True}, None),
        ("outliner.hide", {"type": 'H', "value": 'PRESS'}, None),
        ("outliner.unhide_all", {"type": 'H', "value": 'PRESS', "alt": True}, None),
        # Copy/paste.
        ("outliner.id_copy", {"type": 'C', "value": 'PRESS', "ctrl": True}, None),
        ("outliner.id_paste", {"type": 'V', "value": 'PRESS', "ctrl": True}, None),
    ])

    return keymap


# ------------------------------------------------------------------------------
# Editor (UV Editor)

def km_uv_editor(params):
    items = []
    keymap = (
        "UV Editor",
        {"space_type": 'EMPTY', "region_type": 'WINDOW'},
        {"items": items},
    )

    items.extend([
        # Selection modes.
        *_template_items_uv_select_mode(params),
        *_template_uv_select(
            type=params.select_mouse,
            value=params.select_mouse_value_fallback,
            select_passthrough=params.use_tweak_select_passthrough,
            legacy=params.legacy,
        ),
        ("uv.mark_seam", {"type": 'E', "value": 'PRESS', "ctrl": True}, None),
        ("uv.select_loop",
         {"type": params.select_mouse, "value": params.select_mouse_value, "alt": True}, None),
        ("uv.select_loop",
         {"type": params.select_mouse, "value": params.select_mouse_value, "shift": True, "alt": True},
         {"properties": [("extend", True)]}),
        ("uv.select_edge_ring",
         {"type": params.select_mouse, "value": params.select_mouse_value, "ctrl": True, "alt": True}, None),
        ("uv.select_edge_ring",
         {"type": params.select_mouse, "value": params.select_mouse_value, "ctrl": True, "shift": True, "alt": True},
         {"properties": [("extend", True)]}),
        ("uv.shortest_path_pick",
         {"type": params.select_mouse, "value": params.select_mouse_value_fallback, "ctrl": True},
         {"properties": [("use_fill", False)]}),
        ("uv.shortest_path_pick",
         {"type": params.select_mouse, "value": params.select_mouse_value_fallback, "ctrl": True, "shift": True},
         {"properties": [("use_fill", True)]}),
        ("uv.select_split", {"type": 'Y', "value": 'PRESS'}, None),
        op_tool_optional(
            ("uv.select_box", {"type": 'B', "value": 'PRESS'},
             {"properties": [("pinned", False)]}),
            (op_tool, "builtin.select_box"), params),
        ("uv.select_box", {"type": 'B', "value": 'PRESS', "ctrl": True},
         {"properties": [("pinned", True)]}),
        op_tool_optional(
            ("uv.select_circle", {"type": 'C', "value": 'PRESS'}, None),
            (op_tool, "builtin.select_circle"), params),
        ("uv.select_lasso", {"type": params.action_mouse, "value": 'CLICK_DRAG', "ctrl": True},
         {"properties": [("mode", 'ADD')]}),
        ("uv.select_lasso", {"type": params.action_mouse, "value": 'CLICK_DRAG', "shift": True, "ctrl": True},
         {"properties": [("mode", 'SUB')]}),
        ("uv.select_linked", {"type": 'L', "value": 'PRESS', "ctrl": True}, None),
        ("uv.select_linked_pick", {"type": 'L', "value": 'PRESS'},
         {"properties": [("extend", True), ("deselect", False)]}),
        ("uv.select_linked_pick", {"type": 'L', "value": 'PRESS', "shift": True},
         {"properties": [("deselect", True)]}),
        ("uv.select_more", {"type": 'NUMPAD_PLUS', "value": 'PRESS', "ctrl": True, "repeat": True}, None),
        ("uv.select_less", {"type": 'NUMPAD_MINUS', "value": 'PRESS', "ctrl": True, "repeat": True}, None),
        *_template_items_select_actions(params, "uv.select_all"),
        *_template_items_hide_reveal_actions("uv.hide", "uv.reveal"),
        ("uv.select_pinned", {"type": 'P', "value": 'PRESS', "shift": True}, None),
        op_menu("IMAGE_MT_uvs_merge", {"type": 'M', "value": 'PRESS'}),
        op_menu("IMAGE_MT_uvs_split", {"type": 'M', "value": 'PRESS', "alt": True}),
        op_menu("IMAGE_MT_uvs_align", {"type": 'W', "value": 'PRESS', "shift": True}),
        ("uv.stitch", {"type": 'V', "value": 'PRESS', "alt": True}, None),
        ("uv.rip_move", {"type": 'V', "value": 'PRESS'}, None),
        ("uv.pin", {"type": 'P', "value": 'PRESS'},
         {"properties": [("clear", False)]}),
        ("uv.pin", {"type": 'P', "value": 'PRESS', "alt": True},
         {"properties": [("clear", True)]}),
        op_menu("IMAGE_MT_uvs_unwrap", {"type": 'U', "value": 'PRESS'}),
        (
            op_menu_pie("IMAGE_MT_uvs_snap_pie", {"type": 'S', "value": 'PRESS', "shift": True})
            if not params.legacy else
            op_menu("IMAGE_MT_uvs_snap", {"type": 'S', "value": 'PRESS', "shift": True})
        ),
        *_template_items_proportional_editing(
            params, connected=False, toggle_data_path='tool_settings.use_proportional_edit'),
        ("transform.translate", {"type": params.select_mouse, "value": 'CLICK_DRAG'}, None),
        op_tool_optional(
            ("transform.translate", {"type": 'G', "value": 'PRESS'}, None),
            (op_tool_cycle, "builtin.move"), params),
        op_tool_optional(
            ("transform.rotate", {"type": 'R', "value": 'PRESS'}, None),
            (op_tool_cycle, "builtin.rotate"), params),
        op_tool_optional(
            ("transform.resize", {"type": 'S', "value": 'PRESS'}, None),
            (op_tool_cycle, "builtin.scale"), params),
        ("transform.shear", {"type": 'S', "value": 'PRESS', "shift": True, "ctrl": True, "alt": True}, None),
        ("transform.mirror", {"type": 'M', "value": 'PRESS', "ctrl": True}, None),
        ("wm.context_toggle", {"type": 'TAB', "value": 'PRESS', "shift": True},
         {"properties": [("data_path", 'tool_settings.use_snap_uv')]}),
        ("wm.context_menu_enum", {"type": 'TAB', "value": 'PRESS', "shift": True, "ctrl": True},
         {"properties": [("data_path", 'tool_settings.snap_uv_element')]}),
        *_template_items_context_menu("IMAGE_MT_uvs_context_menu", params.context_menu_event),
    ])

    # Fallback for MMB emulation
    if params.use_mouse_emulate_3_button and params.select_mouse == 'LEFTMOUSE':
        items.extend([
            ("uv.select_loop", {"type": params.select_mouse, "value": 'DOUBLE_CLICK'}, None),
            ("uv.select_loop", {"type": params.select_mouse, "value": 'DOUBLE_CLICK', "alt": True},
             {"properties": [("extend", True)]}),
        ])

    # 3D cursor
    if params.cursor_tweak_event:
        items.extend([
            ("uv.cursor_set", params.cursor_set_event, None),
            ("transform.translate", params.cursor_tweak_event,
             {"properties": [("release_confirm", True), ("cursor_transform", True)]}),
        ])
    else:
        items.extend([
            ("uv.cursor_set", params.cursor_set_event, None),
        ])

    if params.legacy:
        items.extend([
            ("uv.minimize_stretch", {"type": 'V', "value": 'PRESS', "ctrl": True}, None),
            ("uv.pack_islands", {"type": 'P', "value": 'PRESS', "ctrl": True}, None),
            ("uv.average_islands_scale", {"type": 'A', "value": 'PRESS', "ctrl": True}, None),
        ])

    if params.select_mouse == 'LEFTMOUSE' and not params.legacy:
        # Quick switch to select tool, since left select can't easily
        # select with any tool active.
        items.extend([
            op_tool_cycle("builtin.select_box", {"type": 'W', "value": 'PRESS'}),
        ])

    return keymap


# ------------------------------------------------------------------------------
# Editor (3D View)

# 3D View: all regions.
def km_view3d_generic(_params):
    items = []
    keymap = (
        "3D View Generic",
        {"space_type": 'VIEW_3D', "region_type": 'WINDOW'},
        {"items": items},
    )

    items.extend([
        *_template_space_region_type_toggle(
            toolbar_key={"type": 'T', "value": 'PRESS'},
            sidebar_key={"type": 'N', "value": 'PRESS'},
        )
    ])

    return keymap


# 3D View: main region.
def km_view3d(params):
    items = []
    keymap = (
        "3D View",
        {"space_type": 'VIEW_3D', "region_type": 'WINDOW'},
        {"items": items},
    )

    # 3D cursor
    if params.cursor_tweak_event:
        items.extend([
            ("view3d.cursor3d", params.cursor_set_event, None),
            ("transform.translate", params.cursor_tweak_event,
             {"properties": [("release_confirm", True), ("cursor_transform", True)]}),
        ])
    else:
        items.extend([
            ("view3d.cursor3d", params.cursor_set_event, None),
        ])

    items.extend([
        # Visibility.
        ("view3d.localview", {"type": 'NUMPAD_SLASH', "value": 'PRESS'}, None),
        ("view3d.localview", {"type": 'SLASH', "value": 'PRESS'}, None),
        ("view3d.localview", {"type": 'MOUSESMARTZOOM', "value": 'ANY'}, None),
        ("view3d.localview_remove_from", {"type": 'M', "value": 'PRESS'}, None),
        # Navigation.
        ("view3d.rotate", {"type": 'MOUSEROTATE', "value": 'ANY'}, None),
        *((
            ("view3d.rotate", {"type": 'MIDDLEMOUSE', "value": 'PRESS', "shift": True}, None),
            ("view3d.move", {"type": 'MIDDLEMOUSE', "value": 'PRESS'}, None),
            ("view3d.rotate", {"type": 'TRACKPADPAN', "value": 'ANY', "shift": True}, None),
            ("view3d.move", {"type": 'TRACKPADPAN', "value": 'ANY'}, None),
        ) if params.use_v3d_mmb_pan else (
            ("view3d.rotate", {"type": 'MIDDLEMOUSE', "value": 'PRESS'}, None),
            ("view3d.move", {"type": 'MIDDLEMOUSE', "value": 'PRESS', "shift": True}, None),
            ("view3d.rotate", {"type": 'TRACKPADPAN', "value": 'ANY'}, None),
            ("view3d.move", {"type": 'TRACKPADPAN', "value": 'ANY', "shift": True}, None),
        )),
        ("view3d.zoom", {"type": 'MIDDLEMOUSE', "value": 'PRESS', "ctrl": True}, None),
        ("view3d.dolly", {"type": 'MIDDLEMOUSE', "value": 'PRESS', "shift": True, "ctrl": True}, None),
        ("view3d.view_selected", {"type": 'NUMPAD_PERIOD', "value": 'PRESS', "ctrl": True},
         {"properties": [("use_all_regions", True)]}),
        ("view3d.view_selected", {"type": 'NUMPAD_PERIOD', "value": 'PRESS'},
         {"properties": [("use_all_regions", False)]}),
        ("view3d.smoothview", {"type": 'TIMER1', "value": 'ANY', "any": True}, None),
        ("view3d.zoom", {"type": 'TRACKPADZOOM', "value": 'ANY'}, None),
        ("view3d.zoom", {"type": 'TRACKPADPAN', "value": 'ANY', "ctrl": True}, None),
        ("view3d.zoom", {"type": 'NUMPAD_PLUS', "value": 'PRESS', "repeat": True},
         {"properties": [("delta", 1)]}),
        ("view3d.zoom", {"type": 'NUMPAD_MINUS', "value": 'PRESS', "repeat": True},
         {"properties": [("delta", -1)]}),
        ("view3d.zoom", {"type": 'EQUAL', "value": 'PRESS', "ctrl": True, "repeat": True},
         {"properties": [("delta", 1)]}),
        ("view3d.zoom", {"type": 'MINUS', "value": 'PRESS', "ctrl": True, "repeat": True},
         {"properties": [("delta", -1)]}),
        ("view3d.zoom", {"type": 'WHEELINMOUSE', "value": 'PRESS'},
         {"properties": [("delta", 1)]}),
        ("view3d.zoom", {"type": 'WHEELOUTMOUSE', "value": 'PRESS'},
         {"properties": [("delta", -1)]}),
        ("view3d.dolly", {"type": 'NUMPAD_PLUS', "value": 'PRESS', "shift": True, "repeat": True},
         {"properties": [("delta", 1)]}),
        ("view3d.dolly", {"type": 'NUMPAD_MINUS', "value": 'PRESS', "shift": True, "repeat": True},
         {"properties": [("delta", -1)]}),
        ("view3d.dolly", {"type": 'EQUAL', "value": 'PRESS', "shift": True, "ctrl": True, "repeat": True},
         {"properties": [("delta", 1)]}),
        ("view3d.dolly", {"type": 'MINUS', "value": 'PRESS', "shift": True, "ctrl": True, "repeat": True},
         {"properties": [("delta", -1)]}),
        ("view3d.view_center_camera", {"type": 'HOME', "value": 'PRESS'}, None),
        ("view3d.view_center_lock", {"type": 'HOME', "value": 'PRESS'}, None),
        ("view3d.view_all", {"type": 'HOME', "value": 'PRESS'},
         {"properties": [("center", False)]}),
        ("view3d.view_all", {"type": 'HOME', "value": 'PRESS', "ctrl": True},
         {"properties": [("use_all_regions", True), ("center", False)]}),
        ("view3d.view_all", {"type": 'C', "value": 'PRESS', "shift": True},
         {"properties": [("center", True)]}),
        op_menu_pie(
            "VIEW3D_MT_view_pie" if params.v3d_tilde_action == 'VIEW' else "VIEW3D_MT_transform_gizmo_pie",
            {"type": 'ACCENT_GRAVE', "value": params.pie_value},
        ),
        *(() if not params.use_pie_click_drag else
          (("view3d.navigate", {"type": 'ACCENT_GRAVE', "value": 'CLICK'}, None),)),
        ("view3d.navigate", {"type": 'ACCENT_GRAVE', "value": 'PRESS', "shift": True}, None),
        # Numpad views.
        ("view3d.view_camera", {"type": 'NUMPAD_0', "value": 'PRESS'}, None),
        ("view3d.view_axis", {"type": 'NUMPAD_1', "value": 'PRESS'},
         {"properties": [("type", 'FRONT')]}),
        ("view3d.view_orbit", {"type": 'NUMPAD_2', "value": 'PRESS', "repeat": True},
         {"properties": [("type", 'ORBITDOWN')]}),
        ("view3d.view_axis", {"type": 'NUMPAD_3', "value": 'PRESS'},
         {"properties": [("type", 'RIGHT')]}),
        ("view3d.view_orbit", {"type": 'NUMPAD_4', "value": 'PRESS', "repeat": True},
         {"properties": [("type", 'ORBITLEFT')]}),
        ("view3d.view_persportho", {"type": 'NUMPAD_5', "value": 'PRESS'}, None),
        ("view3d.view_orbit", {"type": 'NUMPAD_6', "value": 'PRESS', "repeat": True},
         {"properties": [("type", 'ORBITRIGHT')]}),
        ("view3d.view_axis", {"type": 'NUMPAD_7', "value": 'PRESS'},
         {"properties": [("type", 'TOP')]}),
        ("view3d.view_orbit", {"type": 'NUMPAD_8', "value": 'PRESS', "repeat": True},
         {"properties": [("type", 'ORBITUP')]}),
        ("view3d.view_axis", {"type": 'NUMPAD_1', "value": 'PRESS', "ctrl": True},
         {"properties": [("type", 'BACK')]}),
        ("view3d.view_axis", {"type": 'NUMPAD_3', "value": 'PRESS', "ctrl": True},
         {"properties": [("type", 'LEFT')]}),
        ("view3d.view_axis", {"type": 'NUMPAD_7', "value": 'PRESS', "ctrl": True},
         {"properties": [("type", 'BOTTOM')]}),
        ("view3d.view_pan", {"type": 'NUMPAD_2', "value": 'PRESS', "ctrl": True, "repeat": True},
         {"properties": [("type", 'PANDOWN')]}),
        ("view3d.view_pan", {"type": 'NUMPAD_4', "value": 'PRESS', "ctrl": True, "repeat": True},
         {"properties": [("type", 'PANLEFT')]}),
        ("view3d.view_pan", {"type": 'NUMPAD_6', "value": 'PRESS', "ctrl": True, "repeat": True},
         {"properties": [("type", 'PANRIGHT')]}),
        ("view3d.view_pan", {"type": 'NUMPAD_8', "value": 'PRESS', "ctrl": True, "repeat": True},
         {"properties": [("type", 'PANUP')]}),
        ("view3d.view_roll", {"type": 'NUMPAD_4', "value": 'PRESS', "shift": True, "repeat": True},
         {"properties": [("type", 'LEFT')]}),
        ("view3d.view_roll", {"type": 'NUMPAD_6', "value": 'PRESS', "shift": True, "repeat": True},
         {"properties": [("type", 'RIGHT')]}),
        ("view3d.view_orbit", {"type": 'NUMPAD_9', "value": 'PRESS'},
         {"properties": [("angle", pi), ("type", 'ORBITRIGHT')]}),
        ("view3d.view_axis", {"type": 'NUMPAD_1', "value": 'PRESS', "shift": True},
         {"properties": [("type", 'FRONT'), ("align_active", True)]}),
        ("view3d.view_axis", {"type": 'NUMPAD_3', "value": 'PRESS', "shift": True},
         {"properties": [("type", 'RIGHT'), ("align_active", True)]}),
        ("view3d.view_axis", {"type": 'NUMPAD_7', "value": 'PRESS', "shift": True},
         {"properties": [("type", 'TOP'), ("align_active", True)]}),
        ("view3d.view_axis", {"type": 'NUMPAD_1', "value": 'PRESS', "shift": True, "ctrl": True},
         {"properties": [("type", 'BACK'), ("align_active", True)]}),
        ("view3d.view_axis", {"type": 'NUMPAD_3', "value": 'PRESS', "shift": True, "ctrl": True},
         {"properties": [("type", 'LEFT'), ("align_active", True)]}),
        ("view3d.view_axis", {"type": 'NUMPAD_7', "value": 'PRESS', "shift": True, "ctrl": True},
         {"properties": [("type", 'BOTTOM'), ("align_active", True)]}),
        *((
            ("view3d.view_axis", {"type": 'MIDDLEMOUSE', "value": 'CLICK_DRAG', "direction": 'NORTH', "alt": True},
             {"properties": [("type", 'TOP'), ("relative", True)]}),
            ("view3d.view_axis", {"type": 'MIDDLEMOUSE', "value": 'CLICK_DRAG', "direction": 'SOUTH', "alt": True},
             {"properties": [("type", 'BOTTOM'), ("relative", True)]}),
            ("view3d.view_axis", {"type": 'MIDDLEMOUSE', "value": 'CLICK_DRAG', "direction": 'EAST', "alt": True},
             {"properties": [("type", 'RIGHT'), ("relative", True)]}),
            ("view3d.view_axis", {"type": 'MIDDLEMOUSE', "value": 'CLICK_DRAG', "direction": 'WEST', "alt": True},
             {"properties": [("type", 'LEFT'), ("relative", True)]}),
        ) if params.v3d_alt_mmb_drag_action == 'RELATIVE' else (
            ("view3d.view_axis", {"type": 'MIDDLEMOUSE', "value": 'CLICK_DRAG', "direction": 'NORTH', "alt": True},
             {"properties": [("type", 'TOP')]}),
            ("view3d.view_axis", {"type": 'MIDDLEMOUSE', "value": 'CLICK_DRAG', "direction": 'SOUTH', "alt": True},
             {"properties": [("type", 'BOTTOM')]}),
            ("view3d.view_axis", {"type": 'MIDDLEMOUSE', "value": 'CLICK_DRAG', "direction": 'EAST', "alt": True},
             {"properties": [("type", 'RIGHT')]}),
            ("view3d.view_axis", {"type": 'MIDDLEMOUSE', "value": 'CLICK_DRAG', "direction": 'WEST', "alt": True},
             {"properties": [("type", 'LEFT')]}),
            ("view3d.view_axis", {"type": 'MIDDLEMOUSE', "value": 'CLICK_DRAG', "direction": 'NORTH_WEST', "alt": True},
             {"properties": [("type", 'FRONT')]}),
            ("view3d.view_axis", {"type": 'MIDDLEMOUSE', "value": 'CLICK_DRAG', "direction": 'NORTH_EAST', "alt": True},
             {"properties": [("type", 'BACK')]}),
            # Match the pie menu.
        )),
        ("view3d.view_center_pick", {"type": 'MIDDLEMOUSE', "value": 'CLICK', "alt": True}, None),
        ("view3d.ndof_orbit_zoom", {"type": 'NDOF_MOTION', "value": 'ANY'}, None),
        ("view3d.ndof_orbit", {"type": 'NDOF_MOTION', "value": 'ANY', "ctrl": True}, None),
        ("view3d.ndof_pan", {"type": 'NDOF_MOTION', "value": 'ANY', "shift": True}, None),
        ("view3d.ndof_all", {"type": 'NDOF_MOTION', "value": 'ANY', "shift": True, "ctrl": True}, None),
        ("view3d.view_selected", {"type": 'NDOF_BUTTON_FIT', "value": 'PRESS'},
         {"properties": [("use_all_regions", False)]}),
        ("view3d.view_roll", {"type": 'NDOF_BUTTON_ROLL_CW', "value": 'PRESS'},
         {"properties": [("angle", pi_2)]}),
        ("view3d.view_roll", {"type": 'NDOF_BUTTON_ROLL_CCW', "value": 'PRESS'},
         {"properties": [("angle", -pi_2)]}),
        ("view3d.view_axis", {"type": 'NDOF_BUTTON_FRONT', "value": 'PRESS'},
         {"properties": [("type", 'FRONT')]}),
        ("view3d.view_axis", {"type": 'NDOF_BUTTON_BACK', "value": 'PRESS'},
         {"properties": [("type", 'BACK')]}),
        ("view3d.view_axis", {"type": 'NDOF_BUTTON_LEFT', "value": 'PRESS'},
         {"properties": [("type", 'LEFT')]}),
        ("view3d.view_axis", {"type": 'NDOF_BUTTON_RIGHT', "value": 'PRESS'},
         {"properties": [("type", 'RIGHT')]}),
        ("view3d.view_axis", {"type": 'NDOF_BUTTON_TOP', "value": 'PRESS'},
         {"properties": [("type", 'TOP')]}),
        ("view3d.view_axis", {"type": 'NDOF_BUTTON_BOTTOM', "value": 'PRESS'},
         {"properties": [("type", 'BOTTOM')]}),
        ("view3d.view_axis", {"type": 'NDOF_BUTTON_FRONT', "value": 'PRESS', "shift": True},
         {"properties": [("type", 'FRONT'), ("align_active", True)]}),
        ("view3d.view_axis", {"type": 'NDOF_BUTTON_RIGHT', "value": 'PRESS', "shift": True},
         {"properties": [("type", 'RIGHT'), ("align_active", True)]}),
        ("view3d.view_axis", {"type": 'NDOF_BUTTON_TOP', "value": 'PRESS', "shift": True},
         {"properties": [("type", 'TOP'), ("align_active", True)]}),
        # Selection.
        *_template_view3d_select(
            type=params.select_mouse,
            value=params.select_mouse_value_fallback,
            legacy=params.legacy,
            select_passthrough=params.use_tweak_select_passthrough,
        ),
        op_tool_optional(
            ("view3d.select_box", {"type": 'B', "value": 'PRESS'}, None),
            (op_tool, "builtin.select_box"), params),
        ("view3d.select_lasso", {"type": params.action_mouse, "value": 'CLICK_DRAG', "ctrl": True},
         {"properties": [("mode", 'ADD')]}),
        ("view3d.select_lasso", {"type": params.action_mouse, "value": 'CLICK_DRAG', "shift": True, "ctrl": True},
         {"properties": [("mode", 'SUB')]}),
        op_tool_optional(
            ("view3d.select_circle", {"type": 'C', "value": 'PRESS'}, None),
            (op_tool, "builtin.select_circle"), params),
        # Borders.
        ("view3d.clip_border", {"type": 'B', "value": 'PRESS', "alt": True}, None),
        ("view3d.zoom_border", {"type": 'B', "value": 'PRESS', "shift": True}, None),
        ("view3d.render_border", {"type": 'B', "value": 'PRESS', "ctrl": True}, None),
        ("view3d.clear_render_border", {"type": 'B', "value": 'PRESS', "ctrl": True, "alt": True}, None),
        # Cameras.
        ("view3d.camera_to_view", {"type": 'NUMPAD_0', "value": 'PRESS', "ctrl": True, "alt": True}, None),
        ("view3d.object_as_camera", {"type": 'NUMPAD_0', "value": 'PRESS', "ctrl": True}, None),
        # Copy/paste.
        ("view3d.copybuffer", {"type": 'C', "value": 'PRESS', "ctrl": True}, None),
        ("view3d.pastebuffer", {"type": 'V', "value": 'PRESS', "ctrl": True}, None),
        # Transform.
        ("transform.translate", {"type": params.select_mouse, "value": 'CLICK_DRAG'}, None),
        op_tool_optional(
            ("transform.translate", {"type": 'G', "value": 'PRESS'}, None),
            (op_tool_cycle, "builtin.move"), params),
        op_tool_optional(
            ("transform.rotate", {"type": 'R', "value": 'PRESS'}, None),
            (op_tool_cycle, "builtin.rotate"), params),
        op_tool_optional(
            ("transform.resize", {"type": 'S', "value": 'PRESS'}, None),
            (op_tool_cycle, "builtin.scale"), params),
        op_tool_optional(
            ("transform.tosphere", {"type": 'S', "value": 'PRESS', "shift": True, "alt": True}, None),
            (op_tool_cycle, "builtin.to_sphere"), params),
        op_tool_optional(
            ("transform.shear", {"type": 'S', "value": 'PRESS', "shift": True, "ctrl": True, "alt": True}, None),
            (op_tool_cycle, "builtin.shear"), params),
        ("transform.bend", {"type": 'W', "value": 'PRESS', "shift": True}, None),
        ("transform.mirror", {"type": 'M', "value": 'PRESS', "ctrl": True}, None),
        ("object.transform_axis_target", {"type": 'T', "value": 'PRESS', "shift": True}, None),
        ("transform.skin_resize", {"type": 'A', "value": 'PRESS', "ctrl": True}, None),
        # Snapping.
        ("wm.context_toggle", {"type": 'TAB', "value": 'PRESS', "shift": True},
         {"properties": [("data_path", 'tool_settings.use_snap')]}),
        op_panel(
            "VIEW3D_PT_snapping",
            {"type": 'TAB', "value": 'PRESS', "shift": True, "ctrl": True},
            [("keep_open", True)],
        ),
        (
            op_menu_pie("VIEW3D_MT_snap_pie", {"type": 'S', "value": 'PRESS', "shift": True})
            if not params.legacy else
            op_menu("VIEW3D_MT_snap", {"type": 'S', "value": 'PRESS', "shift": True})
        ),
    ])

    if not params.legacy:
        # New pie menus.
        items.extend([
            ("wm.context_toggle", {"type": 'ACCENT_GRAVE', "value": 'PRESS', "ctrl": True},
             {"properties": [("data_path", 'space_data.show_gizmo')]}),
            op_menu_pie("VIEW3D_MT_pivot_pie", {"type": 'PERIOD', "value": 'PRESS'}),
            op_menu_pie("VIEW3D_MT_orientations_pie", {"type": 'COMMA', "value": 'PRESS'}),
            op_menu_pie(
                "VIEW3D_MT_shading_pie" if not params.use_v3d_shade_ex_pie else
                "VIEW3D_MT_shading_ex_pie",
                {"type": 'Z', "value": params.pie_value}),
            *(() if not params.use_pie_click_drag else
              (("view3d.toggle_shading", {"type": 'Z', "value": 'CLICK'},
                {"properties": [("type", 'WIREFRAME')]}),)),
            ("view3d.toggle_shading", {"type": 'Z', "value": 'PRESS', "shift": True},
             {"properties": [("type", 'WIREFRAME')]}),
            ("view3d.toggle_xray", {"type": 'Z', "value": 'PRESS', "alt": True}, None),
            ("wm.context_toggle", {"type": 'Z', "value": 'PRESS', "alt": True, "shift": True},
             {"properties": [("data_path", "space_data.overlay.show_overlays")]}),
        ])
    else:
        items.extend([
            # Old navigation.
            ("view3d.view_lock_to_active", {"type": 'NUMPAD_PERIOD', "value": 'PRESS', "shift": True}, None),
            ("view3d.view_lock_clear", {"type": 'NUMPAD_PERIOD', "value": 'PRESS', "alt": True}, None),
            ("view3d.navigate", {"type": 'F', "value": 'PRESS', "shift": True}, None),
            ("view3d.zoom_camera_1_to_1", {"type": 'NUMPAD_ENTER', "value": 'PRESS', "shift": True}, None),
            ("view3d.view_center_cursor", {"type": 'HOME', "value": 'PRESS', "alt": True}, None),
            ("view3d.view_center_pick", {"type": 'F', "value": 'PRESS', "alt": True}, None),
            ("view3d.view_pan", {"type": 'WHEELUPMOUSE', "value": 'PRESS', "ctrl": True},
             {"properties": [("type", 'PANRIGHT')]}),
            ("view3d.view_pan", {"type": 'WHEELDOWNMOUSE', "value": 'PRESS', "ctrl": True},
             {"properties": [("type", 'PANLEFT')]}),
            ("view3d.view_pan", {"type": 'WHEELUPMOUSE', "value": 'PRESS', "shift": True},
             {"properties": [("type", 'PANUP')]}),
            ("view3d.view_pan", {"type": 'WHEELDOWNMOUSE', "value": 'PRESS', "shift": True},
             {"properties": [("type", 'PANDOWN')]}),
            ("view3d.view_orbit", {"type": 'WHEELUPMOUSE', "value": 'PRESS', "ctrl": True, "alt": True},
             {"properties": [("type", 'ORBITLEFT')]}),
            ("view3d.view_orbit", {"type": 'WHEELDOWNMOUSE', "value": 'PRESS', "ctrl": True, "alt": True},
             {"properties": [("type", 'ORBITRIGHT')]}),
            ("view3d.view_orbit", {"type": 'WHEELUPMOUSE', "value": 'PRESS', "shift": True, "alt": True},
             {"properties": [("type", 'ORBITUP')]}),
            ("view3d.view_orbit", {"type": 'WHEELDOWNMOUSE', "value": 'PRESS', "shift": True, "alt": True},
             {"properties": [("type", 'ORBITDOWN')]}),
            ("view3d.view_roll", {"type": 'WHEELUPMOUSE', "value": 'PRESS', "shift": True, "ctrl": True},
             {"properties": [("type", 'LEFT')]}),
            ("view3d.view_roll", {"type": 'WHEELDOWNMOUSE', "value": 'PRESS', "shift": True, "ctrl": True},
             {"properties": [("type", 'RIGHT')]}),
            ("transform.create_orientation", {"type": 'SPACE', "value": 'PRESS', "ctrl": True, "alt": True},
             {"properties": [("use", True)]}),
            ("transform.translate", {"type": 'T', "value": 'PRESS', "shift": True},
             {"properties": [("texture_space", True)]}),
            ("transform.resize", {"type": 'T', "value": 'PRESS', "shift": True, "alt": True},
             {"properties": [("texture_space", True)]}),
            # Old pivot.
            ("wm.context_set_enum", {"type": 'COMMA', "value": 'PRESS'},
             {"properties": [("data_path", 'tool_settings.transform_pivot_point'), ("value", 'BOUNDING_BOX_CENTER')]}),
            ("wm.context_set_enum", {"type": 'COMMA', "value": 'PRESS', "ctrl": True},
             {"properties": [("data_path", 'tool_settings.transform_pivot_point'), ("value", 'MEDIAN_POINT')]}),
            ("wm.context_toggle", {"type": 'COMMA', "value": 'PRESS', "alt": True},
             {"properties": [("data_path", 'tool_settings.use_transform_pivot_point_align')]}),
            ("wm.context_toggle", {"type": 'SPACE', "value": 'PRESS', "ctrl": True},
             {"properties": [("data_path", 'space_data.show_gizmo_context')]}),
            ("wm.context_set_enum", {"type": 'PERIOD', "value": 'PRESS'},
             {"properties": [("data_path", 'tool_settings.transform_pivot_point'), ("value", 'CURSOR')]}),
            ("wm.context_set_enum", {"type": 'PERIOD', "value": 'PRESS', "ctrl": True},
             {"properties": [("data_path", 'tool_settings.transform_pivot_point'), ("value", 'INDIVIDUAL_ORIGINS')]}),
            ("wm.context_set_enum", {"type": 'PERIOD', "value": 'PRESS', "alt": True},
             {"properties": [("data_path", 'tool_settings.transform_pivot_point'), ("value", 'ACTIVE_ELEMENT')]}),
            # Old shading.
            ("wm.context_toggle_enum", {"type": 'Z', "value": 'PRESS'},
             {"properties": [
                 ("data_path", 'space_data.shading.type'), ("value_1", 'WIREFRAME'), ("value_2", 'SOLID'),
             ]}),
            ("wm.context_toggle_enum", {"type": 'Z', "value": 'PRESS', "shift": True},
             {"properties": [
                 ("data_path", 'space_data.shading.type'), ("value_1", 'RENDERED'), ("value_2", 'SOLID'),
             ]}),
            ("wm.context_toggle_enum", {"type": 'Z', "value": 'PRESS', "alt": True},
             {"properties": [
                 ("data_path", 'space_data.shading.type'), ("value_1", 'MATERIAL'), ("value_2", 'SOLID'),
             ]}),
        ])

    if params.select_mouse == 'LEFTMOUSE' and not params.legacy:
        # Quick switch to select tool, since left select can't easily
        # select with any tool active.
        items.extend([
            op_tool_cycle("builtin.select_box", {"type": 'W', "value": 'PRESS'}),
        ])

    return keymap


# ------------------------------------------------------------------------------
# Editor (Graph Editor)

def km_graph_editor_generic(_params):
    items = []
    keymap = (
        "Graph Editor Generic",
        {"space_type": 'GRAPH_EDITOR', "region_type": 'WINDOW'},
        {"items": items},
    )

    items.extend([
        *_template_space_region_type_toggle(
            sidebar_key={"type": 'N', "value": 'PRESS'},
        ),
        ("graph.extrapolation_type", {"type": 'E', "value": 'PRESS', "shift": True}, None),
        ("anim.channels_select_filter", {"type": 'F', "value": 'PRESS', "ctrl": True}, None),
        *_template_items_hide_reveal_actions("graph.hide", "graph.reveal"),
        ("wm.context_set_enum", {"type": 'TAB', "value": 'PRESS', "ctrl": True},
         {"properties": [("data_path", 'area.type'), ("value", 'DOPESHEET_EDITOR')]}),
    ])

    return keymap


def km_graph_editor(params):
    items = []
    keymap = (
        "Graph Editor",
        {"space_type": 'GRAPH_EDITOR', "region_type": 'WINDOW'},
        {"items": items},
    )

    items.extend([
        ("wm.context_toggle", {"type": 'H', "value": 'PRESS', "ctrl": True},
         {"properties": [("data_path", 'space_data.show_handles')]}),
        ("graph.clickselect", {"type": params.select_mouse, "value": 'PRESS'},
         {"properties": [("deselect_all", not params.legacy)]}),
        ("graph.clickselect", {"type": params.select_mouse, "value": 'PRESS', "alt": True},
         {"properties": [("column", True)]}),
        ("graph.clickselect", {"type": params.select_mouse, "value": 'PRESS', "shift": True},
         {"properties": [("extend", True)]}),
        ("graph.clickselect", {"type": params.select_mouse, "value": 'PRESS', "shift": True, "alt": True},
         {"properties": [("extend", True), ("column", True)]}),
        ("graph.clickselect", {"type": params.select_mouse, "value": 'PRESS', "ctrl": True, "alt": True},
         {"properties": [("curves", True)]}),
        ("graph.clickselect", {"type": params.select_mouse, "value": 'PRESS', "shift": True, "ctrl": True, "alt": True},
         {"properties": [("extend", True), ("curves", True)]}),
        ("graph.select_leftright",
         {"type": params.select_mouse, "value": 'PRESS' if params.legacy else 'CLICK', "ctrl": True},
         {"properties": [("mode", 'CHECK')]}),
        ("graph.select_leftright",
         {"type": params.select_mouse, "value": 'PRESS' if params.legacy else 'CLICK', "ctrl": True, "shift": True},
         {"properties": [("mode", 'CHECK'), ("extend", True)]}),
        ("graph.select_leftright", {"type": 'LEFT_BRACKET', "value": 'PRESS'},
         {"properties": [("mode", 'LEFT')]}),
        ("graph.select_leftright", {"type": 'RIGHT_BRACKET', "value": 'PRESS'},
         {"properties": [("mode", 'RIGHT')]}),
        *_template_items_select_actions(params, "graph.select_all"),
        ("graph.select_box", {"type": 'B', "value": 'PRESS'}, None),
        ("graph.select_box", {"type": 'B', "value": 'PRESS', "alt": True},
         {"properties": [("axis_range", True)]}),
        ("graph.select_box", {"type": params.select_mouse, "value": 'CLICK_DRAG'},
         {"properties": [("tweak", True), ("mode", 'SET')]}),
        ("graph.select_box", {"type": params.select_mouse, "value": 'CLICK_DRAG', "shift": True},
         {"properties": [("tweak", True), ("mode", 'ADD')]}),
        ("graph.select_box", {"type": params.select_mouse, "value": 'CLICK_DRAG', "ctrl": True},
         {"properties": [("tweak", True), ("mode", 'SUB')]}),
        ("graph.select_lasso", {"type": params.action_mouse, "value": 'CLICK_DRAG', "ctrl": True},
         {"properties": [("mode", 'ADD')]}),
        ("graph.select_lasso", {"type": params.action_mouse, "value": 'CLICK_DRAG', "shift": True, "ctrl": True},
         {"properties": [("mode", 'SUB')]}),
        ("graph.select_circle", {"type": 'C', "value": 'PRESS'}, None),
        ("graph.select_column", {"type": 'K', "value": 'PRESS'},
         {"properties": [("mode", 'KEYS')]}),
        ("graph.select_column", {"type": 'K', "value": 'PRESS', "ctrl": True},
         {"properties": [("mode", 'CFRA')]}),
        ("graph.select_column", {"type": 'K', "value": 'PRESS', "shift": True},
         {"properties": [("mode", 'MARKERS_COLUMN')]}),
        ("graph.select_column", {"type": 'K', "value": 'PRESS', "alt": True},
         {"properties": [("mode", 'MARKERS_BETWEEN')]}),
        ("graph.select_more", {"type": 'NUMPAD_PLUS', "value": 'PRESS', "ctrl": True, "repeat": True}, None),
        ("graph.select_less", {"type": 'NUMPAD_MINUS', "value": 'PRESS', "ctrl": True, "repeat": True}, None),
        ("graph.select_linked", {"type": 'L', "value": 'PRESS'}, None),
        ("graph.frame_jump", {"type": 'G', "value": 'PRESS', "ctrl": True}, None),
        (
            op_menu_pie("GRAPH_MT_snap_pie", {"type": 'S', "value": 'PRESS', "shift": True})
            if not params.legacy else
            ("graph.snap", {"type": 'S', "value": 'PRESS', "shift": True}, None)
        ),
        ("graph.mirror", {"type": 'M', "value": 'PRESS', "ctrl": True}, None),
        ("graph.handle_type", {"type": 'V', "value": 'PRESS'}, None),
        ("graph.interpolation_type", {"type": 'T', "value": 'PRESS'}, None),
        ("graph.easing_type", {"type": 'E', "value": 'PRESS', "ctrl": True}, None),
        ("graph.smooth", {"type": 'O', "value": 'PRESS', "alt": True}, None),
        ("graph.sample", {"type": 'O', "value": 'PRESS', "shift": True, "alt": True}, None),
        ("graph.bake", {"type": 'C', "value": 'PRESS', "alt": True}, None),
        op_menu("GRAPH_MT_delete", {"type": 'X', "value": 'PRESS'}),
        ("graph.delete", {"type": 'DEL', "value": 'PRESS'}, {"properties": [("confirm", False)]}),
        ("graph.duplicate_move", {"type": 'D', "value": 'PRESS', "shift": True}, None),
        ("graph.keyframe_insert", {"type": 'I', "value": 'PRESS'}, None),
        ("graph.click_insert", {"type": params.action_mouse, "value": 'CLICK', "ctrl": True}, None),
        ("graph.click_insert", {"type": params.action_mouse, "value": 'CLICK', "shift": True, "ctrl": True},
         {"properties": [("extend", True)]}),
        ("graph.copy", {"type": 'C', "value": 'PRESS', "ctrl": True}, None),
        ("graph.paste", {"type": 'V', "value": 'PRESS', "ctrl": True}, None),
        ("graph.paste", {"type": 'V', "value": 'PRESS', "shift": True, "ctrl": True},
         {"properties": [("flipped", True)]}),
        ("graph.previewrange_set", {"type": 'P', "value": 'PRESS', "ctrl": True, "alt": True}, None),
        ("graph.view_all", {"type": 'HOME', "value": 'PRESS'}, None),
        ("graph.view_all", {"type": 'NDOF_BUTTON_FIT', "value": 'PRESS'}, None),
        ("graph.view_selected", {"type": 'NUMPAD_PERIOD', "value": 'PRESS'}, None),
        ("graph.view_frame", {"type": 'NUMPAD_0', "value": 'PRESS'}, None),
        op_menu_pie("GRAPH_MT_view_pie", {"type": 'ACCENT_GRAVE', "value": 'PRESS'}),
        ("graph.fmodifier_add", {"type": 'M', "value": 'PRESS', "shift": True, "ctrl": True},
         {"properties": [("only_active", False)]}),
        ("anim.channels_editable_toggle", {"type": 'TAB', "value": 'PRESS'}, None),
        ("transform.translate", {"type": 'G', "value": 'PRESS'}, None),
        ("transform.translate", {"type": params.select_mouse, "value": 'CLICK_DRAG'}, None),
        ("transform.transform", {"type": 'E', "value": 'PRESS'},
         {"properties": [("mode", 'TIME_EXTEND')]}),
        ("transform.rotate", {"type": 'R', "value": 'PRESS'}, None),
        ("transform.resize", {"type": 'S', "value": 'PRESS'}, None),
        *_template_items_proportional_editing(
            params, connected=False, toggle_data_path='tool_settings.use_proportional_fcurve'),
        ("marker.add", {"type": 'M', "value": 'PRESS'}, None),
        ("marker.rename", {"type": 'M', "value": 'PRESS', "ctrl": True}, None),
        *_template_items_context_menu("GRAPH_MT_context_menu", params.context_menu_event),
    ])

    if not params.legacy:
        items.extend([
            op_menu_pie("GRAPH_MT_pivot_pie", {"type": 'PERIOD', "value": 'PRESS'}),
        ])
    else:
        items.extend([
            # Old pivot.
            ("wm.context_set_enum", {"type": 'COMMA', "value": 'PRESS'},
             {"properties": [("data_path", 'space_data.pivot_point'), ("value", 'BOUNDING_BOX_CENTER')]}),
            ("wm.context_set_enum", {"type": 'PERIOD', "value": 'PRESS'},
             {"properties": [("data_path", 'space_data.pivot_point'), ("value", 'CURSOR')]}),
            ("wm.context_set_enum", {"type": 'PERIOD', "value": 'PRESS', "ctrl": True},
             {"properties": [("data_path", 'space_data.pivot_point'), ("value", 'INDIVIDUAL_ORIGINS')]}),
        ])

    if params.select_mouse == 'LEFTMOUSE' and not params.legacy:
        items.extend([
            ("graph.cursor_set", {"type": 'RIGHTMOUSE', "value": 'PRESS', "shift": True}, None),
        ])
    else:
        items.extend([
            ("graph.cursor_set", {"type": params.action_mouse, "value": 'PRESS'}, None),
        ])

    return keymap


# ------------------------------------------------------------------------------
# Editor (Image)

def km_image_generic(params):
    items = []
    keymap = (
        "Image Generic",
        {"space_type": 'IMAGE_EDITOR', "region_type": 'WINDOW'},
        {"items": items},
    )

    items.extend([
        *_template_space_region_type_toggle(
            toolbar_key={"type": 'T', "value": 'PRESS'},
            sidebar_key={"type": 'N', "value": 'PRESS'},
        ),
        ("image.new", {"type": 'N', "value": 'PRESS', "alt": True}, None),
        ("image.open", {"type": 'O', "value": 'PRESS', "alt": True}, None),
        ("image.reload", {"type": 'R', "value": 'PRESS', "alt": True}, None),
        ("image.read_viewlayers", {"type": 'R', "value": 'PRESS', "ctrl": True}, None),
        ("image.save", {"type": 'S', "value": 'PRESS', "alt": True}, None),
        ("image.cycle_render_slot", {"type": 'J', "value": 'PRESS', "repeat": True}, None),
        ("image.cycle_render_slot", {"type": 'J', "value": 'PRESS', "alt": True, "repeat": True},
         {"properties": [("reverse", True)]}),
        op_menu_pie("IMAGE_MT_view_pie", {"type": 'ACCENT_GRAVE', "value": 'PRESS'}),
    ])

    if not params.legacy:
        items.extend([
            ("image.save_as", {"type": 'S', "value": 'PRESS', "shift": True, "alt": True}, None),
        ])
    else:
        items.extend([
            ("image.save_as", {"type": 'F3', "value": 'PRESS'}, None),
        ])

    return keymap


def km_image(params):
    items = []
    keymap = (
        "Image",
        {"space_type": 'IMAGE_EDITOR', "region_type": 'WINDOW'},
        {"items": items},
    )

    items.extend([
        ("image.view_all", {"type": 'HOME', "value": 'PRESS'}, None),
        ("image.view_all", {"type": 'HOME', "value": 'PRESS', "shift": True},
         {"properties": [("fit_view", True)]}),
        ("image.view_selected", {"type": 'NUMPAD_PERIOD', "value": 'PRESS'}, None),
        ("image.view_cursor_center", {"type": 'C', "value": 'PRESS', "shift": True}, None),
        ("image.view_pan", {"type": 'MIDDLEMOUSE', "value": 'PRESS'}, None),
        ("image.view_pan", {"type": 'MIDDLEMOUSE', "value": 'PRESS', "shift": True}, None),
        ("image.view_pan", {"type": 'TRACKPADPAN', "value": 'ANY'}, None),
        ("image.view_all", {"type": 'NDOF_BUTTON_FIT', "value": 'PRESS'}, None),
        ("image.view_ndof", {"type": 'NDOF_MOTION', "value": 'ANY'}, None),
        ("image.view_zoom_in", {"type": 'WHEELINMOUSE', "value": 'PRESS'}, None),
        ("image.view_zoom_out", {"type": 'WHEELOUTMOUSE', "value": 'PRESS'}, None),
        ("image.view_zoom_in", {"type": 'NUMPAD_PLUS', "value": 'PRESS', "repeat": True}, None),
        ("image.view_zoom_out", {"type": 'NUMPAD_MINUS', "value": 'PRESS', "repeat": True}, None),
        ("image.view_zoom", {"type": 'MIDDLEMOUSE', "value": 'PRESS', "ctrl": True}, None),
        ("image.view_zoom", {"type": 'TRACKPADZOOM', "value": 'ANY'}, None),
        ("image.view_zoom", {"type": 'TRACKPADPAN', "value": 'ANY', "ctrl": True}, None),
        ("image.view_zoom_border", {"type": 'B', "value": 'PRESS', "shift": True}, None),
        ("image.view_zoom_ratio", {"type": 'NUMPAD_8', "value": 'PRESS', "ctrl": True},
         {"properties": [("ratio", 8.0)]}),
        ("image.view_zoom_ratio", {"type": 'NUMPAD_4', "value": 'PRESS', "ctrl": True},
         {"properties": [("ratio", 4.0)]}),
        ("image.view_zoom_ratio", {"type": 'NUMPAD_2', "value": 'PRESS', "ctrl": True},
         {"properties": [("ratio", 2.0)]}),
        ("image.view_zoom_ratio", {"type": 'NUMPAD_8', "value": 'PRESS', "shift": True},
         {"properties": [("ratio", 8.0)]}),
        ("image.view_zoom_ratio", {"type": 'NUMPAD_4', "value": 'PRESS', "shift": True},
         {"properties": [("ratio", 4.0)]}),
        ("image.view_zoom_ratio", {"type": 'NUMPAD_2', "value": 'PRESS', "shift": True},
         {"properties": [("ratio", 2.0)]}),
        ("image.view_zoom_ratio", {"type": 'NUMPAD_1', "value": 'PRESS'},
         {"properties": [("ratio", 1.0)]}),
        ("image.view_zoom_ratio", {"type": 'NUMPAD_2', "value": 'PRESS'},
         {"properties": [("ratio", 0.5)]}),
        ("image.view_zoom_ratio", {"type": 'NUMPAD_4', "value": 'PRESS'},
         {"properties": [("ratio", 0.25)]}),
        ("image.view_zoom_ratio", {"type": 'NUMPAD_8', "value": 'PRESS'},
         {"properties": [("ratio", 0.125)]}),
        ("image.change_frame", {"type": 'LEFTMOUSE', "value": 'PRESS'}, None),
        ("image.sample", {"type": params.action_mouse, "value": 'PRESS'}, None),
        ("image.curves_point_set", {"type": params.action_mouse, "value": 'PRESS', "ctrl": True},
         {"properties": [("point", 'BLACK_POINT')]}),
        ("image.curves_point_set", {"type": params.action_mouse, "value": 'PRESS', "shift": True},
         {"properties": [("point", 'WHITE_POINT')]}),
        ("object.mode_set", {"type": 'TAB', "value": 'PRESS'},
         {"properties": [("mode", 'EDIT'), ("toggle", True)]}),
        *(
            (("wm.context_set_int",
              {"type": NUMBERS_1[i], "value": 'PRESS'},
              {"properties": [("data_path", 'space_data.image.render_slots.active_index'), ("value", i)]})
             for i in range(9)
             )
        ),
        ("image.render_border", {"type": 'B', "value": 'PRESS', "ctrl": True}, None),
        ("image.clear_render_border", {"type": 'B', "value": 'PRESS', "ctrl": True, "alt": True}, None),
        *_template_items_context_menu("IMAGE_MT_mask_context_menu", params.context_menu_event),
    ])

    if not params.legacy:
        items.extend([
            op_menu_pie("IMAGE_MT_pivot_pie", {"type": 'PERIOD', "value": 'PRESS'}),
        ])
    else:
        items.extend([
            # Old pivot.
            ("wm.context_set_enum", {"type": 'COMMA', "value": 'PRESS'},
             {"properties": [("data_path", 'space_data.pivot_point'), ("value", 'CENTER')]}),
            ("wm.context_set_enum", {"type": 'COMMA', "value": 'PRESS', "ctrl": True},
             {"properties": [("data_path", 'space_data.pivot_point'), ("value", 'MEDIAN')]}),
            ("wm.context_set_enum", {"type": 'PERIOD', "value": 'PRESS'},
             {"properties": [("data_path", 'space_data.pivot_point'), ("value", 'CURSOR')]}),

            ("image.view_center_cursor", {"type": 'HOME', "value": 'PRESS', "alt": True}, None),
        ])

    return keymap


# ------------------------------------------------------------------------------
# Editor (Node)

def km_node_generic(_params):
    items = []
    keymap = (
        "Node Generic",
        {"space_type": 'NODE_EDITOR', "region_type": 'WINDOW'},
        {"items": items},
    )

    items.extend([
        *_template_space_region_type_toggle(
            toolbar_key={"type": 'T', "value": 'PRESS'},
            sidebar_key={"type": 'N', "value": 'PRESS'},
        ),
    ])

    return keymap


def km_node_editor(params):
    items = []
    keymap = (
        "Node Editor",
        {"space_type": 'NODE_EDITOR', "region_type": 'WINDOW'},
        {"items": items},
    )

    def node_select_ops(select_mouse):
        return [
            ("node.select", {"type": select_mouse, "value": 'PRESS'},
             {"properties": [("deselect_all", True)]}),
            ("node.select", {"type": select_mouse, "value": 'PRESS', "ctrl": True}, None),
            ("node.select", {"type": select_mouse, "value": 'PRESS', "alt": True}, None),
            ("node.select", {"type": select_mouse, "value": 'PRESS', "ctrl": True, "alt": True}, None),
            ("node.select", {"type": select_mouse, "value": 'PRESS', "shift": True},
             {"properties": [("extend", True)]}),
            ("node.select", {"type": select_mouse, "value": 'PRESS', "shift": True, "ctrl": True},
             {"properties": [("extend", True)]}),
            ("node.select", {"type": select_mouse, "value": 'PRESS', "shift": True, "alt": True},
             {"properties": [("extend", True)]}),
            ("node.select", {"type": select_mouse, "value": 'PRESS', "shift": True, "ctrl": True, "alt": True},
             {"properties": [("extend", True)]}),
        ]

    # Allow node selection with both for RMB select
    if not params.legacy:
        if params.select_mouse == 'RIGHTMOUSE':
            items.extend(node_select_ops('LEFTMOUSE'))
            items.extend(node_select_ops('RIGHTMOUSE'))
        else:
            items.extend(node_select_ops('LEFTMOUSE'))
    else:
        items.extend(node_select_ops('RIGHTMOUSE'))
        items.extend([
            ("node.select", {"type": 'LEFTMOUSE', "value": 'PRESS'},
             {"properties": [("deselect_all", False)]}),
            ("node.select", {"type": 'LEFTMOUSE', "value": 'PRESS', "shift": True},
             {"properties": [("extend", True)]}),
        ])

    items.extend([
        ("node.select_box", {"type": params.select_mouse, "value": 'CLICK_DRAG'},
         {"properties": [("tweak", True)]}),
        ("node.select_lasso", {"type": 'LEFTMOUSE', "value": 'CLICK_DRAG', "ctrl": True, "alt": True},
         {"properties": [("mode", 'ADD')]}),
        ("node.select_lasso", {"type": 'LEFTMOUSE', "value": 'CLICK_DRAG', "shift": True, "ctrl": True, "alt": True},
         {"properties": [("mode", 'SUB')]}),
        op_tool_optional(
            ("node.select_box", {"type": 'B', "value": 'PRESS'},
             {"properties": [("tweak", False)]}),
            (op_tool, "builtin.select_box"), params),
        op_tool_optional(
            ("node.select_circle", {"type": 'C', "value": 'PRESS'}, None),
            (op_tool, "builtin.select_circle"), params),
        ("node.link", {"type": 'LEFTMOUSE', "value": 'CLICK_DRAG'},
         {"properties": [("detach", False)]}),
        ("node.link", {"type": 'LEFTMOUSE', "value": 'CLICK_DRAG', "ctrl": True},
         {"properties": [("detach", True)]}),
        ("node.resize", {"type": 'LEFTMOUSE', "value": 'CLICK_DRAG'}, None),
        ("node.add_reroute",
         {"type": 'LEFTMOUSE' if params.legacy else 'RIGHTMOUSE', "value": 'CLICK_DRAG', "shift": True}, None),
        ("node.links_cut",
         {"type": 'LEFTMOUSE' if params.legacy else 'RIGHTMOUSE', "value": 'CLICK_DRAG', "ctrl": True}, None),
        ("node.links_mute", {"type": 'RIGHTMOUSE', "value": 'CLICK_DRAG', "ctrl": True, "alt": True}, None),
        ("node.select_link_viewer", {"type": 'LEFTMOUSE', "value": 'PRESS', "shift": True, "ctrl": True}, None),
        ("node.backimage_move", {"type": 'MIDDLEMOUSE', "value": 'PRESS', "alt": True}, None),
        ("node.backimage_zoom", {"type": 'V', "value": 'PRESS', "repeat": True},
         {"properties": [("factor", 1.0 / 1.2)]}),
        ("node.backimage_zoom", {"type": 'V', "value": 'PRESS', "alt": True, "repeat": True},
         {"properties": [("factor", 1.2)]}),
        ("node.backimage_fit", {"type": 'HOME', "value": 'PRESS', "alt": True}, None),
        ("node.backimage_sample", {"type": params.action_mouse, "value": 'PRESS', "alt": True}, None),
        ("node.link_make", {"type": 'F', "value": 'PRESS'},
         {"properties": [("replace", False)]}),
        ("node.link_make", {"type": 'F', "value": 'PRESS', "shift": True},
         {"properties": [("replace", True)]}),
        op_menu("NODE_MT_add", {"type": 'A', "value": 'PRESS', "shift": True}),
        ("node.duplicate_move", {"type": 'D', "value": 'PRESS', "shift": True},
         {"properties": [("NODE_OT_translate_attach", [("TRANSFORM_OT_translate", [("view2d_edge_pan", True)])])]}),
        ("node.duplicate_move_keep_inputs", {"type": 'D', "value": 'PRESS', "shift": True, "ctrl": True},
         {"properties": [("NODE_OT_translate_attach", [("TRANSFORM_OT_translate", [("view2d_edge_pan", True)])])]}),
        ("node.parent_set", {"type": 'P', "value": 'PRESS', "ctrl": True}, None),
        ("node.detach", {"type": 'P', "value": 'PRESS', "alt": True}, None),
        ("node.join", {"type": 'J', "value": 'PRESS', "ctrl": True}, None),
        ("node.hide_toggle", {"type": 'H', "value": 'PRESS'}, None),
        ("node.mute_toggle", {"type": 'M', "value": 'PRESS'}, None),
        ("node.preview_toggle", {"type": 'H', "value": 'PRESS', "shift": True}, None),
        ("node.hide_socket_toggle", {"type": 'H', "value": 'PRESS', "ctrl": True}, None),
        ("node.view_all", {"type": 'HOME', "value": 'PRESS'}, None),
        ("node.view_all", {"type": 'NDOF_BUTTON_FIT', "value": 'PRESS'}, None),
        ("node.view_selected", {"type": 'NUMPAD_PERIOD', "value": 'PRESS'}, None),
        op_menu_pie("NODE_MT_view_pie", {"type": 'ACCENT_GRAVE', "value": 'PRESS'}),
        ("node.delete", {"type": 'X', "value": 'PRESS'}, None),
        ("node.delete", {"type": 'DEL', "value": 'PRESS'}, None),
        ("node.delete_reconnect", {"type": 'X', "value": 'PRESS', "ctrl": True}, None),
        ("node.delete_reconnect", {"type": 'DEL', "value": 'PRESS', "ctrl": True}, None),
        *_template_items_select_actions(params, "node.select_all"),
        ("node.select_linked_to", {"type": 'L', "value": 'PRESS', "shift": True}, None),
        ("node.select_linked_from", {"type": 'L', "value": 'PRESS'}, None),
        ("node.select_grouped", {"type": 'G', "value": 'PRESS', "shift": True}, None),
        ("node.select_grouped", {"type": 'G', "value": 'PRESS', "shift": True, "ctrl": True},
         {"properties": [("extend", True)]}),
        ("node.select_same_type_step", {"type": 'RIGHT_BRACKET', "value": 'PRESS', "shift": True},
         {"properties": [("prev", False)]}),
        ("node.select_same_type_step", {"type": 'LEFT_BRACKET', "value": 'PRESS', "shift": True},
         {"properties": [("prev", True)]}),
        ("node.find_node", {"type": 'F', "value": 'PRESS', "ctrl": True}, None),
        ("node.group_make", {"type": 'G', "value": 'PRESS', "ctrl": True}, None),
        ("node.group_ungroup", {"type": 'G', "value": 'PRESS', "ctrl": True, "alt": True}, None),
        ("node.group_separate", {"type": 'P', "value": 'PRESS'}, None),
        ("node.group_edit", {"type": 'TAB', "value": 'PRESS'},
         {"properties": [("exit", False)]}),
        ("node.group_edit", {"type": 'TAB', "value": 'PRESS', "ctrl": True},
         {"properties": [("exit", True)]}),
        ("node.read_viewlayers", {"type": 'R', "value": 'PRESS', "ctrl": True}, None),
        ("node.render_changed", {"type": 'Z', "value": 'PRESS'}, None),
        ("node.clipboard_copy", {"type": 'C', "value": 'PRESS', "ctrl": True}, None),
        ("node.clipboard_paste", {"type": 'V', "value": 'PRESS', "ctrl": True}, None),
        ("node.viewer_border", {"type": 'B', "value": 'PRESS', "ctrl": True}, None),
        ("node.clear_viewer_border", {"type": 'B', "value": 'PRESS', "ctrl": True, "alt": True}, None),
        ("node.translate_attach",
         {"type": 'G', "value": 'PRESS'},
         {"properties": [("TRANSFORM_OT_translate", [("view2d_edge_pan", True)])]}),
        ("node.translate_attach",
         {"type": 'LEFTMOUSE', "value": 'CLICK_DRAG'},
         {"properties": [("TRANSFORM_OT_translate", [("view2d_edge_pan", True)])]}),
        # Avoid duplicating the previous item.
        *([] if params.select_mouse == 'LEFTMOUSE' else (
            ("node.translate_attach", {"type": params.select_mouse, "value": 'CLICK_DRAG'},
             {"properties": [("TRANSFORM_OT_translate", [("view2d_edge_pan", True)])]}),
        )),
        ("transform.translate", {"type": 'G', "value": 'PRESS'}, {"properties": [("view2d_edge_pan", True)]}),
        ("transform.translate", {"type": 'LEFTMOUSE', "value": 'CLICK_DRAG'},
         {"properties": [("release_confirm", True), ("view2d_edge_pan", True)]}),
        # Avoid duplicating the previous item.
        *([] if params.select_mouse == 'LEFTMOUSE' else (
            ("transform.translate", {"type": params.select_mouse, "value": 'CLICK_DRAG'},
             {"properties": [("release_confirm", True), ("view2d_edge_pan", True)]}),
        )),
        ("transform.rotate", {"type": 'R', "value": 'PRESS'}, None),
        ("transform.resize", {"type": 'S', "value": 'PRESS'}, None),
        ("node.move_detach_links",
         {"type": 'D', "value": 'PRESS', "alt": True},
         {"properties": [("TRANSFORM_OT_translate", [("view2d_edge_pan", True)])]}),
        ("node.move_detach_links_release",
         {"type": params.action_mouse, "value": 'CLICK_DRAG', "alt": True},
         {"properties": [("NODE_OT_translate_attach", [("TRANSFORM_OT_translate", [("view2d_edge_pan", True)])])]}),
        ("node.move_detach_links",
         {"type": params.select_mouse, "value": 'CLICK_DRAG', "alt": True},
         {"properties": [("TRANSFORM_OT_translate", [("view2d_edge_pan", True)])]}),
        ("wm.context_toggle", {"type": 'TAB', "value": 'PRESS', "shift": True},
         {"properties": [("data_path", 'tool_settings.use_snap_node')]}),
        ("wm.context_menu_enum", {"type": 'TAB', "value": 'PRESS', "shift": True, "ctrl": True},
         {"properties": [("data_path", 'tool_settings.snap_node_element')]}),
        ("wm.context_toggle", {"type": 'Z', "value": 'PRESS', "alt": True, "shift": True},
            {"properties": [("data_path", "space_data.overlay.show_overlays")]}),
        *_template_items_context_menu("NODE_MT_context_menu", params.context_menu_event),
    ])

    return keymap


# ------------------------------------------------------------------------------
# Editor (Info)

def km_info(params):
    items = []
    keymap = (
        "Info",
        {"space_type": 'INFO', "region_type": 'WINDOW'},
        {"items": items},
    )

    items.extend([
        ("info.select_pick", {"type": 'LEFTMOUSE', "value": 'CLICK'}, None),
        ("info.select_pick", {"type": 'LEFTMOUSE', "value": 'CLICK', "shift": True},
         {"properties": [("extend", True)]}),
        ("info.select_box", {"type": 'LEFTMOUSE', "value": 'CLICK_DRAG'},
         {"properties": [("wait_for_input", False)]}),
        *_template_items_select_actions(params, "info.select_all"),
        ("info.select_box", {"type": 'B', "value": 'PRESS'}, None),
        ("info.report_replay", {"type": 'R', "value": 'PRESS'}, None),
        ("info.report_delete", {"type": 'X', "value": 'PRESS'}, None),
        ("info.report_delete", {"type": 'DEL', "value": 'PRESS'}, None),
        ("info.report_copy", {"type": 'C', "value": 'PRESS', "ctrl": True}, None),
        *_template_items_context_menu("INFO_MT_context_menu", params.context_menu_event),
    ])

    return keymap


# ------------------------------------------------------------------------------
# Editor (File Browser)

def km_file_browser(params):
    items = []
    keymap = (
        "File Browser",
        {"space_type": 'FILE_BROWSER', "region_type": 'WINDOW'},
        {"items": items},
    )

    items.extend([
        *_template_space_region_type_toggle(
            toolbar_key={"type": 'T', "value": 'PRESS'},
        ),
        ("wm.context_toggle", {"type": 'N', "value": 'PRESS'},
         {"properties": [("data_path", 'space_data.show_region_tool_props')]}),
        ("file.parent", {"type": 'UP_ARROW', "value": 'PRESS', "alt": True}, None),
        ("file.previous", {"type": 'LEFT_ARROW', "value": 'PRESS', "alt": True}, None),
        ("file.next", {"type": 'RIGHT_ARROW', "value": 'PRESS', "alt": True}, None),
        # The two refresh operators have polls excluding each other (so only one is available depending on context).
        ("file.refresh", {"type": 'R', "value": 'PRESS'}, None),
        ("asset.library_refresh", {"type": 'R', "value": 'PRESS'}, None),
        ("file.parent", {"type": 'P', "value": 'PRESS'}, None),
        ("file.previous", {"type": 'BACK_SPACE', "value": 'PRESS'}, None),
        ("file.next", {"type": 'BACK_SPACE', "value": 'PRESS', "shift": True}, None),
        ("wm.context_toggle", {"type": 'H', "value": 'PRESS'},
         {"properties": [("data_path", 'space_data.params.show_hidden')]}),
        ("file.directory_new", {"type": 'I', "value": 'PRESS'},
         {"properties": [("confirm", False)]}),
        ("file.rename", {"type": 'F2', "value": 'PRESS'}, None),
        ("file.delete", {"type": 'X', "value": 'PRESS'}, None),
        ("file.delete", {"type": 'DEL', "value": 'PRESS'}, None),
        ("file.smoothscroll", {"type": 'TIMER1', "value": 'ANY', "any": True}, None),
        ("file.bookmark_add", {"type": 'B', "value": 'PRESS', "ctrl": True}, None),
        ("file.start_filter", {"type": 'F', "value": 'PRESS', "ctrl": True}, None),
        ("file.filenum", {"type": 'NUMPAD_PLUS', "value": 'PRESS', "repeat": True},
         {"properties": [("increment", 1)]}),
        ("file.filenum", {"type": 'NUMPAD_PLUS', "value": 'PRESS', "shift": True, "repeat": True},
         {"properties": [("increment", 10)]}),
        ("file.filenum", {"type": 'NUMPAD_PLUS', "value": 'PRESS', "ctrl": True, "repeat": True},
         {"properties": [("increment", 100)]}),
        ("file.filenum", {"type": 'NUMPAD_MINUS', "value": 'PRESS', "repeat": True},
         {"properties": [("increment", -1)]}),
        ("file.filenum", {"type": 'NUMPAD_MINUS', "value": 'PRESS', "shift": True, "repeat": True},
         {"properties": [("increment", -10)]}),
        ("file.filenum", {"type": 'NUMPAD_MINUS', "value": 'PRESS', "ctrl": True, "repeat": True},
         {"properties": [("increment", -100)]}),

        # Select file under cursor before spawning the context menu.
        ("file.select", {"type": 'RIGHTMOUSE', "value": 'PRESS'},
         {"properties": [
             ("open", False),
             ("only_activate_if_selected", params.select_mouse == 'LEFTMOUSE'), ("pass_through", True),
         ]}),
        *_template_items_context_menu("FILEBROWSER_MT_context_menu", params.context_menu_event),
    ])

    return keymap


def km_file_browser_main(params):
    items = []
    keymap = (
        "File Browser Main",
        {"space_type": 'FILE_BROWSER', "region_type": 'WINDOW'},
        {"items": items},
    )

    if not params.use_file_single_click:
        items.extend([
            ("file.select", {"type": 'LEFTMOUSE', "value": 'DOUBLE_CLICK'},
             {"properties": [("open", True), ("deselect_all", not params.legacy)]}),
        ])

    items.extend([
        ("file.mouse_execute", {"type": 'LEFTMOUSE', "value": 'DOUBLE_CLICK'}, None),
        # Both .execute and .select are needed here. The former only works if
        # there's a file operator (i.e. not in regular editor mode) but is
        # needed to load files. The latter makes selection work if there's no
        # operator (i.e. in regular editor mode).
        ("file.select", {"type": 'LEFTMOUSE', "value": 'PRESS'},
         {"properties": [("open", params.use_file_single_click), ("deselect_all", not params.legacy)]}),
        ("file.select", {"type": 'LEFTMOUSE', "value": 'CLICK', "ctrl": True},
         {"properties": [("extend", True), ("open", False)]}),
        ("file.select", {"type": 'LEFTMOUSE', "value": 'CLICK', "shift": True},
         {"properties": [("extend", True), ("fill", True), ("open", False)]}),
        ("file.select_walk", {"type": 'UP_ARROW', "value": 'PRESS', "repeat": True},
         {"properties": [("direction", 'UP')]}),
        ("file.select_walk", {"type": 'UP_ARROW', "value": 'PRESS', "shift": True},
         {"properties": [("direction", 'UP'), ("extend", True)]}),
        ("file.select_walk", {"type": 'UP_ARROW', "value": 'PRESS', "shift": True, "ctrl": True, "repeat": True},
         {"properties": [("direction", 'UP'), ("extend", True), ("fill", True)]}),
        ("file.select_walk", {"type": 'DOWN_ARROW', "value": 'PRESS', "repeat": True},
         {"properties": [("direction", 'DOWN')]}),
        ("file.select_walk", {"type": 'DOWN_ARROW', "value": 'PRESS', "shift": True, "repeat": True},
         {"properties": [("direction", 'DOWN'), ("extend", True)]}),
        ("file.select_walk", {"type": 'DOWN_ARROW', "value": 'PRESS', "shift": True, "ctrl": True, "repeat": True},
         {"properties": [("direction", 'DOWN'), ("extend", True), ("fill", True)]}),
        ("file.select_walk", {"type": 'LEFT_ARROW', "value": 'PRESS', "repeat": True},
         {"properties": [("direction", 'LEFT')]}),
        ("file.select_walk", {"type": 'LEFT_ARROW', "value": 'PRESS', "shift": True, "repeat": True},
         {"properties": [("direction", 'LEFT'), ("extend", True)]}),
        ("file.select_walk", {"type": 'LEFT_ARROW', "value": 'PRESS', "shift": True, "ctrl": True, "repeat": True},
         {"properties": [("direction", 'LEFT'), ("extend", True), ("fill", True)]}),
        ("file.select_walk", {"type": 'RIGHT_ARROW', "value": 'PRESS', "repeat": True},
         {"properties": [("direction", 'RIGHT')]}),
        ("file.select_walk", {"type": 'RIGHT_ARROW', "value": 'PRESS', "shift": True, "repeat": True},
         {"properties": [("direction", 'RIGHT'), ("extend", True)]}),
        ("file.select_walk", {"type": 'RIGHT_ARROW', "value": 'PRESS', "shift": True, "ctrl": True, "repeat": True},
         {"properties": [("direction", 'RIGHT'), ("extend", True), ("fill", True)]}),
        ("file.previous", {"type": 'BUTTON4MOUSE', "value": 'CLICK'}, None),
        ("file.next", {"type": 'BUTTON5MOUSE', "value": 'CLICK'}, None),
        *_template_items_select_actions(params, "file.select_all"),
        ("file.select_box", {"type": 'B', "value": 'PRESS'}, None),
        ("file.select_box", {"type": 'LEFTMOUSE', "value": 'CLICK_DRAG'}, None),
        ("file.select_box", {"type": 'LEFTMOUSE', "value": 'CLICK_DRAG', "shift": True},
         {"properties": [("mode", 'ADD')]}),
        ("file.select_box", {"type": 'LEFTMOUSE', "value": 'CLICK_DRAG', "ctrl": True},
         {"properties": [("mode", 'SUB')]}),
        ("file.highlight", {"type": 'MOUSEMOVE', "value": 'ANY', "any": True}, None),
        ("file.sort_column_ui_context", {"type": 'LEFTMOUSE', "value": 'PRESS', "any": True}, None),
        ("file.view_selected", {"type": 'NUMPAD_PERIOD', "value": 'PRESS'}, None),
        *_template_items_context_menu("ASSETBROWSER_MT_context_menu", params.context_menu_event),
    ])

    return keymap


def km_file_browser_buttons(_params):
    items = []
    keymap = (
        "File Browser Buttons",
        {"space_type": 'FILE_BROWSER', "region_type": 'WINDOW'},
        {"items": items},
    )

    items.extend([
        ("file.filenum", {"type": 'NUMPAD_PLUS', "value": 'PRESS', "repeat": True},
         {"properties": [("increment", 1)]}),
        ("file.filenum", {"type": 'NUMPAD_PLUS', "value": 'PRESS', "shift": True, "repeat": True},
         {"properties": [("increment", 10)]}),
        ("file.filenum", {"type": 'NUMPAD_PLUS', "value": 'PRESS', "ctrl": True, "repeat": True},
         {"properties": [("increment", 100)]}),
        ("file.filenum", {"type": 'NUMPAD_MINUS', "value": 'PRESS', "repeat": True},
         {"properties": [("increment", -1)]}),
        ("file.filenum", {"type": 'NUMPAD_MINUS', "value": 'PRESS', "shift": True, "repeat": True},
         {"properties": [("increment", -10)]}),
        ("file.filenum", {"type": 'NUMPAD_MINUS', "value": 'PRESS', "ctrl": True, "repeat": True},
         {"properties": [("increment", -100)]}),
    ])

    return keymap


# ------------------------------------------------------------------------------
# Editor (Dope Sheet)

def km_dopesheet_generic(_params):
    items = []
    keymap = (
        "Dopesheet Generic",
        {"space_type": 'DOPESHEET_EDITOR', "region_type": 'WINDOW'},
        {"items": items},
    )

    items.extend([
        *_template_space_region_type_toggle(
            sidebar_key={"type": 'N', "value": 'PRESS'},
        ),
        ("wm.context_set_enum", {"type": 'TAB', "value": 'PRESS', "ctrl": True},
         {"properties": [("data_path", 'area.type'), ("value", 'GRAPH_EDITOR')]}),
        ("action.extrapolation_type", {"type": 'E', "value": 'PRESS', "shift": True}, None),
    ])

    return keymap


def km_dopesheet(params):
    items = []
    keymap = (
        "Dopesheet",
        {"space_type": 'DOPESHEET_EDITOR', "region_type": 'WINDOW'},
        {"items": items},
    )

    items.extend([
        ("action.clickselect",
         {"type": params.select_mouse, "value": 'PRESS'},
         {"properties": [("deselect_all", not params.legacy)]}),
        ("action.clickselect",
         {"type": params.select_mouse, "value": 'PRESS', "alt": True},
         {"properties": [("column", True)]}),
        ("action.clickselect",
         {"type": params.select_mouse, "value": 'PRESS', "shift": True},
         {"properties": [("extend", True)]}),
        ("action.clickselect",
         {"type": params.select_mouse, "value": 'PRESS', "shift": True, "alt": True},
         {"properties": [("extend", True), ("column", True)]}),
        ("action.clickselect",
         {"type": params.select_mouse, "value": 'PRESS', "ctrl": True, "alt": True},
         {"properties": [("channel", True)]}),
        ("action.clickselect",
         {"type": params.select_mouse, "value": 'PRESS', "shift": True, "ctrl": True, "alt": True},
         {"properties": [("extend", True), ("channel", True)]}),
        ("action.select_leftright",
         {"type": params.select_mouse, "value": 'PRESS' if params.legacy else 'CLICK', "ctrl": True},
         {"properties": [("mode", 'CHECK')]}),
        ("action.select_leftright",
         {"type": params.select_mouse, "value": 'PRESS' if params.legacy else 'CLICK', "ctrl": True, "shift": True},
         {"properties": [("mode", 'CHECK'), ("extend", True)]}),
        ("action.select_leftright", {"type": 'LEFT_BRACKET', "value": 'PRESS'},
         {"properties": [("mode", 'LEFT')]}),
        ("action.select_leftright", {"type": 'RIGHT_BRACKET', "value": 'PRESS'},
         {"properties": [("mode", 'RIGHT')]}),
        *_template_items_select_actions(params, "action.select_all"),
        ("action.select_box", {"type": 'B', "value": 'PRESS'},
         {"properties": [("axis_range", False)]}),
        ("action.select_box", {"type": 'B', "value": 'PRESS', "alt": True},
         {"properties": [("axis_range", True)]}),
        ("action.select_box", {"type": params.select_mouse, "value": 'CLICK_DRAG'},
         {"properties": [("tweak", True), ("mode", 'SET')]}),
        ("action.select_box", {"type": params.select_mouse, "value": 'CLICK_DRAG', "shift": True},
         {"properties": [("tweak", True), ("mode", 'ADD')]}),
        ("action.select_box", {"type": params.select_mouse, "value": 'CLICK_DRAG', "ctrl": True},
         {"properties": [("tweak", True), ("mode", 'SUB')]}),
        ("action.select_lasso", {"type": params.action_mouse, "value": 'CLICK_DRAG', "ctrl": True},
         {"properties": [("mode", 'ADD')]}),
        ("action.select_lasso", {"type": params.action_mouse, "value": 'CLICK_DRAG', "shift": True, "ctrl": True},
         {"properties": [("mode", 'SUB')]}),
        ("action.select_circle", {"type": 'C', "value": 'PRESS'}, None),
        ("action.select_column", {"type": 'K', "value": 'PRESS'},
         {"properties": [("mode", 'KEYS')]}),
        ("action.select_column", {"type": 'K', "value": 'PRESS', "ctrl": True},
         {"properties": [("mode", 'CFRA')]}),
        ("action.select_column", {"type": 'K', "value": 'PRESS', "shift": True},
         {"properties": [("mode", 'MARKERS_COLUMN')]}),
        ("action.select_column", {"type": 'K', "value": 'PRESS', "alt": True},
         {"properties": [("mode", 'MARKERS_BETWEEN')]}),
        ("action.select_more", {"type": 'NUMPAD_PLUS', "value": 'PRESS', "ctrl": True, "repeat": True}, None),
        ("action.select_less", {"type": 'NUMPAD_MINUS', "value": 'PRESS', "ctrl": True, "repeat": True}, None),
        ("action.select_linked", {"type": 'L', "value": 'PRESS'}, None),
        ("action.frame_jump", {"type": 'G', "value": 'PRESS', "ctrl": True}, None),
        (
            op_menu_pie("DOPESHEET_MT_snap_pie", {"type": 'S', "value": 'PRESS', "shift": True})
            if not params.legacy else
            ("action.snap", {"type": 'S', "value": 'PRESS', "shift": True}, None)
        ),
        ("action.mirror", {"type": 'M', "value": 'PRESS', "ctrl": True}, None),
        ("action.handle_type", {"type": 'V', "value": 'PRESS'}, None),
        ("action.interpolation_type", {"type": 'T', "value": 'PRESS'}, None),
        ("action.extrapolation_type", {"type": 'E', "value": 'PRESS', "shift": True}, None),
        ("action.easing_type", {"type": 'E', "value": 'PRESS', "ctrl": True}, None),
        ("action.keyframe_type", {"type": 'R', "value": 'PRESS'}, None),
        ("action.sample", {"type": 'O', "value": 'PRESS', "shift": True, "alt": True}, None),
        op_menu("DOPESHEET_MT_delete", {"type": 'X', "value": 'PRESS'}),
        ("action.delete", {"type": 'DEL', "value": 'PRESS'}, {"properties": [("confirm", False)]}),
        ("action.duplicate_move", {"type": 'D', "value": 'PRESS', "shift": True}, None),
        ("action.keyframe_insert", {"type": 'I', "value": 'PRESS'}, None),
        ("action.copy", {"type": 'C', "value": 'PRESS', "ctrl": True}, None),
        ("action.paste", {"type": 'V', "value": 'PRESS', "ctrl": True}, None),
        ("action.paste", {"type": 'V', "value": 'PRESS', "shift": True, "ctrl": True},
         {"properties": [("flipped", True)]}),
        ("action.previewrange_set", {"type": 'P', "value": 'PRESS', "ctrl": True, "alt": True}, None),
        ("action.view_all", {"type": 'HOME', "value": 'PRESS'}, None),
        ("action.view_all", {"type": 'NDOF_BUTTON_FIT', "value": 'PRESS'}, None),
        ("action.view_selected", {"type": 'NUMPAD_PERIOD', "value": 'PRESS'}, None),
        ("action.view_frame", {"type": 'NUMPAD_0', "value": 'PRESS'}, None),
        op_menu_pie("DOPESHEET_MT_view_pie", {"type": 'ACCENT_GRAVE', "value": 'PRESS'}),
        ("anim.channels_editable_toggle", {"type": 'TAB', "value": 'PRESS'}, None),
        ("anim.channels_select_filter", {"type": 'F', "value": 'PRESS', "ctrl": True}, None),
        ("transform.transform", {"type": 'G', "value": 'PRESS'},
         {"properties": [("mode", 'TIME_TRANSLATE')]}),
        ("transform.transform", {"type": params.select_mouse, "value": 'CLICK_DRAG'},
         {"properties": [("mode", 'TIME_TRANSLATE')]}),
        ("transform.transform", {"type": 'E', "value": 'PRESS'},
         {"properties": [("mode", 'TIME_EXTEND')]}),
        ("transform.transform", {"type": 'S', "value": 'PRESS'},
         {"properties": [("mode", 'TIME_SCALE')]}),
        ("transform.transform", {"type": 'T', "value": 'PRESS', "shift": True},
         {"properties": [("mode", 'TIME_SLIDE')]}),
        *_template_items_proportional_editing(
            params, connected=False, toggle_data_path='tool_settings.use_proportional_action'),
        ("marker.add", {"type": 'M', "value": 'PRESS'}, None),
        ("marker.rename", {"type": 'M', "value": 'PRESS', "ctrl": True}, None),
        ("marker.camera_bind", {"type": 'B', "value": 'PRESS', "ctrl": True}, None),
        *_template_items_context_menu("DOPESHEET_MT_context_menu", params.context_menu_event),
        *_template_items_change_frame(params),
    ])

    return keymap


# ------------------------------------------------------------------------------
# Editor (NLA)

def km_nla_generic(_params):
    items = []
    keymap = (
        "NLA Generic",
        {"space_type": 'NLA_EDITOR', "region_type": 'WINDOW'},
        {"items": items},
    )

    items.extend([
        *_template_space_region_type_toggle(
            sidebar_key={"type": 'N', "value": 'PRESS'},
        ),
        ("nla.tweakmode_enter", {"type": 'TAB', "value": 'PRESS'}, None),
        ("nla.tweakmode_exit", {"type": 'TAB', "value": 'PRESS'}, None),
        ("nla.tweakmode_enter", {"type": 'TAB', "value": 'PRESS', "shift": True},
         {"properties": [("isolate_action", True)]}),
        ("nla.tweakmode_exit", {"type": 'TAB', "value": 'PRESS', "shift": True},
         {"properties": [("isolate_action", True)]}),
        ("anim.channels_select_filter", {"type": 'F', "value": 'PRESS', "ctrl": True}, None),
    ])

    return keymap


def km_nla_channels(params):
    items = []
    keymap = (
        "NLA Channels",
        {"space_type": 'NLA_EDITOR', "region_type": 'WINDOW'},
        {"items": items},
    )

    items.extend([
        ("nla.channels_click", {"type": 'LEFTMOUSE', "value": 'PRESS'}, None),
        ("nla.channels_click", {"type": 'LEFTMOUSE', "value": 'PRESS', "shift": True},
         {"properties": [("extend", True)]}),
        ("nla.tracks_add", {"type": 'A', "value": 'PRESS', "shift": True},
         {"properties": [("above_selected", False)]}),
        ("nla.tracks_add", {"type": 'A', "value": 'PRESS', "shift": True, "ctrl": True},
         {"properties": [("above_selected", True)]}),
        ("nla.tracks_delete", {"type": 'X', "value": 'PRESS'}, None),
        ("nla.tracks_delete", {"type": 'DEL', "value": 'PRESS'}, None),
        *_template_items_context_menu("NLA_MT_channel_context_menu", params.context_menu_event),
    ])

    return keymap


def km_nla_editor(params):
    items = []
    keymap = (
        "NLA Editor",
        {"space_type": 'NLA_EDITOR', "region_type": 'WINDOW'},
        {"items": items},
    )

    items.extend([
        ("nla.click_select", {"type": params.select_mouse, "value": 'PRESS'},
         {"properties": [("deselect_all", not params.legacy)]}),
        ("nla.click_select", {"type": params.select_mouse, "value": 'PRESS', "shift": True},
         {"properties": [("extend", True)]}),
        ("nla.select_leftright",
         {"type": params.select_mouse, "value": 'PRESS' if params.legacy else 'CLICK', "ctrl": True},
         {"properties": [("mode", 'CHECK')]}),
        ("nla.select_leftright",
         {"type": params.select_mouse, "value": 'PRESS' if params.legacy else 'CLICK', "ctrl": True, "shift": True},
         {"properties": [("mode", 'CHECK'), ("extend", True)]}),
        ("nla.select_leftright", {"type": 'LEFT_BRACKET', "value": 'PRESS'},
         {"properties": [("mode", 'LEFT')]}),
        ("nla.select_leftright", {"type": 'RIGHT_BRACKET', "value": 'PRESS'},
         {"properties": [("mode", 'RIGHT')]}),
        *_template_items_select_actions(params, "nla.select_all"),
        ("nla.select_box", {"type": 'B', "value": 'PRESS'},
         {"properties": [("axis_range", False)]}),
        ("nla.select_box", {"type": 'B', "value": 'PRESS', "alt": True},
         {"properties": [("axis_range", True)]}),
        ("nla.select_box", {"type": params.select_mouse, "value": 'CLICK_DRAG'},
         {"properties": [("tweak", True), ("mode", 'SET')]}),
        ("nla.select_box", {"type": params.select_mouse, "value": 'CLICK_DRAG', "shift": True},
         {"properties": [("tweak", True), ("mode", 'ADD')]}),
        ("nla.select_box", {"type": params.select_mouse, "value": 'CLICK_DRAG', "ctrl": True},
         {"properties": [("tweak", True), ("mode", 'SUB')]}),
        ("nla.previewrange_set", {"type": 'P', "value": 'PRESS', "ctrl": True, "alt": True}, None),
        ("nla.view_all", {"type": 'HOME', "value": 'PRESS'}, None),
        ("nla.view_all", {"type": 'NDOF_BUTTON_FIT', "value": 'PRESS'}, None),
        ("nla.view_selected", {"type": 'NUMPAD_PERIOD', "value": 'PRESS'}, None),
        ("nla.view_frame", {"type": 'NUMPAD_0', "value": 'PRESS'}, None),
        op_menu_pie("NLA_MT_view_pie", {"type": 'ACCENT_GRAVE', "value": 'PRESS'}),
        ("nla.actionclip_add", {"type": 'A', "value": 'PRESS', "shift": True}, None),
        ("nla.transition_add", {"type": 'T', "value": 'PRESS', "shift": True}, None),
        ("nla.soundclip_add", {"type": 'K', "value": 'PRESS', "shift": True}, None),
        ("nla.meta_add", {"type": 'G', "value": 'PRESS', "ctrl": True}, None),
        ("nla.meta_remove", {"type": 'G', "value": 'PRESS', "ctrl": True, "alt": True}, None),
        ("nla.duplicate", {"type": 'D', "value": 'PRESS', "shift": True},
         {"properties": [("linked", False)]}),
        ("nla.duplicate", {"type": 'D', "value": 'PRESS', "alt": True},
         {"properties": [("linked", True)]}),
        ("nla.make_single_user", {"type": 'U', "value": 'PRESS'}, None),
        ("nla.delete", {"type": 'X', "value": 'PRESS'}, None),
        ("nla.delete", {"type": 'DEL', "value": 'PRESS'}, None),
        ("nla.split", {"type": 'Y', "value": 'PRESS'}, None),
        ("nla.mute_toggle", {"type": 'H', "value": 'PRESS'}, None),
        ("nla.swap", {"type": 'F', "value": 'PRESS', "alt": True}, None),
        ("nla.move_up", {"type": 'PAGE_UP', "value": 'PRESS', "repeat": True}, None),
        ("nla.move_down", {"type": 'PAGE_DOWN', "value": 'PRESS', "repeat": True}, None),
        ("nla.apply_scale", {"type": 'A', "value": 'PRESS', "ctrl": True}, None),
        ("nla.clear_scale", {"type": 'S', "value": 'PRESS', "alt": True}, None),
        (
            op_menu_pie("NLA_MT_snap_pie", {"type": 'S', "value": 'PRESS', "shift": True})
            if not params.legacy else
            ("nla.snap", {"type": 'S', "value": 'PRESS', "shift": True}, None)
        ),
        ("nla.fmodifier_add", {"type": 'M', "value": 'PRESS', "shift": True, "ctrl": True}, None),
        ("transform.transform", {"type": 'G', "value": 'PRESS'},
         {"properties": [("mode", 'TRANSLATION')]}),
        ("transform.transform", {"type": params.select_mouse, "value": 'CLICK_DRAG'},
         {"properties": [("mode", 'TRANSLATION')]}),
        ("transform.transform", {"type": 'E', "value": 'PRESS'},
         {"properties": [("mode", 'TIME_EXTEND')]}),
        ("transform.transform", {"type": 'S', "value": 'PRESS'},
         {"properties": [("mode", 'TIME_SCALE')]}),
        ("marker.add", {"type": 'M', "value": 'PRESS'}, None),
        ("marker.rename", {"type": 'M', "value": 'PRESS', "ctrl": True}, None),
        *_template_items_context_menu("NLA_MT_context_menu", params.context_menu_event),
        *_template_items_change_frame(params),
    ])

    return keymap


# ------------------------------------------------------------------------------
# Editor (Text)

def km_text_generic(_params):
    items = []
    keymap = (
        "Text Generic",
        {"space_type": 'TEXT_EDITOR', "region_type": 'WINDOW'},
        {"items": items},
    )

    items.extend([
        *_template_space_region_type_toggle(
            sidebar_key={"type": 'T', "value": 'PRESS', "ctrl": True},
        ),
        ("text.start_find", {"type": 'F', "value": 'PRESS', "ctrl": True}, None),
        ("text.jump", {"type": 'J', "value": 'PRESS', "ctrl": True}, None),
        ("text.find_set_selected", {"type": 'G', "value": 'PRESS', "ctrl": True}, None),
        ("text.replace", {"type": 'H', "value": 'PRESS', "ctrl": True}, None),
    ])

    return keymap


def km_text(params):
    items = []
    keymap = (
        "Text",
        {"space_type": 'TEXT_EDITOR', "region_type": 'WINDOW'},
        {"items": items},
    )

    items.extend([
        ("wm.context_cycle_int", {"type": 'WHEELUPMOUSE', "value": 'PRESS', "ctrl": True},
         {"properties": [("data_path", 'space_data.font_size'), ("reverse", False)]}),
        ("wm.context_cycle_int", {"type": 'WHEELDOWNMOUSE', "value": 'PRESS', "ctrl": True},
         {"properties": [("data_path", 'space_data.font_size'), ("reverse", True)]}),
        ("wm.context_cycle_int", {"type": 'NUMPAD_PLUS', "value": 'PRESS', "ctrl": True, "repeat": True},
         {"properties": [("data_path", 'space_data.font_size'), ("reverse", False)]}),
        ("wm.context_cycle_int", {"type": 'NUMPAD_MINUS', "value": 'PRESS', "ctrl": True, "repeat": True},
         {"properties": [("data_path", 'space_data.font_size'), ("reverse", True)]}),
    ])

    if not params.legacy:
        items.extend([
            ("text.new", {"type": 'N', "value": 'PRESS', "alt": True}, None),
        ])
    else:
        items.extend([
            ("text.new", {"type": 'N', "value": 'PRESS', "ctrl": True}, None),

            ("text.move", {"type": 'LEFT_ARROW', "value": 'PRESS', "alt": True, "repeat": True},
             {"properties": [("type", 'PREVIOUS_WORD')]}),
            ("text.move", {"type": 'RIGHT_ARROW', "value": 'PRESS', "alt": True, "repeat": True},
             {"properties": [("type", 'NEXT_WORD')]}),
        ])

    items.extend([
        ("text.open", {"type": 'O', "value": 'PRESS', "alt": True}, None),
        ("text.reload", {"type": 'R', "value": 'PRESS', "alt": True}, None),
        ("text.save", {"type": 'S', "value": 'PRESS', "alt": True}, None),
        ("text.save_as", {"type": 'S', "value": 'PRESS', "shift": True, "ctrl": True, "alt": True}, None),
        ("text.run_script", {"type": 'P', "value": 'PRESS', "alt": True}, None),
        ("text.cut", {"type": 'X', "value": 'PRESS', "ctrl": True}, None),
        ("text.copy", {"type": 'C', "value": 'PRESS', "ctrl": True}, None),
        ("text.paste", {"type": 'V', "value": 'PRESS', "ctrl": True, "repeat": True}, None),
        ("text.cut", {"type": 'DEL', "value": 'PRESS', "shift": True}, None),
        ("text.copy", {"type": 'INSERT', "value": 'PRESS', "ctrl": True}, None),
        ("text.paste", {"type": 'INSERT', "value": 'PRESS', "shift": True, "repeat": True}, None),
        ("text.duplicate_line", {"type": 'D', "value": 'PRESS', "ctrl": True, "repeat": True}, None),
        ("text.select_all", {"type": 'A', "value": 'PRESS', "ctrl": True}, None),
        ("text.select_line", {"type": 'A', "value": 'PRESS', "shift": True, "ctrl": True}, None),
        ("text.select_word", {"type": 'LEFTMOUSE', "value": 'DOUBLE_CLICK'}, None),
        ("text.move_lines", {"type": 'UP_ARROW', "value": 'PRESS', "shift": True, "ctrl": True, "repeat": True},
         {"properties": [("direction", 'UP')]}),
        ("text.move_lines", {"type": 'DOWN_ARROW', "value": 'PRESS', "shift": True, "ctrl": True, "repeat": True},
         {"properties": [("direction", 'DOWN')]}),
        ("text.indent_or_autocomplete", {"type": 'TAB', "value": 'PRESS', "repeat": True}, None),
        ("text.unindent", {"type": 'TAB', "value": 'PRESS', "shift": True, "repeat": True}, None),
        ("text.comment_toggle", {"type": 'SLASH', "value": 'PRESS', "ctrl": True}, None),
        ("text.move", {"type": 'HOME', "value": 'PRESS'},
         {"properties": [("type", 'LINE_BEGIN')]}),
        ("text.move", {"type": 'END', "value": 'PRESS'},
         {"properties": [("type", 'LINE_END')]}),
        ("text.move", {"type": 'E', "value": 'PRESS', "ctrl": True},
         {"properties": [("type", 'LINE_END')]}),
        ("text.move", {"type": 'E', "value": 'PRESS', "shift": True, "ctrl": True},
         {"properties": [("type", 'LINE_END')]}),
        ("text.move", {"type": 'LEFT_ARROW', "value": 'PRESS', "repeat": True},
         {"properties": [("type", 'PREVIOUS_CHARACTER')]}),
        ("text.move", {"type": 'RIGHT_ARROW', "value": 'PRESS', "repeat": True},
         {"properties": [("type", 'NEXT_CHARACTER')]}),
        ("text.move", {"type": 'LEFT_ARROW', "value": 'PRESS', "ctrl": True, "repeat": True},
         {"properties": [("type", 'PREVIOUS_WORD')]}),
        ("text.move", {"type": 'RIGHT_ARROW', "value": 'PRESS', "ctrl": True, "repeat": True},
         {"properties": [("type", 'NEXT_WORD')]}),
        ("text.move", {"type": 'UP_ARROW', "value": 'PRESS', "repeat": True},
         {"properties": [("type", 'PREVIOUS_LINE')]}),
        ("text.move", {"type": 'DOWN_ARROW', "value": 'PRESS', "repeat": True},
         {"properties": [("type", 'NEXT_LINE')]}),
        ("text.move", {"type": 'PAGE_UP', "value": 'PRESS', "repeat": True},
         {"properties": [("type", 'PREVIOUS_PAGE')]}),
        ("text.move", {"type": 'PAGE_DOWN', "value": 'PRESS', "repeat": True},
         {"properties": [("type", 'NEXT_PAGE')]}),
        ("text.move", {"type": 'HOME', "value": 'PRESS', "ctrl": True},
         {"properties": [("type", 'FILE_TOP')]}),
        ("text.move", {"type": 'END', "value": 'PRESS', "ctrl": True},
         {"properties": [("type", 'FILE_BOTTOM')]}),
        ("text.move_select", {"type": 'HOME', "value": 'PRESS', "shift": True},
         {"properties": [("type", 'LINE_BEGIN')]}),
        ("text.move_select", {"type": 'END', "value": 'PRESS', "shift": True},
         {"properties": [("type", 'LINE_END')]}),
        ("text.move_select", {"type": 'LEFT_ARROW', "value": 'PRESS', "shift": True, "repeat": True},
         {"properties": [("type", 'PREVIOUS_CHARACTER')]}),
        ("text.move_select", {"type": 'RIGHT_ARROW', "value": 'PRESS', "shift": True, "repeat": True},
         {"properties": [("type", 'NEXT_CHARACTER')]}),
        ("text.move_select", {"type": 'LEFT_ARROW', "value": 'PRESS', "shift": True, "ctrl": True, "repeat": True},
         {"properties": [("type", 'PREVIOUS_WORD')]}),
        ("text.move_select", {"type": 'RIGHT_ARROW', "value": 'PRESS', "shift": True, "ctrl": True, "repeat": True},
         {"properties": [("type", 'NEXT_WORD')]}),
        ("text.move_select", {"type": 'UP_ARROW', "value": 'PRESS', "shift": True, "repeat": True},
         {"properties": [("type", 'PREVIOUS_LINE')]}),
        ("text.move_select", {"type": 'DOWN_ARROW', "value": 'PRESS', "shift": True, "repeat": True},
         {"properties": [("type", 'NEXT_LINE')]}),
        ("text.move_select", {"type": 'PAGE_UP', "value": 'PRESS', "shift": True, "repeat": True},
         {"properties": [("type", 'PREVIOUS_PAGE')]}),
        ("text.move_select", {"type": 'PAGE_DOWN', "value": 'PRESS', "shift": True, "repeat": True},
         {"properties": [("type", 'NEXT_PAGE')]}),
        ("text.move_select", {"type": 'HOME', "value": 'PRESS', "shift": True, "ctrl": True},
         {"properties": [("type", 'FILE_TOP')]}),
        ("text.move_select", {"type": 'END', "value": 'PRESS', "shift": True, "ctrl": True},
         {"properties": [("type", 'FILE_BOTTOM')]}),
        ("text.delete", {"type": 'DEL', "value": 'PRESS', "repeat": True},
         {"properties": [("type", 'NEXT_CHARACTER')]}),
        ("text.delete", {"type": 'BACK_SPACE', "value": 'PRESS', "repeat": True},
         {"properties": [("type", 'PREVIOUS_CHARACTER')]}),
        ("text.delete", {"type": 'BACK_SPACE', "value": 'PRESS', "shift": True, "repeat": True},
         {"properties": [("type", 'PREVIOUS_CHARACTER')]}),
        ("text.delete", {"type": 'DEL', "value": 'PRESS', "ctrl": True, "repeat": True},
         {"properties": [("type", 'NEXT_WORD')]}),
        ("text.delete", {"type": 'BACK_SPACE', "value": 'PRESS', "ctrl": True, "repeat": True},
         {"properties": [("type", 'PREVIOUS_WORD')]}),
        ("text.overwrite_toggle", {"type": 'INSERT', "value": 'PRESS'}, None),
        ("text.scroll_bar", {"type": 'LEFTMOUSE', "value": 'PRESS'}, None),
        ("text.scroll_bar", {"type": 'MIDDLEMOUSE', "value": 'PRESS'}, None),
        ("text.scroll", {"type": 'MIDDLEMOUSE', "value": 'PRESS'}, None),
        ("text.scroll", {"type": 'TRACKPADPAN', "value": 'ANY'}, None),
        ("text.selection_set", {"type": 'LEFTMOUSE', "value": 'CLICK_DRAG'}, None),
        ("text.cursor_set", {"type": 'LEFTMOUSE', "value": 'PRESS'}, None),
        ("text.selection_set", {"type": 'LEFTMOUSE', "value": 'PRESS', "shift": True}, None),
        ("text.scroll", {"type": 'WHEELUPMOUSE', "value": 'PRESS'},
         {"properties": [("lines", -1)]}),
        ("text.scroll", {"type": 'WHEELDOWNMOUSE', "value": 'PRESS'},
         {"properties": [("lines", 1)]}),
        ("text.line_break", {"type": 'RET', "value": 'PRESS', "repeat": True}, None),
        ("text.line_break", {"type": 'NUMPAD_ENTER', "value": 'PRESS', "repeat": True}, None),
        ("text.line_number", {"type": 'TEXTINPUT', "value": 'ANY', "any": True, "repeat": True}, None),
        op_menu("TEXT_MT_context_menu", {"type": 'RIGHTMOUSE', "value": 'PRESS'}),
        ("text.insert", {"type": 'TEXTINPUT', "value": 'ANY', "any": True, "repeat": True}, None),
    ])

    return keymap


# ------------------------------------------------------------------------------
# Editor (Sequencer)

def km_sequencercommon(params):
    items = []
    keymap = (
        "SequencerCommon",
        {"space_type": 'SEQUENCE_EDITOR', "region_type": 'WINDOW'},
        {"items": items},
    )

    items.extend([
        *_template_space_region_type_toggle(
            toolbar_key={"type": 'T', "value": 'PRESS'},
            sidebar_key={"type": 'N', "value": 'PRESS'},
        ),
        ("wm.context_toggle", {"type": 'O', "value": 'PRESS', "shift": True},
         {"properties": [("data_path", 'scene.sequence_editor.show_overlay_frame')]}),
        ("wm.context_toggle_enum", {"type": 'TAB', "value": 'PRESS', "ctrl": True},
         {"properties": [("data_path", 'space_data.view_type'), ("value_1", 'SEQUENCER'), ("value_2", 'PREVIEW')]}),
        ("sequencer.refresh_all", {"type": 'R', "value": 'PRESS', "ctrl": True}, None),
    ])

    if params.select_mouse == 'LEFTMOUSE' and not params.legacy:
        # Quick switch to select tool, since left select can't easily
        # select with any tool active.
        items.extend([
            op_tool_cycle("builtin.select_box", {"type": 'W', "value": 'PRESS'}),
        ])

    return keymap


def km_sequencer(params):
    items = []
    keymap = (
        "Sequencer",
        {"space_type": 'SEQUENCE_EDITOR', "region_type": 'WINDOW'},
        {"items": items},
    )

    items.extend([
        *_template_items_select_actions(params, "sequencer.select_all"),
        ("sequencer.split", {"type": 'K', "value": 'PRESS'},
         {"properties": [("type", 'SOFT')]}),
        ("sequencer.split", {"type": 'K', "value": 'PRESS', "shift": True},
         {"properties": [("type", 'HARD')]}),
        ("sequencer.mute", {"type": 'H', "value": 'PRESS'},
         {"properties": [("unselected", False)]}),
        ("sequencer.mute", {"type": 'H', "value": 'PRESS', "shift": True},
         {"properties": [("unselected", True)]}),
        ("sequencer.unmute", {"type": 'H', "value": 'PRESS', "alt": True},
         {"properties": [("unselected", False)]}),
        ("sequencer.unmute", {"type": 'H', "value": 'PRESS', "shift": True, "alt": True},
         {"properties": [("unselected", True)]}),
        ("sequencer.lock", {"type": 'H', "value": 'PRESS', "ctrl": True}, None),
        ("sequencer.unlock", {"type": 'H', "value": 'PRESS', "ctrl": True, "alt": True}, None),
        ("sequencer.reassign_inputs", {"type": 'R', "value": 'PRESS'}, None),
        ("sequencer.reload", {"type": 'R', "value": 'PRESS', "alt": True}, None),
        ("sequencer.reload", {"type": 'R', "value": 'PRESS', "shift": True, "alt": True},
         {"properties": [("adjust_length", True)]}),
        ("sequencer.offset_clear", {"type": 'O', "value": 'PRESS', "alt": True}, None),
        ("sequencer.duplicate_move", {"type": 'D', "value": 'PRESS', "shift": True}, None),
        ("sequencer.delete", {"type": 'X', "value": 'PRESS'}, None),
        ("sequencer.delete", {"type": 'DEL', "value": 'PRESS'}, None),
        ("sequencer.copy", {"type": 'C', "value": 'PRESS', "ctrl": True}, None),
        ("sequencer.paste", {"type": 'V', "value": 'PRESS', "ctrl": True}, None),
        ("sequencer.paste", {"type": 'V', "value": 'PRESS', "ctrl": True, "shift": True},
         {"properties": [("keep_offset", True)]}),
        ("sequencer.images_separate", {"type": 'Y', "value": 'PRESS'}, None),
        ("sequencer.meta_toggle", {"type": 'TAB', "value": 'PRESS'}, None),
        ("sequencer.meta_make", {"type": 'G', "value": 'PRESS', "ctrl": True}, None),
        ("sequencer.meta_separate", {"type": 'G', "value": 'PRESS', "ctrl": True, "alt": True}, None),
        ("sequencer.view_all", {"type": 'HOME', "value": 'PRESS'}, None),
        ("sequencer.view_all", {"type": 'NDOF_BUTTON_FIT', "value": 'PRESS'}, None),
        ("sequencer.view_selected", {"type": 'NUMPAD_PERIOD', "value": 'PRESS'}, None),
        ("sequencer.view_frame", {"type": 'NUMPAD_0', "value": 'PRESS'}, None),
        ("sequencer.strip_jump", {"type": 'PAGE_UP', "value": 'PRESS', "repeat": True},
         {"properties": [("next", True), ("center", False)]}),
        ("sequencer.strip_jump", {"type": 'PAGE_DOWN', "value": 'PRESS', "repeat": True},
         {"properties": [("next", False), ("center", False)]}),
        ("sequencer.strip_jump", {"type": 'PAGE_UP', "value": 'PRESS', "alt": True, "repeat": True},
         {"properties": [("next", True), ("center", True)]}),
        ("sequencer.strip_jump", {"type": 'PAGE_DOWN', "value": 'PRESS', "alt": True, "repeat": True},
         {"properties": [("next", False), ("center", True)]}),
        ("sequencer.swap", {"type": 'LEFT_ARROW', "value": 'PRESS', "alt": True, "repeat": True},
         {"properties": [("side", 'LEFT')]}),
        ("sequencer.swap", {"type": 'RIGHT_ARROW', "value": 'PRESS', "alt": True, "repeat": True},
         {"properties": [("side", 'RIGHT')]}),
        ("sequencer.gap_remove", {"type": 'BACK_SPACE', "value": 'PRESS'},
         {"properties": [("all", False)]}),
        ("sequencer.gap_remove", {"type": 'BACK_SPACE', "value": 'PRESS', "shift": True},
         {"properties": [("all", True)]}),
        ("sequencer.gap_insert", {"type": 'EQUAL', "value": 'PRESS', "shift": True}, None),
        ("sequencer.snap", {"type": 'S', "value": 'PRESS', "shift": True}, None),
        ("sequencer.swap_inputs", {"type": 'S', "value": 'PRESS', "alt": True}, None),
        *(
            (("sequencer.split_multicam",
              {"type": NUMBERS_1[i], "value": 'PRESS'},
              {"properties": [("camera", i + 1)]})
             for i in range(10)
             )
        ),
        *_template_sequencer_timeline_select(
            type=params.select_mouse,
            value=params.select_mouse_value_fallback,
            legacy=params.legacy,
        ),
        ("sequencer.select_more", {"type": 'NUMPAD_PLUS', "value": 'PRESS', "ctrl": True, "repeat": True}, None),
        ("sequencer.select_less", {"type": 'NUMPAD_MINUS', "value": 'PRESS', "ctrl": True, "repeat": True}, None),
        ("sequencer.select_linked_pick", {"type": 'L', "value": 'PRESS'}, None),
        ("sequencer.select_linked_pick", {"type": 'L', "value": 'PRESS', "shift": True},
         {"properties": [("extend", True)]}),
        ("sequencer.select_linked", {"type": 'L', "value": 'PRESS', "ctrl": True}, None),
        ("sequencer.select_box", {"type": params.select_mouse, "value": 'CLICK_DRAG'},
         {"properties": [("tweak", True), ("mode", 'SET')]}),
        ("sequencer.select_box", {"type": params.select_mouse, "value": 'CLICK_DRAG', "shift": True},
         {"properties": [("tweak", True), ("mode", 'ADD')]}),
        ("sequencer.select_box", {"type": params.select_mouse, "value": 'CLICK_DRAG', "ctrl": True},
         {"properties": [("tweak", True), ("mode", 'SUB')]}),
        ("sequencer.select_box", {"type": 'B', "value": 'PRESS'}, None),
        ("sequencer.select_box", {"type": 'B', "value": 'PRESS', "ctrl": True},
         {"properties": [("include_handles", True)]}),
        ("sequencer.select_grouped", {"type": 'G', "value": 'PRESS', "shift": True}, None),
        op_menu("SEQUENCER_MT_add", {"type": 'A', "value": 'PRESS', "shift": True}),
        op_menu("SEQUENCER_MT_change", {"type": 'C', "value": 'PRESS'}),
        op_menu_pie("SEQUENCER_MT_view_pie", {"type": 'ACCENT_GRAVE', "value": 'PRESS'}),
        ("sequencer.slip", {"type": 'S', "value": 'PRESS'}, None),
        ("wm.context_set_int", {"type": 'O', "value": 'PRESS'},
         {"properties": [("data_path", 'scene.sequence_editor.overlay_frame'), ("value", 0)]}),
        ("transform.seq_slide", {"type": 'G', "value": 'PRESS'}, None),
        ("transform.seq_slide", {"type": params.select_mouse, "value": 'CLICK_DRAG'}, None),
        ("transform.transform", {"type": 'E', "value": 'PRESS'},
         {"properties": [("mode", 'TIME_EXTEND')]}),
        ("marker.add", {"type": 'M', "value": 'PRESS'}, None),
        ("marker.rename", {"type": 'M', "value": 'PRESS', "ctrl": True}, None),
        ("sequencer.select_side_of_frame", {"type": 'LEFT_BRACKET', "value": 'PRESS'},
         {"properties": [("side", 'LEFT')]}),
        ("sequencer.select_side_of_frame", {"type": 'RIGHT_BRACKET', "value": 'PRESS'},
         {"properties": [("side", 'RIGHT')]}),
        ("wm.context_toggle", {"type": 'TAB', "value": 'PRESS', "shift": True},
         {"properties": [("data_path", 'tool_settings.use_snap_sequencer')]}),
        *_template_items_context_menu("SEQUENCER_MT_context_menu", params.context_menu_event),
    ])

    return keymap


def km_sequencerpreview(params):
    items = []
    keymap = (
        "SequencerPreview",
        {"space_type": 'SEQUENCE_EDITOR', "region_type": 'WINDOW'},
        {"items": items},
    )

    items.extend([
        # Selection.
        *_template_sequencer_preview_select(
            type=params.select_mouse,
            value=params.select_mouse_value_fallback,
            legacy=params.legacy,
        ),
        *_template_items_select_actions(params, "sequencer.select_all"),
        ("sequencer.select_box", {"type": 'B', "value": 'PRESS'}, None),

        # View.
        ("sequencer.view_all_preview", {"type": 'HOME', "value": 'PRESS'}, None),
        ("sequencer.view_all_preview", {"type": 'NDOF_BUTTON_FIT', "value": 'PRESS'}, None),
        ("sequencer.view_ghost_border", {"type": 'O', "value": 'PRESS'}, None),
        ("sequencer.view_zoom_ratio", {"type": 'NUMPAD_8', "value": 'PRESS', "ctrl": True},
         {"properties": [("ratio", 8.0)]}),
        ("sequencer.view_zoom_ratio", {"type": 'NUMPAD_4', "value": 'PRESS', "ctrl": True},
         {"properties": [("ratio", 4.0)]}),
        ("sequencer.view_zoom_ratio", {"type": 'NUMPAD_2', "value": 'PRESS', "ctrl": True},
         {"properties": [("ratio", 2.0)]}),
        ("sequencer.view_zoom_ratio", {"type": 'NUMPAD_1', "value": 'PRESS'},
         {"properties": [("ratio", 1.0)]}),
        ("sequencer.view_zoom_ratio", {"type": 'NUMPAD_2', "value": 'PRESS'},
         {"properties": [("ratio", 0.5)]}),
        ("sequencer.view_zoom_ratio", {"type": 'NUMPAD_4', "value": 'PRESS'},
         {"properties": [("ratio", 0.25)]}),
        ("sequencer.view_zoom_ratio", {"type": 'NUMPAD_8', "value": 'PRESS'},
         {"properties": [("ratio", 0.125)]}),
        op_menu_pie("SEQUENCER_MT_preview_view_pie", {"type": 'ACCENT_GRAVE', "value": 'PRESS'}),

        # Edit.
        ("transform.translate", {"type": params.select_mouse, "value": 'CLICK_DRAG'}, None),
        op_tool_optional(
            ("transform.translate", {"type": 'G', "value": 'PRESS'}, None),
            (op_tool_cycle, "builtin.move"), params),
        op_tool_optional(
            ("transform.rotate", {"type": 'R', "value": 'PRESS'}, None),
            (op_tool_cycle, "builtin.rotate"), params),
        op_tool_optional(
            ("transform.resize", {"type": 'S', "value": 'PRESS'}, None),
            (op_tool_cycle, "builtin.scale"), params),
        ("sequencer.strip_transform_clear", {"type": 'G', "alt": True, "value": 'PRESS'},
         {"properties": [("property", 'POSITION')]}),
        ("sequencer.strip_transform_clear", {"type": 'S', "alt": True, "value": 'PRESS'},
         {"properties": [("property", 'SCALE')]}),
        ("sequencer.strip_transform_clear", {"type": 'R', "alt": True, "value": 'PRESS'},
         {"properties": [("property", 'ROTATION')]}),

        ("sequencer.delete", {"type": 'X', "value": 'PRESS'}, None),
        ("sequencer.delete", {"type": 'DEL', "value": 'PRESS'}, None),

        *_template_items_context_menu("SEQUENCER_MT_preview_context_menu", params.context_menu_event),
    ])

    if not params.legacy:
        # New pie menus.
        items.extend([
            ("wm.context_toggle", {"type": 'ACCENT_GRAVE', "value": 'PRESS', "ctrl": True},
             {"properties": [("data_path", 'space_data.show_gizmo')]}),
            op_menu_pie("SEQUENCER_MT_pivot_pie", {"type": 'PERIOD', "value": 'PRESS'}),
            ("wm.context_toggle", {"type": 'Z', "value": 'PRESS', "alt": True, "shift": True},
             {"properties": [("data_path", "space_data.show_overlays")]}),
        ])

    # 2D cursor.
    if params.cursor_tweak_event:
        items.extend([
            ("sequencer.cursor_set", params.cursor_set_event, None),
            ("transform.translate", params.cursor_tweak_event,
             {"properties": [("release_confirm", True), ("cursor_transform", True)]}),
        ])
    else:
        items.extend([
            ("sequencer.cursor_set", params.cursor_set_event, None),
        ])

    return keymap


# ------------------------------------------------------------------------------
# Editor (Console)

def km_console(_params):
    items = []
    keymap = (
        "Console",
        {"space_type": 'CONSOLE', "region_type": 'WINDOW'},
        {"items": items},
    )

    items.extend([
        ("console.move", {"type": 'LEFT_ARROW', "value": 'PRESS', "ctrl": True, "repeat": True},
         {"properties": [("type", 'PREVIOUS_WORD')]}),
        ("console.move", {"type": 'RIGHT_ARROW', "value": 'PRESS', "ctrl": True, "repeat": True},
         {"properties": [("type", 'NEXT_WORD')]}),
        ("console.move", {"type": 'HOME', "value": 'PRESS'},
         {"properties": [("type", 'LINE_BEGIN')]}),
        ("console.move", {"type": 'END', "value": 'PRESS'},
         {"properties": [("type", 'LINE_END')]}),
        ("wm.context_cycle_int", {"type": 'WHEELUPMOUSE', "value": 'PRESS', "ctrl": True},
         {"properties": [("data_path", 'space_data.font_size'), ("reverse", False)]}),
        ("wm.context_cycle_int", {"type": 'WHEELDOWNMOUSE', "value": 'PRESS', "ctrl": True},
         {"properties": [("data_path", 'space_data.font_size'), ("reverse", True)]}),
        ("wm.context_cycle_int", {"type": 'NUMPAD_PLUS', "value": 'PRESS', "ctrl": True, "repeat": True},
         {"properties": [("data_path", 'space_data.font_size'), ("reverse", False)]}),
        ("wm.context_cycle_int", {"type": 'NUMPAD_MINUS', "value": 'PRESS', "ctrl": True, "repeat": True},
         {"properties": [("data_path", 'space_data.font_size'), ("reverse", True)]}),
        ("console.move", {"type": 'LEFT_ARROW', "value": 'PRESS', "repeat": True},
         {"properties": [("type", 'PREVIOUS_CHARACTER')]}),
        ("console.move", {"type": 'RIGHT_ARROW', "value": 'PRESS', "repeat": True},
         {"properties": [("type", 'NEXT_CHARACTER')]}),
        ("console.history_cycle", {"type": 'UP_ARROW', "value": 'PRESS', "repeat": True},
         {"properties": [("reverse", True)]}),
        ("console.history_cycle", {"type": 'DOWN_ARROW', "value": 'PRESS', "repeat": True},
         {"properties": [("reverse", False)]}),
        ("console.delete", {"type": 'DEL', "value": 'PRESS', "repeat": True},
         {"properties": [("type", 'NEXT_CHARACTER')]}),
        ("console.delete", {"type": 'BACK_SPACE', "value": 'PRESS', "repeat": True},
         {"properties": [("type", 'PREVIOUS_CHARACTER')]}),
        ("console.delete", {"type": 'BACK_SPACE', "value": 'PRESS', "shift": True, "repeat": True},
         {"properties": [("type", 'PREVIOUS_CHARACTER')]}),
        ("console.delete", {"type": 'DEL', "value": 'PRESS', "ctrl": True, "repeat": True},
         {"properties": [("type", 'NEXT_WORD')]}),
        ("console.delete", {"type": 'BACK_SPACE', "value": 'PRESS', "ctrl": True, "repeat": True},
         {"properties": [("type", 'PREVIOUS_WORD')]}),
        ("console.clear_line", {"type": 'RET', "value": 'PRESS', "shift": True}, None),
        ("console.clear_line", {"type": 'NUMPAD_ENTER', "value": 'PRESS', "shift": True}, None),
        ("console.execute", {"type": 'RET', "value": 'PRESS'},
         {"properties": [("interactive", True)]}),
        ("console.execute", {"type": 'NUMPAD_ENTER', "value": 'PRESS'},
         {"properties": [("interactive", True)]}),
        ("console.copy_as_script", {"type": 'C', "value": 'PRESS', "shift": True, "ctrl": True}, None),
        ("console.copy", {"type": 'C', "value": 'PRESS', "ctrl": True}, None),
        ("console.paste", {"type": 'V', "value": 'PRESS', "ctrl": True, "repeat": True}, None),
        ("console.select_set", {"type": 'LEFTMOUSE', "value": 'PRESS'}, None),
        ("console.select_word", {"type": 'LEFTMOUSE', "value": 'DOUBLE_CLICK'}, None),
        ("console.insert", {"type": 'TAB', "value": 'PRESS', "ctrl": True, "repeat": True},
         {"properties": [("text", '\t')]}),
        ("console.indent_or_autocomplete", {"type": 'TAB', "value": 'PRESS', "repeat": True}, None),
        ("console.unindent", {"type": 'TAB', "value": 'PRESS', "shift": True, "repeat": True}, None),
        *_template_items_context_menu("CONSOLE_MT_context_menu", {"type": 'RIGHTMOUSE', "value": 'PRESS'}),
        ("console.insert", {"type": 'TEXTINPUT', "value": 'ANY', "any": True, "repeat": True}, None),
    ])

    return keymap


# ------------------------------------------------------------------------------
# Editor (Clip)

def km_clip(_params):
    items = []
    keymap = (
        "Clip",
        {"space_type": 'CLIP_EDITOR', "region_type": 'WINDOW'},
        {"items": items},
    )

    items.extend([
        *_template_space_region_type_toggle(
            toolbar_key={"type": 'T', "value": 'PRESS'},
            sidebar_key={"type": 'N', "value": 'PRESS'},
        ),
        ("clip.open", {"type": 'O', "value": 'PRESS', "alt": True}, None),
        ("clip.track_markers", {"type": 'LEFT_ARROW', "value": 'PRESS', "alt": True, "repeat": True},
         {"properties": [("backwards", True), ("sequence", False)]}),
        ("clip.track_markers", {"type": 'RIGHT_ARROW', "value": 'PRESS', "alt": True, "repeat": True},
         {"properties": [("backwards", False), ("sequence", False)]}),
        ("clip.track_markers", {"type": 'T', "value": 'PRESS', "ctrl": True},
         {"properties": [("backwards", False), ("sequence", True)]}),
        ("clip.track_markers", {"type": 'T', "value": 'PRESS', "shift": True, "ctrl": True},
         {"properties": [("backwards", True), ("sequence", True)]}),
        ("wm.context_toggle_enum", {"type": 'TAB', "value": 'PRESS'},
         {"properties": [("data_path", 'space_data.mode'), ("value_1", 'TRACKING'), ("value_2", 'MASK')]}),
        ("clip.prefetch", {"type": 'P', "value": 'PRESS'}, None),
        op_menu_pie("CLIP_MT_tracking_pie", {"type": 'E', "value": 'PRESS'}),
        op_menu_pie("CLIP_MT_solving_pie", {"type": 'S', "value": 'PRESS', "shift": True}),
        op_menu_pie("CLIP_MT_marker_pie", {"type": 'E', "value": 'PRESS', "shift": True}),
        op_menu_pie("CLIP_MT_reconstruction_pie", {"type": 'W', "value": 'PRESS', "shift": True}),
        op_menu_pie("CLIP_MT_view_pie", {"type": 'ACCENT_GRAVE', "value": 'PRESS'}),
    ])

    return keymap


def km_clip_editor(params):
    items = []
    keymap = (
        "Clip Editor",
        {"space_type": 'CLIP_EDITOR', "region_type": 'WINDOW'},
        {"items": items},
    )

    items.extend([
        ("clip.view_pan", {"type": 'MIDDLEMOUSE', "value": 'PRESS'}, None),
        ("clip.view_pan", {"type": 'MIDDLEMOUSE', "value": 'PRESS', "shift": True}, None),
        ("clip.view_pan", {"type": 'TRACKPADPAN', "value": 'ANY'}, None),
        ("clip.view_zoom", {"type": 'MIDDLEMOUSE', "value": 'PRESS', "ctrl": True}, None),
        ("clip.view_zoom", {"type": 'TRACKPADZOOM', "value": 'ANY'}, None),
        ("clip.view_zoom", {"type": 'TRACKPADPAN', "value": 'ANY', "ctrl": True}, None),
        ("clip.view_zoom_in", {"type": 'WHEELINMOUSE', "value": 'PRESS'}, None),
        ("clip.view_zoom_out", {"type": 'WHEELOUTMOUSE', "value": 'PRESS'}, None),
        ("clip.view_zoom_in", {"type": 'NUMPAD_PLUS', "value": 'PRESS', "repeat": True}, None),
        ("clip.view_zoom_out", {"type": 'NUMPAD_MINUS', "value": 'PRESS', "repeat": True}, None),
        ("clip.view_zoom_ratio", {"type": 'NUMPAD_8', "value": 'PRESS', "ctrl": True},
         {"properties": [("ratio", 8.0)]}),
        ("clip.view_zoom_ratio", {"type": 'NUMPAD_4', "value": 'PRESS', "ctrl": True},
         {"properties": [("ratio", 4.0)]}),
        ("clip.view_zoom_ratio", {"type": 'NUMPAD_2', "value": 'PRESS', "ctrl": True},
         {"properties": [("ratio", 2.0)]}),
        ("clip.view_zoom_ratio", {"type": 'NUMPAD_8', "value": 'PRESS', "shift": True},
         {"properties": [("ratio", 8.0)]}),
        ("clip.view_zoom_ratio", {"type": 'NUMPAD_4', "value": 'PRESS', "shift": True},
         {"properties": [("ratio", 4.0)]}),
        ("clip.view_zoom_ratio", {"type": 'NUMPAD_2', "value": 'PRESS', "shift": True},
         {"properties": [("ratio", 2.0)]}),
        ("clip.view_zoom_ratio", {"type": 'NUMPAD_1', "value": 'PRESS'},
         {"properties": [("ratio", 1.0)]}),
        ("clip.view_zoom_ratio", {"type": 'NUMPAD_2', "value": 'PRESS'},
         {"properties": [("ratio", 0.5)]}),
        ("clip.view_zoom_ratio", {"type": 'NUMPAD_4', "value": 'PRESS'},
         {"properties": [("ratio", 0.25)]}),
        ("clip.view_zoom_ratio", {"type": 'NUMPAD_8', "value": 'PRESS'},
         {"properties": [("ratio", 0.125)]}),
        ("clip.view_all", {"type": 'HOME', "value": 'PRESS'}, None),
        ("clip.view_all", {"type": 'F', "value": 'PRESS'},
         {"properties": [("fit_view", True)]}),
        ("clip.view_selected", {"type": 'NUMPAD_PERIOD', "value": 'PRESS'}, None),
        ("clip.view_all", {"type": 'NDOF_BUTTON_FIT', "value": 'PRESS'}, None),
        ("clip.view_ndof", {"type": 'NDOF_MOTION', "value": 'ANY'}, None),
        ("clip.frame_jump", {"type": 'LEFT_ARROW', "value": 'PRESS', "shift": True, "ctrl": True, "repeat": True},
         {"properties": [("position", 'PATHSTART')]}),
        ("clip.frame_jump", {"type": 'RIGHT_ARROW', "value": 'PRESS', "shift": True, "ctrl": True, "repeat": True},
         {"properties": [("position", 'PATHEND')]}),
        ("clip.frame_jump", {"type": 'LEFT_ARROW', "value": 'PRESS', "shift": True, "alt": True, "repeat": True},
         {"properties": [("position", 'FAILEDPREV')]}),
        ("clip.frame_jump", {"type": 'RIGHT_ARROW', "value": 'PRESS', "shift": True, "alt": True, "repeat": True},
         {"properties": [("position", 'PATHSTART')]}),
        ("clip.change_frame", {"type": 'LEFTMOUSE', "value": 'PRESS'}, None),
        ("clip.select", {"type": params.select_mouse, "value": 'PRESS'},
         {"properties": [("deselect_all", not params.legacy)]}),
        ("clip.select", {"type": params.select_mouse, "value": 'PRESS', "shift": True},
         {"properties": [("extend", True)]}),
        *_template_items_select_actions(params, "clip.select_all"),
        ("clip.select_box", {"type": 'B', "value": 'PRESS'}, None),
        ("clip.select_circle", {"type": 'C', "value": 'PRESS'}, None),
        op_menu("CLIP_MT_select_grouped", {"type": 'G', "value": 'PRESS', "shift": True}),
        ("clip.select_lasso", {"type": params.action_mouse, "value": 'CLICK_DRAG', "ctrl": True, "alt": True},
         {"properties": [("mode", 'ADD')]}),
        ("clip.select_lasso", {"type": params.action_mouse, "value": 'CLICK_DRAG', "shift": True, "ctrl": True, "alt": True},
         {"properties": [("mode", 'SUB')]}),
        ("clip.add_marker_slide", {"type": 'LEFTMOUSE', "value": 'PRESS', "ctrl": True}, None),
        ("clip.delete_marker", {"type": 'X', "value": 'PRESS', "shift": True}, None),
        ("clip.delete_marker", {"type": 'DEL', "value": 'PRESS', "shift": True}, None),
        ("clip.slide_marker", {"type": 'LEFTMOUSE', "value": 'PRESS'}, None),
        ("clip.disable_markers", {"type": 'D', "value": 'PRESS', "shift": True},
         {"properties": [("action", 'TOGGLE')]}),
        ("clip.delete_track", {"type": 'X', "value": 'PRESS'}, None),
        ("clip.delete_track", {"type": 'DEL', "value": 'PRESS'}, None),
        ("clip.lock_tracks", {"type": 'L', "value": 'PRESS', "ctrl": True},
         {"properties": [("action", 'LOCK')]}),
        ("clip.lock_tracks", {"type": 'L', "value": 'PRESS', "alt": True},
         {"properties": [("action", 'UNLOCK')]}),
        *_template_items_hide_reveal_actions("clip.hide_tracks", "clip.hide_tracks_clear"),
        ("clip.slide_plane_marker", {"type": 'LEFTMOUSE', "value": 'CLICK_DRAG'}, None),
        ("clip.keyframe_insert", {"type": 'I', "value": 'PRESS'}, None),
        ("clip.keyframe_delete", {"type": 'I', "value": 'PRESS', "alt": True}, None),
        ("clip.join_tracks", {"type": 'J', "value": 'PRESS', "ctrl": True}, None),
        ("clip.lock_selection_toggle", {"type": 'L', "value": 'PRESS'}, None),
        ("wm.context_toggle", {"type": 'D', "value": 'PRESS', "alt": True},
         {"properties": [("data_path", 'space_data.show_disabled')]}),
        ("wm.context_toggle", {"type": 'S', "value": 'PRESS', "alt": True},
         {"properties": [("data_path", 'space_data.show_marker_search')]}),
        ("wm.context_toggle", {"type": 'M', "value": 'PRESS'},
         {"properties": [("data_path", 'space_data.use_mute_footage')]}),
        ("transform.translate", {"type": 'G', "value": 'PRESS'}, None),
        ("transform.translate", {"type": params.select_mouse, "value": 'CLICK_DRAG'}, None),
        ("transform.resize", {"type": 'S', "value": 'PRESS'}, None),
        ("transform.rotate", {"type": 'R', "value": 'PRESS'}, None),
        ("clip.clear_track_path", {"type": 'T', "value": 'PRESS', "alt": True},
         {"properties": [("action", 'REMAINED'), ("clear_active", False)]}),
        ("clip.clear_track_path", {"type": 'T', "value": 'PRESS', "shift": True},
         {"properties": [("action", 'UPTO'), ("clear_active", False)]}),
        ("clip.clear_track_path", {"type": 'T', "value": 'PRESS', "shift": True, "alt": True},
         {"properties": [("action", 'ALL'), ("clear_active", False)]}),
        ("clip.cursor_set", params.cursor_set_event, None),
        ("clip.copy_tracks", {"type": 'C', "value": 'PRESS', "ctrl": True}, None),
        ("clip.paste_tracks", {"type": 'V', "value": 'PRESS', "ctrl": True}, None),
        *_template_items_context_menu("CLIP_MT_tracking_context_menu", params.context_menu_event),
    ])

    if not params.legacy:
        items.extend([
            op_menu_pie("CLIP_MT_pivot_pie", {"type": 'PERIOD', "value": 'PRESS'}),
        ])
    else:
        items.extend([
            # Old pivot.
            ("wm.context_set_enum", {"type": 'COMMA', "value": 'PRESS'},
             {"properties": [("data_path", 'space_data.pivot_point'), ("value", 'BOUNDING_BOX_CENTER')]}),
            ("wm.context_set_enum", {"type": 'COMMA', "value": 'PRESS', "ctrl": True},
             {"properties": [("data_path", 'space_data.pivot_point'), ("value", 'MEDIAN_POINT')]}),
            ("wm.context_set_enum", {"type": 'PERIOD', "value": 'PRESS'},
             {"properties": [("data_path", 'space_data.pivot_point'), ("value", 'CURSOR')]}),
            ("wm.context_set_enum", {"type": 'PERIOD', "value": 'PRESS', "ctrl": True},
             {"properties": [("data_path", 'space_data.pivot_point'), ("value", 'INDIVIDUAL_ORIGINS')]}),

            ("clip.view_center_cursor", {"type": 'HOME', "value": 'PRESS', "alt": True}, None),
        ])

    return keymap


def km_clip_graph_editor(params):
    items = []
    keymap = (
        "Clip Graph Editor",
        {"space_type": 'CLIP_EDITOR', "region_type": 'WINDOW'},
        {"items": items},
    )

    items.extend([
        ("clip.graph_select", {"type": params.select_mouse, "value": 'PRESS'}, None),
        ("clip.graph_select", {"type": params.select_mouse, "value": 'PRESS', "shift": True},
         {"properties": [("extend", True)]}),
        *_template_items_select_actions(params, "clip.graph_select_all_markers"),
        ("clip.graph_select_box", {"type": 'B', "value": 'PRESS'}, None),
        ("clip.graph_delete_curve", {"type": 'X', "value": 'PRESS'}, None),
        ("clip.graph_delete_curve", {"type": 'DEL', "value": 'PRESS'}, None),
        ("clip.graph_delete_knot", {"type": 'X', "value": 'PRESS', "shift": True}, None),
        ("clip.graph_delete_knot", {"type": 'DEL', "value": 'PRESS', "shift": True}, None),
        ("clip.graph_view_all", {"type": 'HOME', "value": 'PRESS'}, None),
        ("clip.graph_view_all", {"type": 'NDOF_BUTTON_FIT', "value": 'PRESS'}, None),
        ("clip.graph_center_current_frame", {"type": 'NUMPAD_0', "value": 'PRESS'}, None),
        ("wm.context_toggle", {"type": 'L', "value": 'PRESS'},
         {"properties": [("data_path", 'space_data.lock_time_cursor')]}),
        ("clip.clear_track_path", {"type": 'T', "value": 'PRESS', "alt": True},
         {"properties": [("action", 'REMAINED'), ("clear_active", True)]}),
        ("clip.clear_track_path", {"type": 'T', "value": 'PRESS', "shift": True},
         {"properties": [("action", 'UPTO'), ("clear_active", True)]}),
        ("clip.clear_track_path", {"type": 'T', "value": 'PRESS', "shift": True, "alt": True},
         {"properties": [("action", 'ALL'), ("clear_active", True)]}),
        ("clip.graph_disable_markers", {"type": 'D', "value": 'PRESS', "shift": True},
         {"properties": [("action", 'TOGGLE')]}),
        ("transform.translate", {"type": 'G', "value": 'PRESS'}, None),
        ("transform.translate", {"type": params.select_mouse, "value": 'CLICK_DRAG'}, None),
        ("transform.resize", {"type": 'S', "value": 'PRESS'}, None),
        ("transform.rotate", {"type": 'R', "value": 'PRESS'}, None),
    ])

    if params.select_mouse == 'LEFTMOUSE' and not params.legacy:
        items.extend([
            ("clip.change_frame", {"type": 'RIGHTMOUSE', "value": 'PRESS', "shift": True}, None),
        ])
    else:
        items.extend([
            ("clip.change_frame", {"type": params.action_mouse, "value": 'PRESS'}, None),
        ])

    return keymap


def km_clip_dopesheet_editor(_params):
    items = []
    keymap = (
        "Clip Dopesheet Editor",
        {"space_type": 'CLIP_EDITOR', "region_type": 'WINDOW'},
        {"items": items},
    )

    items.extend([
        ("clip.dopesheet_select_channel", {"type": 'LEFTMOUSE', "value": 'PRESS'},
         {"properties": [("extend", True)]}),
        ("clip.dopesheet_view_all", {"type": 'HOME', "value": 'PRESS'}, None),
        ("clip.dopesheet_view_all", {"type": 'NDOF_BUTTON_FIT', "value": 'PRESS'}, None),
    ])

    return keymap


# ------------------------------------------------------------------------------
# Editor (Spreadsheet)

def km_spreadsheet_generic(_params):
    items = []
    keymap = (
        "Spreadsheet Generic",
        {"space_type": 'SPREADSHEET', "region_type": 'WINDOW'},
        {"items": items},
    )

    items.extend([
        *_template_space_region_type_toggle(
            sidebar_key={"type": 'N', "value": 'PRESS'},
            channels_key={"type": 'T', "value": 'PRESS'},
        ),
    ])

    return keymap


# ------------------------------------------------------------------------------
# Animation

def km_frames(params):
    items = []
    keymap = (
        "Frames",
        {"space_type": 'EMPTY', "region_type": 'WINDOW'},
        {"items": items},
    )

    items.extend([
        # Frame offsets
        ("screen.frame_offset", {"type": 'LEFT_ARROW', "value": 'PRESS', "repeat": True},
         {"properties": [("delta", -1)]}),
        ("screen.frame_offset", {"type": 'RIGHT_ARROW', "value": 'PRESS', "repeat": True},
         {"properties": [("delta", 1)]}),
        ("screen.frame_jump", {"type": 'RIGHT_ARROW', "value": 'PRESS', "shift": True, "repeat": True},
         {"properties": [("end", True)]}),
        ("screen.frame_jump", {"type": 'LEFT_ARROW', "value": 'PRESS', "shift": True, "repeat": True},
         {"properties": [("end", False)]}),
        ("screen.keyframe_jump", {"type": 'UP_ARROW', "value": 'PRESS', "repeat": True},
         {"properties": [("next", True)]}),
        ("screen.keyframe_jump", {"type": 'DOWN_ARROW', "value": 'PRESS', "repeat": True},
         {"properties": [("next", False)]}),
        ("screen.keyframe_jump", {"type": 'MEDIA_LAST', "value": 'PRESS'},
         {"properties": [("next", True)]}),
        ("screen.keyframe_jump", {"type": 'MEDIA_FIRST', "value": 'PRESS'},
         {"properties": [("next", False)]}),
        ("screen.frame_offset", {"type": 'WHEELDOWNMOUSE', "value": 'PRESS', "alt": True},
         {"properties": [("delta", 1)]}),
        ("screen.frame_offset", {"type": 'WHEELUPMOUSE', "value": 'PRESS', "alt": True},
         {"properties": [("delta", -1)]}),
    ])

    if not params.legacy:
        # New playback
        if params.spacebar_action in {'TOOL', 'SEARCH'}:
            items.append(
                ("screen.animation_play", {"type": 'SPACE', "value": 'PRESS', "shift": True}, None),
            )
        elif params.spacebar_action == 'PLAY':
            items.append(
                ("screen.animation_play", {"type": 'SPACE', "value": 'PRESS'}, None),
            )
        else:
            assert False

        items.extend([
            ("screen.animation_play", {"type": 'SPACE', "value": 'PRESS', "shift": True, "ctrl": True},
             {"properties": [("reverse", True)]}),
        ])
    else:
        # Old playback
        items.extend([
            ("screen.frame_offset", {"type": 'UP_ARROW', "value": 'PRESS', "shift": True, "repeat": True},
             {"properties": [("delta", 10)]}),
            ("screen.frame_offset", {"type": 'DOWN_ARROW', "value": 'PRESS', "shift": True, "repeat": True},
             {"properties": [("delta", -10)]}),
            ("screen.frame_jump", {"type": 'UP_ARROW', "value": 'PRESS', "shift": True, "ctrl": True, "repeat": True},
             {"properties": [("end", True)]}),
            ("screen.frame_jump", {"type": 'DOWN_ARROW', "value": 'PRESS', "shift": True, "ctrl": True, "repeat": True},
             {"properties": [("end", False)]}),
            ("screen.animation_play", {"type": 'A', "value": 'PRESS', "alt": True}, None),
            ("screen.animation_play", {"type": 'A', "value": 'PRESS', "shift": True, "alt": True},
             {"properties": [("reverse", True)]}),
        ])

    items.extend([
        ("screen.animation_cancel", {"type": 'ESC', "value": 'PRESS'}, None),
        ("screen.animation_play", {"type": 'MEDIA_PLAY', "value": 'PRESS'}, None),
        ("screen.animation_cancel", {"type": 'MEDIA_STOP', "value": 'PRESS'}, None),
    ])

    return keymap


def km_animation(_params):
    items = []
    keymap = (
        "Animation",
        {"space_type": 'EMPTY', "region_type": 'WINDOW'},
        {"items": items},
    )

    items.extend([
        # Frame management.
        ("wm.context_toggle", {"type": 'T', "value": 'PRESS', "ctrl": True},
         {"properties": [("data_path", 'space_data.show_seconds')]}),
        # Preview range.
        ("anim.previewrange_set", {"type": 'P', "value": 'PRESS'}, None),
        ("anim.previewrange_clear", {"type": 'P', "value": 'PRESS', "alt": True}, None),
        ("anim.start_frame_set", {"type": 'HOME', "value": 'PRESS', "ctrl": True}, None),
        ("anim.end_frame_set", {"type": 'END', "value": 'PRESS', "ctrl": True}, None),
    ])

    return keymap


def km_animation_channels(params):
    items = []
    keymap = (
        "Animation Channels",
        {"space_type": 'EMPTY', "region_type": 'WINDOW'},
        {"items": items},
    )

    items.extend([
        # Click select.
        ("anim.channels_click", {"type": 'LEFTMOUSE', "value": 'PRESS'}, None),
        ("anim.channels_click", {"type": 'LEFTMOUSE', "value": 'PRESS', "shift": True},
         {"properties": [("extend", True)]}),
        ("anim.channels_click", {"type": 'LEFTMOUSE', "value": 'PRESS', "shift": True, "ctrl": True},
         {"properties": [("children_only", True)]}),
        # Rename.
        ("anim.channels_rename", {"type": 'LEFTMOUSE', "value": 'PRESS', "ctrl": True}, None),
        ("anim.channels_rename", {"type": 'LEFTMOUSE', "value": 'DOUBLE_CLICK'}, None),
        # Select keys.
        ("anim.channel_select_keys", {"type": 'LEFTMOUSE', "value": 'DOUBLE_CLICK'}, None),
        ("anim.channel_select_keys", {"type": 'LEFTMOUSE', "value": 'DOUBLE_CLICK', "shift": True},
         {"properties": [("extend", True)]}),
        # Find (setting the name filter).
        ("anim.channels_select_filter", {"type": 'F', "value": 'PRESS', "ctrl": True}, None),
        # Selection.
        *_template_items_select_actions(params, "anim.channels_select_all"),
        ("anim.channels_select_box", {"type": 'B', "value": 'PRESS'}, None),
        ("anim.channels_select_box", {"type": 'LEFTMOUSE', "value": 'CLICK_DRAG'}, None),
        ("anim.channels_select_box", {"type": 'LEFTMOUSE', "value": 'CLICK_DRAG', "shift": True},
         {"properties": [("extend", True)]}),
        ("anim.channels_select_box", {"type": 'LEFTMOUSE', "value": 'CLICK_DRAG', "ctrl": True},
         {"properties": [("deselect", True)]}),
        # Delete.
        ("anim.channels_delete", {"type": 'X', "value": 'PRESS'}, None),
        ("anim.channels_delete", {"type": 'DEL', "value": 'PRESS'}, None),
        # Settings.
        ("anim.channels_setting_toggle", {"type": 'W', "value": 'PRESS', "shift": True}, None),
        ("anim.channels_setting_enable", {"type": 'W', "value": 'PRESS', "shift": True, "ctrl": True}, None),
        ("anim.channels_setting_disable", {"type": 'W', "value": 'PRESS', "alt": True}, None),
        ("anim.channels_editable_toggle", {"type": 'TAB', "value": 'PRESS'}, None),
        # Expand/collapse.
        ("anim.channels_expand", {"type": 'NUMPAD_PLUS', "value": 'PRESS'}, None),
        ("anim.channels_collapse", {"type": 'NUMPAD_MINUS', "value": 'PRESS'}, None),
        ("anim.channels_expand", {"type": 'NUMPAD_PLUS', "value": 'PRESS', "ctrl": True},
         {"properties": [("all", False)]}),
        ("anim.channels_collapse", {"type": 'NUMPAD_MINUS', "value": 'PRESS', "ctrl": True},
         {"properties": [("all", False)]}),
        # Move.
        ("anim.channels_move", {"type": 'PAGE_UP', "value": 'PRESS', "repeat": True},
         {"properties": [("direction", 'UP')]}),
        ("anim.channels_move", {"type": 'PAGE_DOWN', "value": 'PRESS', "repeat": True},
         {"properties": [("direction", 'DOWN')]}),
        ("anim.channels_move", {"type": 'PAGE_UP', "value": 'PRESS', "shift": True},
         {"properties": [("direction", 'TOP')]}),
        ("anim.channels_move", {"type": 'PAGE_DOWN', "value": 'PRESS', "shift": True},
         {"properties": [("direction", 'BOTTOM')]}),
        # Group.
        ("anim.channels_group", {"type": 'G', "value": 'PRESS', "ctrl": True}, None),
        ("anim.channels_ungroup", {"type": 'G', "value": 'PRESS', "ctrl": True, "alt": True}, None),
        # Menus.
        *_template_items_context_menu("DOPESHEET_MT_channel_context_menu", params.context_menu_event),
    ])

    return keymap


# ------------------------------------------------------------------------------
# Object Modes

def km_grease_pencil(params):
    items = []
    keymap = (
        "Grease Pencil",
        {"space_type": 'EMPTY', "region_type": 'WINDOW'},
        {"items": items},
    )

    if params.use_key_activate_tools:
        items.extend([
            op_tool_cycle("builtin.annotate", {"type": 'D', "value": 'PRESS'}),
        ])
    else:
        items.extend([
            # Draw
            ("gpencil.annotate",
             {"type": 'LEFTMOUSE', "value": 'PRESS', "key_modifier": 'D'},
             {"properties": [("mode", 'DRAW'), ("wait_for_input", False)]}),
            ("gpencil.annotate",
             {"type": 'LEFTMOUSE', "value": 'PRESS', "key_modifier": 'D', "shift": True},
             {"properties": [("mode", 'DRAW'), ("wait_for_input", False)]}),
            # Draw - straight lines
            ("gpencil.annotate",
             {"type": 'LEFTMOUSE', "value": 'PRESS', "alt": True, "key_modifier": 'D'},
             {"properties": [("mode", 'DRAW_STRAIGHT'), ("wait_for_input", False)]}),
            # Draw - poly lines
            ("gpencil.annotate",
             {"type": 'LEFTMOUSE', "value": 'PRESS', "shift": True, "alt": True, "key_modifier": 'D'},
             {"properties": [("mode", 'DRAW_POLY'), ("wait_for_input", False)]}),
            # Erase
            ("gpencil.annotate",
             {"type": 'RIGHTMOUSE', "value": 'PRESS', "key_modifier": 'D'},
             {"properties": [("mode", 'ERASER'), ("wait_for_input", False)]}),
        ])

    return keymap


def _grease_pencil_selection(params, use_select_mouse=True):
    return [
        # Select all
        *_template_items_select_actions(params, "gpencil.select_all"),
        # Circle select
        op_tool_optional(
            ("gpencil.select_circle", {"type": 'C', "value": 'PRESS'}, None),
            (op_tool, "builtin.select_circle"), params),
        # Box select
        op_tool_optional(
            ("gpencil.select_box", {"type": 'B', "value": 'PRESS'}, None),
            (op_tool, "builtin.select_box"), params),
        # Lasso select
        ("gpencil.select_lasso", {"type": params.action_mouse, "value": 'CLICK_DRAG', "ctrl": True},
         {"properties": [("mode", 'ADD')]}),
        ("gpencil.select_lasso", {"type": params.action_mouse, "value": 'CLICK_DRAG', "shift": True, "ctrl": True},
         {"properties": [("mode", 'SUB')]}),
        # In the Node Editor, lasso select needs ALT modifier too
        # (as somehow CTRL+LMB drag gets taken for "cut" quite early).
        # There probably isn't too much harm adding this for other editors too
        # as part of standard GP editing keymap. This hotkey combo doesn't seem
        # to see much use under standard scenarios?
        ("gpencil.select_lasso",
         {"type": params.action_mouse, "value": 'CLICK_DRAG', "ctrl": True, "alt": True},
         {"properties": [("mode", 'ADD')]}),
        ("gpencil.select_lasso",
         {"type": params.action_mouse, "value": 'CLICK_DRAG', "shift": True, "ctrl": True, "alt": True},
         {"properties": [("mode", 'SUB')]}),
        *_template_view3d_gpencil_select(
            type=params.select_mouse,
            value=params.select_mouse_value_fallback,
            legacy=params.legacy,
            use_select_mouse=use_select_mouse,
        ),
        # Select linked
        ("gpencil.select_linked", {"type": 'L', "value": 'PRESS'}, None),
        ("gpencil.select_linked", {"type": 'L', "value": 'PRESS', "ctrl": True}, None),
        # Select alternate
        ("gpencil.select_alternate", {"type": 'L', "value": 'PRESS', "shift": True}, None),
        # Select grouped
        ("gpencil.select_grouped", {"type": 'G', "value": 'PRESS', "shift": True}, None),
        # Select more/less
        ("gpencil.select_more", {"type": 'NUMPAD_PLUS', "value": 'PRESS', "ctrl": True, "repeat": True}, None),
        ("gpencil.select_less", {"type": 'NUMPAD_MINUS', "value": 'PRESS', "ctrl": True, "repeat": True}, None),
    ]


def _grease_pencil_display():
    return [
        ("wm.context_toggle", {"type": 'Q', "value": 'PRESS', "shift": True},
         {"properties": [("data_path", 'space_data.overlay.use_gpencil_edit_lines')]}),
        ("wm.context_toggle", {"type": 'Q', "value": 'PRESS', "shift": True, "alt": True},
         {"properties": [("data_path", 'space_data.overlay.use_gpencil_multiedit_line_only')]}),
    ]


def km_grease_pencil_stroke_edit_mode(params):
    items = []
    keymap = (
        "Grease Pencil Stroke Edit Mode",
        {"space_type": 'EMPTY', "region_type": 'WINDOW'},
        {"items": items},
    )

    items.extend([
        # Interpolation
        op_tool_optional(
            ("gpencil.interpolate", {"type": 'E', "value": 'PRESS', "ctrl": True}, None),
            (op_tool_cycle, "builtin.interpolate"), params),
        ("gpencil.interpolate_sequence", {"type": 'E', "value": 'PRESS', "shift": True, "ctrl": True}, None),
        # Selection
        *_grease_pencil_selection(params),
        # Duplicate and move selected points
        ("gpencil.duplicate_move", {"type": 'D', "value": 'PRESS', "shift": True}, None),
        # Extrude and move selected points
        op_tool_optional(
            ("gpencil.extrude_move", {"type": 'E', "value": 'PRESS'}, None),
            (op_tool_cycle, "builtin.extrude"), params),
        # Delete
        op_menu("VIEW3D_MT_edit_gpencil_delete", {"type": 'X', "value": 'PRESS'}),
        op_menu("VIEW3D_MT_edit_gpencil_delete", {"type": 'DEL', "value": 'PRESS'}),
        ("gpencil.dissolve", {"type": 'X', "value": 'PRESS', "ctrl": True}, None),
        ("gpencil.dissolve", {"type": 'DEL', "value": 'PRESS', "ctrl": True}, None),
        # Animation menu
        ("gpencil.blank_frame_add", {"type": 'I', "value": 'PRESS', "shift": True}, None),
        ("gpencil.active_frames_delete_all", {"type": 'X', "value": 'PRESS', "shift": True}, None),
        ("gpencil.active_frames_delete_all", {"type": 'DEL', "value": 'PRESS', "shift": True}, None),
        # Separate
        ("gpencil.stroke_separate", {"type": 'P', "value": 'PRESS'}, None),
        # Split and joint strokes
        ("gpencil.stroke_split", {"type": 'V', "value": 'PRESS'}, None),
        ("gpencil.stroke_join", {"type": 'J', "value": 'PRESS', "ctrl": True}, None),
        ("gpencil.stroke_join", {"type": 'J', "value": 'PRESS', "shift": True, "ctrl": True},
         {"properties": [("type", 'JOINCOPY')]}),
        # Close strokes
        ("gpencil.stroke_cyclical_set", {"type": 'F', "value": 'PRESS'},
         {"properties": [("type", 'CLOSE'), ("geometry", True)]}),
        # Copy + paset
        ("gpencil.copy", {"type": 'C', "value": 'PRESS', "ctrl": True}, None),
        ("gpencil.paste", {"type": 'V', "value": 'PRESS', "ctrl": True}, None),
        # Snap
        (
            op_menu_pie("GPENCIL_MT_snap_pie", {"type": 'S', "value": 'PRESS', "shift": True})
            if not params.legacy else
            op_menu("GPENCIL_MT_snap", {"type": 'S', "value": 'PRESS', "shift": True})
        ),
        # Show/hide
        *_template_items_hide_reveal_actions("gpencil.hide", "gpencil.reveal"),
        ("gpencil.selection_opacity_toggle", {"type": 'H', "value": 'PRESS', "ctrl": True}, None),
        # Display
        *_grease_pencil_display(),
        # Isolate layer
        ("gpencil.layer_isolate", {"type": 'NUMPAD_ASTERIX', "value": 'PRESS'}, None),
        # Move to layer
        op_menu("GPENCIL_MT_move_to_layer", {"type": 'M', "value": 'PRESS'}),
        # Merge Layer
        ("gpencil.layer_merge", {"type": 'M', "value": 'PRESS', "shift": True, "ctrl": True}, None),
        # Transform tools
        ("transform.translate", {"type": params.select_mouse, "value": 'CLICK_DRAG'}, None),
        op_tool_optional(
            ("transform.translate", {"type": 'G', "value": 'PRESS'}, None),
            (op_tool_cycle, "builtin.move"), params),
        op_tool_optional(
            ("transform.rotate", {"type": 'R', "value": 'PRESS'}, None),
            (op_tool_cycle, "builtin.rotate"), params),
        op_tool_optional(
            ("transform.resize", {"type": 'S', "value": 'PRESS'}, None),
            (op_tool_cycle, "builtin.scale"), params),
        op_tool_optional(
            ("transform.tosphere", {"type": 'S', "value": 'PRESS', "shift": True, "alt": True}, None),
            (op_tool_cycle, "builtin.to_sphere"), params),
        op_tool_optional(
            ("transform.shear", {"type": 'S', "value": 'PRESS', "shift": True, "ctrl": True, "alt": True}, None),
            (op_tool_cycle, "builtin.shear"), params),
        ("transform.mirror", {"type": 'M', "value": 'PRESS', "ctrl": True}, None),
        op_tool_optional(
            ("transform.bend", {"type": 'W', "value": 'PRESS', "shift": True}, None),
            (op_tool_cycle, "builtin.bend"), params),
        op_tool_optional(
            ("transform.transform", {"type": 'S', "value": 'PRESS', "alt": True},
             {"properties": [("mode", 'GPENCIL_SHRINKFATTEN')]}),
            (op_tool_cycle, "builtin.radius"), params),
        ("transform.transform", {"type": 'F', "value": 'PRESS', "shift": True},
         {"properties": [("mode", 'GPENCIL_OPACITY')]}),
        # Proportional editing.
        *_template_items_proportional_editing(
            params, connected=True, toggle_data_path='tool_settings.use_proportional_edit'),
        # Curve edit mode toggle.
        ("wm.context_toggle", {"type": 'U', "value": 'PRESS'},
         {"properties": [("data_path", 'gpencil_data.use_curve_edit')]}),
        # Add menu
        ("object.gpencil_add", {"type": 'A', "value": 'PRESS', "shift": True}, None),
        # Vertex group menu
        op_menu("GPENCIL_MT_gpencil_vertex_group", {"type": 'G', "value": 'PRESS', "ctrl": True}),
        # Select mode
        *(("gpencil.selectmode_toggle", {"type": NUMBERS_1[i], "value": 'PRESS'},
           {"properties": [("mode", i)]})
          for i in range(3)),
        # Active layer
        op_menu("GPENCIL_MT_layer_active", {"type": 'Y', "value": 'PRESS'}),
        # Keyframe menu
        op_menu("VIEW3D_MT_gpencil_animation", {"type": 'I', "value": 'PRESS'}),
        # Context menu
        *_template_items_context_menu("VIEW3D_MT_gpencil_edit_context_menu", params.context_menu_event),
    ])

    if params.legacy:
        items.extend([
            # Convert to geometry
            ("gpencil.convert", {"type": 'C', "value": 'PRESS', "alt": True}, None),
        ])

    return keymap


def km_grease_pencil_stroke_curve_edit_mode(_params):
    items = []
    keymap = (
        "Grease Pencil Stroke Curve Edit Mode",
        {"space_type": 'EMPTY', "region_type": 'WINDOW'},
        {"items": items},
    )

    items.extend([
        # Set handle type
        ("gpencil.stroke_editcurve_set_handle_type", {"type": 'V', "value": 'PRESS'}, None),
    ])

    return keymap


def km_grease_pencil_stroke_paint_mode(params):
    items = []
    keymap = (
        "Grease Pencil Stroke Paint Mode",
        {"space_type": 'EMPTY', "region_type": 'WINDOW'},
        {"items": items},
    )

    items.extend([
        # Brush strength
        ("wm.radial_control", {"type": 'F', "value": 'PRESS', "shift": True},
         {"properties": [("data_path_primary", 'tool_settings.gpencil_paint.brush.gpencil_settings.pen_strength')]}),
        # Brush size
        ("wm.radial_control", {"type": 'F', "value": 'PRESS'},
         {"properties": [("data_path_primary", 'tool_settings.gpencil_paint.brush.size')]}),
        # Increase/Decrease brush size
        ("brush.scale_size", {"type": 'LEFT_BRACKET', "value": 'PRESS', "repeat": True},
         {"properties": [("scalar", 0.9)]}),
        ("brush.scale_size", {"type": 'RIGHT_BRACKET', "value": 'PRESS', "repeat": True},
         {"properties": [("scalar", 1.0 / 0.9)]}),
        # Draw delete menu
        op_menu("GPENCIL_MT_gpencil_draw_delete", {"type": 'X', "value": 'PRESS'}),
        # Animation menu
        ("gpencil.blank_frame_add", {"type": 'I', "value": 'PRESS', "shift": True}, None),
        ("gpencil.active_frames_delete_all", {"type": 'X', "value": 'PRESS', "shift": True}, None),
        ("gpencil.active_frames_delete_all", {"type": 'DEL', "value": 'PRESS', "shift": True}, None),
        # Interpolation
        op_tool_optional(
            ("gpencil.interpolate", {"type": 'E', "value": 'PRESS', "ctrl": True}, None),
            (op_tool_cycle, "builtin.interpolate"), params),
        ("gpencil.interpolate_sequence", {"type": 'E', "value": 'PRESS', "shift": True, "ctrl": True}, None),
        # Show/hide
        *_template_items_hide_reveal_actions("gpencil.hide", "gpencil.reveal"),
        # Active layer
        op_menu("GPENCIL_MT_layer_active", {"type": 'Y', "value": 'PRESS'}),
        # Merge Layer
        ("gpencil.layer_merge", {"type": 'M', "value": 'PRESS', "shift": True, "ctrl": True}, None),
        # Active material
        op_menu("GPENCIL_MT_material_active", {"type": 'U', "value": 'PRESS'}),
        # Keyframe menu
        op_menu("VIEW3D_MT_gpencil_animation", {"type": 'I', "value": 'PRESS'}),
        # Draw context menu
        *_template_items_context_panel("VIEW3D_PT_gpencil_draw_context_menu", params.context_menu_event),
    ])

    return keymap


def km_grease_pencil_stroke_paint_draw_brush(params):
    items = []
    keymap = (
        "Grease Pencil Stroke Paint (Draw brush)",
        {"space_type": 'EMPTY', "region_type": 'WINDOW'},
        {"items": items},
    )

    items.extend([
        # Draw
        ("gpencil.draw", {"type": 'LEFTMOUSE', "value": 'PRESS'},
         {"properties": [("mode", 'DRAW'), ("wait_for_input", False)]}),
        ("gpencil.draw", {"type": 'LEFTMOUSE', "value": 'PRESS', "shift": True},
         {"properties": [("mode", 'DRAW'), ("wait_for_input", False)]}),
        # Draw - straight lines
        ("gpencil.draw", {"type": 'LEFTMOUSE', "value": 'PRESS', "alt": True},
         {"properties": [("mode", 'DRAW_STRAIGHT'), ("wait_for_input", False)]}),
        # Erase
        ("gpencil.draw", {"type": 'LEFTMOUSE', "value": 'PRESS', "ctrl": True},
         {"properties": [("mode", 'ERASER'), ("wait_for_input", False)]}),
        # Constrain Guides Speedlines
        # Freehand
        ("gpencil.draw", {"type": 'O', "value": 'PRESS'}, None),
        ("gpencil.draw", {"type": 'J', "value": 'PRESS'}, None),
        ("gpencil.draw", {"type": 'J', "value": 'PRESS', "alt": True}, None),
        ("gpencil.draw", {"type": 'J', "value": 'PRESS', "shift": True}, None),
        ("gpencil.draw", {"type": 'K', "value": 'PRESS'}, None),
        ("gpencil.draw", {"type": 'K', "value": 'PRESS', "alt": True}, None),
        ("gpencil.draw", {"type": 'K', "value": 'PRESS', "shift": True}, None),
        ("gpencil.draw", {"type": 'L', "value": 'PRESS'}, None),
        ("gpencil.draw", {"type": 'L', "value": 'PRESS', "alt": True}, None),
        ("gpencil.draw", {"type": 'L', "value": 'PRESS', "ctrl": True}, None),
        ("gpencil.draw", {"type": 'V', "value": 'PRESS'}, None),
        # Mirror or flip
        ("gpencil.draw", {"type": 'M', "value": 'PRESS'}, None),
        # Mode
        ("gpencil.draw", {"type": 'C', "value": 'PRESS'}, None),
        # Set reference point
        ("gpencil.draw", {"type": 'C', "value": 'PRESS', "alt": True}, None),
        # Tablet Mappings for Drawing ------------------ */
        # For now, only support direct drawing using the eraser, as most users using a tablet
        # may still want to use that as their primary pointing device!
        ("gpencil.draw", {"type": 'ERASER', "value": 'PRESS'},
         {"properties": [("mode", 'ERASER'), ("wait_for_input", False)]}),
        # Selected (used by eraser)
        # Box select
        ("gpencil.select_box", {"type": 'B', "value": 'PRESS'}, None),
        # Lasso select
        ("gpencil.select_lasso", {"type": params.action_mouse, "value": 'CLICK_DRAG', "ctrl": True, "alt": True}, None),
    ])

    return keymap


def km_grease_pencil_stroke_paint_erase(params):
    items = []
    keymap = (
        "Grease Pencil Stroke Paint (Erase)",
        {"space_type": 'EMPTY', "region_type": 'WINDOW'},
        {"items": items},
    )

    items.extend([
        # Erase
        ("gpencil.draw", {"type": 'LEFTMOUSE', "value": 'PRESS'},
         {"properties": [("mode", 'ERASER'), ("wait_for_input", False)]}),
        ("gpencil.draw", {"type": 'ERASER', "value": 'PRESS'},
         {"properties": [("mode", 'ERASER'), ("wait_for_input", False)]}),
        # Box select (used by eraser)
        ("gpencil.select_box", {"type": 'B', "value": 'PRESS'}, None),
        # Lasso select
        ("gpencil.select_lasso", {"type": params.action_mouse, "value": 'CLICK_DRAG', "ctrl": True, "alt": True}, None),
    ])

    return keymap


def km_grease_pencil_stroke_paint_fill(_params):
    items = []
    keymap = (
        "Grease Pencil Stroke Paint (Fill)",
        {"space_type": 'EMPTY', "region_type": 'WINDOW'},
        {"items": items},
    )

    items.extend([
        # Fill
        ("gpencil.fill", {"type": 'LEFTMOUSE', "value": 'PRESS'},
         {"properties": [("on_back", False)]}),
        ("gpencil.fill", {"type": 'LEFTMOUSE', "value": 'PRESS', "ctrl": True},
         {"properties": [("on_back", False)]}),
        # If press alternate key, the brush now it's for drawing areas
        ("gpencil.draw", {"type": 'LEFTMOUSE', "value": 'PRESS', "shift": True},
         {"properties": [
             ("mode", 'DRAW'),
             ("wait_for_input", False),
             ("disable_straight", True),
             ("disable_stabilizer", True),
         ]}),
        # If press alternative key, the brush now it's for drawing lines
        ("gpencil.draw", {"type": 'LEFTMOUSE', "value": 'PRESS', "alt": True},
         {"properties": [
             ("mode", 'DRAW'),
             ("wait_for_input", False),
             ("disable_straight", True),
             ("disable_stabilizer", True),
             ("disable_fill", True),
         ]}),
    ])

    return keymap


def km_grease_pencil_stroke_paint_tint(_params):
    items = []
    keymap = (
        "Grease Pencil Stroke Paint (Tint)",
        {"space_type": 'EMPTY', "region_type": 'WINDOW'},
        {"items": items},
    )

    items.extend([
        # Tint
        ("gpencil.vertex_paint", {"type": 'LEFTMOUSE', "value": 'PRESS'},
         {"properties": [("wait_for_input", False)]}),
        ("gpencil.vertex_paint", {"type": 'LEFTMOUSE', "value": 'PRESS', "ctrl": True},
         {"properties": [("wait_for_input", False)]}),
    ])

    return keymap


def km_grease_pencil_stroke_sculpt_mode(params):
    items = []
    keymap = (
        "Grease Pencil Stroke Sculpt Mode",
        {"space_type": 'EMPTY', "region_type": 'WINDOW'},
        {"items": items}
    )

    items.extend([
        # Selection
        *_grease_pencil_selection(params, use_select_mouse=False),

        # Brush strength
        ("wm.radial_control", {"type": 'F', "value": 'PRESS', "shift": True},
         {"properties": [("data_path_primary", 'tool_settings.gpencil_sculpt_paint.brush.strength')]}),
        # Brush size
        ("wm.radial_control", {"type": 'F', "value": 'PRESS'},
         {"properties": [("data_path_primary", 'tool_settings.gpencil_sculpt_paint.brush.size')]}),
        # Increase/Decrease brush size
        ("brush.scale_size", {"type": 'LEFT_BRACKET', "value": 'PRESS', "repeat": True},
         {"properties": [("scalar", 0.9)]}),
        ("brush.scale_size", {"type": 'RIGHT_BRACKET', "value": 'PRESS', "repeat": True},
         {"properties": [("scalar", 1.0 / 0.9)]}),
        # Copy
        ("gpencil.copy", {"type": 'C', "value": 'PRESS', "ctrl": True}, None),
        # Display
        *_grease_pencil_display(),
        # Keyframe menu
        ("gpencil.blank_frame_add", {"type": 'I', "value": 'PRESS', "shift": True}, None),
        ("gpencil.active_frames_delete_all", {"type": 'X', "value": 'PRESS', "shift": True}, None),
        ("gpencil.active_frames_delete_all", {"type": 'DEL', "value": 'PRESS', "shift": True}, None),
        # Active layer
        op_menu("GPENCIL_MT_layer_active", {"type": 'Y', "value": 'PRESS'}),
        # Merge Layer
        ("gpencil.layer_merge", {"type": 'M', "value": 'PRESS', "shift": True, "ctrl": True}, None),
        # Keyframe menu
        op_menu("VIEW3D_MT_gpencil_animation", {"type": 'I', "value": 'PRESS'}),
        # Context menu
        *_template_items_context_panel("VIEW3D_PT_gpencil_sculpt_context_menu", params.context_menu_event),
    ])

    return keymap


def km_grease_pencil_stroke_sculpt_smooth(_params):
    items = []
    keymap = (
        "Grease Pencil Stroke Sculpt (Smooth)",
        {"space_type": 'EMPTY', "region_type": 'WINDOW'},
        {"items": items},
    )

    items.extend([
        ("gpencil.sculpt_paint", {"type": 'LEFTMOUSE', "value": 'PRESS'},
         {"properties": [("wait_for_input", False)]}),
        ("gpencil.sculpt_paint", {"type": 'LEFTMOUSE', "value": 'PRESS', "ctrl": True},
         {"properties": [("wait_for_input", False)]}),
        ("gpencil.sculpt_paint", {"type": 'LEFTMOUSE', "value": 'PRESS', "shift": True},
         {"properties": [("wait_for_input", False)]}),
    ])

    return keymap


def km_grease_pencil_stroke_sculpt_thickness(_params):
    items = []
    keymap = (
        "Grease Pencil Stroke Sculpt (Thickness)",
        {"space_type": 'EMPTY', "region_type": 'WINDOW'},
        {"items": items},
    )

    items.extend([
        ("gpencil.sculpt_paint", {"type": 'LEFTMOUSE', "value": 'PRESS'},
         {"properties": [("wait_for_input", False)]}),
        ("gpencil.sculpt_paint", {"type": 'LEFTMOUSE', "value": 'PRESS', "ctrl": True},
         {"properties": [("wait_for_input", False)]}),
        ("gpencil.sculpt_paint", {"type": 'LEFTMOUSE', "value": 'PRESS', "shift": True},
         {"properties": [("wait_for_input", False)]}),
    ])

    return keymap


def km_grease_pencil_stroke_sculpt_strength(_params):
    items = []
    keymap = (
        "Grease Pencil Stroke Sculpt (Strength)",
        {"space_type": 'EMPTY', "region_type": 'WINDOW'},
        {"items": items},
    )

    items.extend([
        ("gpencil.sculpt_paint", {"type": 'LEFTMOUSE', "value": 'PRESS'},
         {"properties": [("wait_for_input", False)]}),
        ("gpencil.sculpt_paint", {"type": 'LEFTMOUSE', "value": 'PRESS', "ctrl": True},
         {"properties": [("wait_for_input", False)]}),
        ("gpencil.sculpt_paint", {"type": 'LEFTMOUSE', "value": 'PRESS', "shift": True},
         {"properties": [("wait_for_input", False)]}),
    ])

    return keymap


def km_grease_pencil_stroke_sculpt_grab(_params):
    items = []
    keymap = (
        "Grease Pencil Stroke Sculpt (Grab)",
        {"space_type": 'EMPTY', "region_type": 'WINDOW'},
        {"items": items},
    )

    items.extend([
        ("gpencil.sculpt_paint", {"type": 'LEFTMOUSE', "value": 'PRESS'},
         {"properties": [("wait_for_input", False)]}),
        ("gpencil.sculpt_paint", {"type": 'LEFTMOUSE', "value": 'PRESS', "ctrl": True},
         {"properties": [("wait_for_input", False)]}),
        ("gpencil.sculpt_paint", {"type": 'LEFTMOUSE', "value": 'PRESS', "shift": True},
         {"properties": [("wait_for_input", False)]}),
    ])

    return keymap


def km_grease_pencil_stroke_sculpt_push(_params):
    items = []
    keymap = (
        "Grease Pencil Stroke Sculpt (Push)",
        {"space_type": 'EMPTY', "region_type": 'WINDOW'},
        {"items": items},
    )

    items.extend([
        ("gpencil.sculpt_paint", {"type": 'LEFTMOUSE', "value": 'PRESS'},
         {"properties": [("wait_for_input", False)]}),
        ("gpencil.sculpt_paint", {"type": 'LEFTMOUSE', "value": 'PRESS', "ctrl": True},
         {"properties": [("wait_for_input", False)]}),
        ("gpencil.sculpt_paint", {"type": 'LEFTMOUSE', "value": 'PRESS', "shift": True},
         {"properties": [("wait_for_input", False)]}),
    ])

    return keymap


def km_grease_pencil_stroke_sculpt_twist(_params):
    items = []
    keymap = (
        "Grease Pencil Stroke Sculpt (Twist)",
        {"space_type": 'EMPTY', "region_type": 'WINDOW'},
        {"items": items},
    )

    items.extend([
        ("gpencil.sculpt_paint", {"type": 'LEFTMOUSE', "value": 'PRESS'},
         {"properties": [("wait_for_input", False)]}),
        ("gpencil.sculpt_paint", {"type": 'LEFTMOUSE', "value": 'PRESS', "ctrl": True},
         {"properties": [("wait_for_input", False)]}),
        ("gpencil.sculpt_paint", {"type": 'LEFTMOUSE', "value": 'PRESS', "shift": True},
         {"properties": [("wait_for_input", False)]}),
    ])

    return keymap


def km_grease_pencil_stroke_sculpt_pinch(_params):
    items = []
    keymap = (
        "Grease Pencil Stroke Sculpt (Pinch)",
        {"space_type": 'EMPTY', "region_type": 'WINDOW'},
        {"items": items},
    )

    items.extend([
        ("gpencil.sculpt_paint", {"type": 'LEFTMOUSE', "value": 'PRESS'},
         {"properties": [("wait_for_input", False)]}),
        ("gpencil.sculpt_paint", {"type": 'LEFTMOUSE', "value": 'PRESS', "ctrl": True},
         {"properties": [("wait_for_input", False)]}),
        ("gpencil.sculpt_paint", {"type": 'LEFTMOUSE', "value": 'PRESS', "shift": True},
         {"properties": [("wait_for_input", False)]}),
    ])

    return keymap


def km_grease_pencil_stroke_sculpt_randomize(_params):
    items = []
    keymap = (
        "Grease Pencil Stroke Sculpt (Randomize)",
        {"space_type": 'EMPTY', "region_type": 'WINDOW'},
        {"items": items},
    )

    items.extend([
        ("gpencil.sculpt_paint", {"type": 'LEFTMOUSE', "value": 'PRESS'},
         {"properties": [("wait_for_input", False)]}),
        ("gpencil.sculpt_paint", {"type": 'LEFTMOUSE', "value": 'PRESS', "ctrl": True},
         {"properties": [("wait_for_input", False)]}),
        ("gpencil.sculpt_paint", {"type": 'LEFTMOUSE', "value": 'PRESS', "shift": True},
         {"properties": [("wait_for_input", False)]}),
    ])

    return keymap


def km_grease_pencil_stroke_sculpt_clone(_params):
    items = []
    keymap = (
        "Grease Pencil Stroke Sculpt (Clone)",
        {"space_type": 'EMPTY', "region_type": 'WINDOW'},
        {"items": items},
    )

    items.extend([
        ("gpencil.sculpt_paint", {"type": 'LEFTMOUSE', "value": 'PRESS'},
         {"properties": [("wait_for_input", False)]}),
        ("gpencil.sculpt_paint", {"type": 'LEFTMOUSE', "value": 'PRESS', "ctrl": True},
         {"properties": [("wait_for_input", False)]}),
        ("gpencil.sculpt_paint", {"type": 'LEFTMOUSE', "value": 'PRESS', "shift": True},
         {"properties": [("wait_for_input", False)]}),
    ])

    return keymap


def km_grease_pencil_stroke_weight_mode(params):
    items = []
    keymap = (
        "Grease Pencil Stroke Weight Mode",
        {"space_type": 'EMPTY', "region_type": 'WINDOW'},
        {"items": items},
    )

    items.extend([
        # Brush strength
        ("wm.radial_control", {"type": 'F', "value": 'PRESS', "shift": True},
         {"properties": [("data_path_primary", 'tool_settings.gpencil_weight_paint.brush.strength')]}),
        # Brush size
        ("wm.radial_control", {"type": 'F', "value": 'PRESS'},
         {"properties": [("data_path_primary", 'tool_settings.gpencil_weight_paint.brush.size')]}),
        # Increase/Decrease brush size
        ("brush.scale_size", {"type": 'LEFT_BRACKET', "value": 'PRESS', "repeat": True},
         {"properties": [("scalar", 0.9)]}),
        ("brush.scale_size", {"type": 'RIGHT_BRACKET', "value": 'PRESS', "repeat": True},
         {"properties": [("scalar", 1.0 / 0.9)]}),
        # Display
        *_grease_pencil_display(),
        # Keyframe menu
        ("gpencil.blank_frame_add", {"type": 'I', "value": 'PRESS', "shift": True}, None),
        ("gpencil.active_frames_delete_all", {"type": 'X', "value": 'PRESS', "shift": True}, None),
        ("gpencil.active_frames_delete_all", {"type": 'DEL', "value": 'PRESS', "shift": True}, None),
        # Active layer
        op_menu("GPENCIL_MT_layer_active", {"type": 'Y', "value": 'PRESS'}),
        # Merge Layer
        ("gpencil.layer_merge", {"type": 'M', "value": 'PRESS', "shift": True, "ctrl": True}, None),
        # Keyframe menu
        op_menu("VIEW3D_MT_gpencil_animation", {"type": 'I', "value": 'PRESS'}),
        # Context menu
        *_template_items_context_panel("VIEW3D_PT_gpencil_weight_context_menu", params.context_menu_event),
    ])

    if params.select_mouse == 'LEFTMOUSE':
        # Bone selection for combined weight paint + pose mode.
        items.extend([
            ("view3d.select", {"type": 'LEFTMOUSE', "value": 'PRESS', "ctrl": True}, None),
        ])

    return keymap


def km_grease_pencil_stroke_weight_draw(_params):
    items = []
    keymap = (
        "Grease Pencil Stroke Weight (Draw)",
        {"space_type": 'EMPTY', "region_type": 'WINDOW'},
        {"items": items},
    )

    items.extend([
        # Draw
        ("gpencil.weight_paint", {"type": 'LEFTMOUSE', "value": 'PRESS'},
         {"properties": [("wait_for_input", False)]}),
    ])

    return keymap


def km_grease_pencil_stroke_vertex_mode(params):
    items = []
    keymap = (
        "Grease Pencil Stroke Vertex Mode",
        {"space_type": 'EMPTY', "region_type": 'WINDOW'},
        {"items": items},
    )

    items.extend([
        # Selection
        *_grease_pencil_selection(params, use_select_mouse=False),
        # Brush strength
        ("wm.radial_control", {"type": 'F', "value": 'PRESS', "shift": True},
         {"properties": [
             ("data_path_primary", 'tool_settings.gpencil_vertex_paint.brush.gpencil_settings.pen_strength'),
         ]}),
        # Brush size
        ("wm.radial_control", {"type": 'F', "value": 'PRESS'},
         {"properties": [("data_path_primary", 'tool_settings.gpencil_vertex_paint.brush.size')]}),
        # Increase/Decrease brush size
        ("brush.scale_size", {"type": 'LEFT_BRACKET', "value": 'PRESS', "repeat": True},
         {"properties": [("scalar", 0.9)]}),
        ("brush.scale_size", {"type": 'RIGHT_BRACKET', "value": 'PRESS', "repeat": True},
         {"properties": [("scalar", 1.0 / 0.9)]}),
        # Display
        *_grease_pencil_display(),
        # Tools
        op_tool("builtin_brush.Draw", {"type": 'D', "value": 'PRESS'}),
        # Keyframe menu
        ("gpencil.blank_frame_add", {"type": 'I', "value": 'PRESS', "shift": True}, None),
        ("gpencil.active_frames_delete_all", {"type": 'X', "value": 'PRESS', "shift": True}, None),
        ("gpencil.active_frames_delete_all", {"type": 'DEL', "value": 'PRESS', "shift": True}, None),
        # Active layer
        op_menu("GPENCIL_MT_layer_active", {"type": 'Y', "value": 'PRESS'}),
        # Merge Layer
        ("gpencil.layer_merge", {"type": 'M', "value": 'PRESS', "shift": True, "ctrl": True}, None),
        # Keyframe menu
        op_menu("VIEW3D_MT_gpencil_animation", {"type": 'I', "value": 'PRESS'}),
        # Vertex Paint context menu
        op_panel("VIEW3D_PT_gpencil_vertex_context_menu", params.context_menu_event),
    ])

    return keymap


def km_grease_pencil_stroke_vertex_draw(_params):
    items = []
    keymap = (
        "Grease Pencil Stroke Vertex (Draw)",
        {"space_type": 'EMPTY', "region_type": 'WINDOW'},
        {"items": items},
    )

    items.extend([
        # Tint
        ("gpencil.vertex_paint", {"type": 'LEFTMOUSE', "value": 'PRESS'},
         {"properties": [("wait_for_input", False)]}),
        ("gpencil.vertex_paint", {"type": 'LEFTMOUSE', "value": 'PRESS', "ctrl": True},
         {"properties": [("wait_for_input", False)]}),
        # Brush strength
        ("wm.radial_control", {"type": 'F', "value": 'PRESS', "shift": True},
         {"properties": [
             ("data_path_primary", 'tool_settings.gpencil_vertex_paint.brush.gpencil_settings.pen_strength'),
         ]}),
        # Brush size
        ("wm.radial_control", {"type": 'F', "value": 'PRESS'},
         {"properties": [("data_path_primary", 'tool_settings.gpencil_vertex_paint.brush.size')]}),
    ])

    return keymap


def km_grease_pencil_stroke_vertex_blur(_params):
    items = []
    keymap = (
        "Grease Pencil Stroke Vertex (Blur)",
        {"space_type": 'EMPTY', "region_type": 'WINDOW'},
        {"items": items},
    )

    items.extend([
        # Tint
        ("gpencil.vertex_paint", {"type": 'LEFTMOUSE', "value": 'PRESS'},
         {"properties": [("wait_for_input", False)]}),
        # Brush strength
        ("wm.radial_control", {"type": 'F', "value": 'PRESS', "shift": True},
         {"properties": [
             ("data_path_primary", 'tool_settings.gpencil_vertex_paint.brush.gpencil_settings.pen_strength'),
         ]}),
        # Brush size
        ("wm.radial_control", {"type": 'F', "value": 'PRESS'},
         {"properties": [("data_path_primary", 'tool_settings.gpencil_vertex_paint.brush.size')]}),
    ])

    return keymap


def km_grease_pencil_stroke_vertex_average(_params):
    items = []
    keymap = (
        "Grease Pencil Stroke Vertex (Average)",
        {"space_type": 'EMPTY', "region_type": 'WINDOW'},
        {"items": items},
    )

    items.extend([
        # Tint
        ("gpencil.vertex_paint", {"type": 'LEFTMOUSE', "value": 'PRESS'},
         {"properties": [("wait_for_input", False)]}),
        ("gpencil.vertex_paint", {"type": 'LEFTMOUSE', "value": 'PRESS', "ctrl": True},
         {"properties": [("wait_for_input", False)]}),
        # Brush strength
        ("wm.radial_control", {"type": 'F', "value": 'PRESS', "shift": True},
         {"properties": [
             ("data_path_primary", 'tool_settings.gpencil_vertex_paint.brush.gpencil_settings.pen_strength')],
          }),
        # Brush size
        ("wm.radial_control", {"type": 'F', "value": 'PRESS'},
         {"properties": [("data_path_primary", 'tool_settings.gpencil_vertex_paint.brush.size')]}),
    ])

    return keymap


def km_grease_pencil_stroke_vertex_smear(_params):
    items = []
    keymap = (
        "Grease Pencil Stroke Vertex (Smear)",
        {"space_type": 'EMPTY', "region_type": 'WINDOW'},
        {"items": items},
    )

    items.extend([
        # Tint
        ("gpencil.vertex_paint", {"type": 'LEFTMOUSE', "value": 'PRESS'},
         {"properties": [("wait_for_input", False)]}),
        # Brush strength
        ("wm.radial_control", {"type": 'F', "value": 'PRESS', "shift": True},
         {"properties": [
             ("data_path_primary", 'tool_settings.gpencil_vertex_paint.brush.gpencil_settings.pen_strength'),
         ]}),
        # Brush size
        ("wm.radial_control", {"type": 'F', "value": 'PRESS'},
         {"properties": [("data_path_primary", 'tool_settings.gpencil_vertex_paint.brush.size')]}),
    ])

    return keymap


def km_grease_pencil_stroke_vertex_replace(_params):
    items = []
    keymap = (
        "Grease Pencil Stroke Vertex (Replace)",
        {"space_type": 'EMPTY', "region_type": 'WINDOW'},
        {"items": items},
    )

    items.extend([
        # Tint
        ("gpencil.vertex_paint", {"type": 'LEFTMOUSE', "value": 'PRESS'},
         {"properties": [("wait_for_input", False)]}),
        # Brush size
        ("wm.radial_control", {"type": 'F', "value": 'PRESS'},
         {"properties": [("data_path_primary", 'tool_settings.gpencil_vertex_paint.brush.size')]}),
    ])

    return keymap


def km_face_mask(params):
    items = []
    keymap = (
        "Paint Face Mask (Weight, Vertex, Texture)",
        {"space_type": 'EMPTY', "region_type": 'WINDOW'},
        {"items": items},
    )

    items.extend([
        *_template_items_select_actions(params, "paint.face_select_all"),
        *_template_items_hide_reveal_actions("paint.face_select_hide", "paint.face_select_reveal"),
        ("paint.face_select_linked", {"type": 'L', "value": 'PRESS', "ctrl": True}, None),
        ("paint.face_select_linked_pick", {"type": 'L', "value": 'PRESS'},
         {"properties": [("deselect", False)]}),
        ("paint.face_select_linked_pick", {"type": 'L', "value": 'PRESS', "shift": True},
         {"properties": [("deselect", True)]}),
    ])

    return keymap


def km_weight_paint_vertex_selection(params):
    items = []
    keymap = (
        "Paint Vertex Selection (Weight, Vertex)",
        {"space_type": 'EMPTY', "region_type": 'WINDOW'},
        {"items": items},
    )

    items.extend([
        *_template_items_select_actions(params, "paint.vert_select_all"),
        ("view3d.select_box", {"type": 'B', "value": 'PRESS'}, None),
        ("view3d.select_lasso", {"type": params.action_mouse, "value": 'CLICK_DRAG', "ctrl": True},
         {"properties": [("mode", 'ADD')]}),
        ("view3d.select_lasso", {"type": params.action_mouse, "value": 'CLICK_DRAG', "shift": True, "ctrl": True},
         {"properties": [("mode", 'SUB')]}),
        ("view3d.select_circle", {"type": 'C', "value": 'PRESS'}, None),
    ])

    return keymap


def km_pose(params):
    items = []
    keymap = (
        "Pose",
        {"space_type": 'EMPTY', "region_type": 'WINDOW'},
        {"items": items},
    )

    items.extend([
        ("object.parent_set", {"type": 'P', "value": 'PRESS', "ctrl": True}, None),
        *_template_items_hide_reveal_actions("pose.hide", "pose.reveal"),
        op_menu("VIEW3D_MT_pose_apply", {"type": 'A', "value": 'PRESS', "ctrl": True}),
        ("pose.rot_clear", {"type": 'R', "value": 'PRESS', "alt": True}, None),
        ("pose.loc_clear", {"type": 'G', "value": 'PRESS', "alt": True}, None),
        ("pose.scale_clear", {"type": 'S', "value": 'PRESS', "alt": True}, None),
        ("pose.quaternions_flip", {"type": 'F', "value": 'PRESS', "alt": True}, None),
        ("pose.rotation_mode_set", {"type": 'R', "value": 'PRESS', "ctrl": True}, None),
        ("pose.copy", {"type": 'C', "value": 'PRESS', "ctrl": True}, None),
        ("pose.paste", {"type": 'V', "value": 'PRESS', "ctrl": True},
         {"properties": [("flipped", False)]}),
        ("pose.paste", {"type": 'V', "value": 'PRESS', "shift": True, "ctrl": True},
         {"properties": [("flipped", True)]}),
        *_template_items_select_actions(params, "pose.select_all"),
        ("pose.select_parent", {"type": 'P', "value": 'PRESS', "shift": True}, None),
        ("pose.select_hierarchy", {"type": 'LEFT_BRACKET', "value": 'PRESS', "repeat": True},
         {"properties": [("direction", 'PARENT'), ("extend", False)]}),
        ("pose.select_hierarchy", {"type": 'LEFT_BRACKET', "value": 'PRESS', "shift": True, "repeat": True},
         {"properties": [("direction", 'PARENT'), ("extend", True)]}),
        ("pose.select_hierarchy", {"type": 'RIGHT_BRACKET', "value": 'PRESS', "repeat": True},
         {"properties": [("direction", 'CHILD'), ("extend", False)]}),
        ("pose.select_hierarchy", {"type": 'RIGHT_BRACKET', "value": 'PRESS', "shift": True, "repeat": True},
         {"properties": [("direction", 'CHILD'), ("extend", True)]}),
        ("pose.select_linked", {"type": 'L', "value": 'PRESS', "ctrl": True}, None),
        ("pose.select_linked_pick", {"type": 'L', "value": 'PRESS'}, None),
        ("pose.select_grouped", {"type": 'G', "value": 'PRESS', "shift": True}, None),
        ("pose.select_mirror", {"type": 'M', "value": 'PRESS', "shift": True, "ctrl": True}, None),
        ("pose.constraint_add_with_targets", {"type": 'C', "value": 'PRESS', "shift": True, "ctrl": True}, None),
        ("pose.constraints_clear", {"type": 'C', "value": 'PRESS', "ctrl": True, "alt": True}, None),
        ("pose.ik_add", {"type": 'I', "value": 'PRESS', "shift": True}, None),
        ("pose.ik_clear", {"type": 'I', "value": 'PRESS', "ctrl": True, "alt": True}, None),
        op_menu("VIEW3D_MT_pose_group", {"type": 'G', "value": 'PRESS', "ctrl": True}),
        op_menu("VIEW3D_MT_bone_options_toggle", {"type": 'W', "value": 'PRESS', "shift": True}),
        op_menu("VIEW3D_MT_bone_options_enable", {"type": 'W', "value": 'PRESS', "shift": True, "ctrl": True}),
        op_menu("VIEW3D_MT_bone_options_disable", {"type": 'W', "value": 'PRESS', "alt": True}),
        ("armature.layers_show_all", {"type": 'ACCENT_GRAVE', "value": 'PRESS', "ctrl": True}, None),
        ("armature.armature_layers", {"type": 'M', "value": 'PRESS', "shift": True}, None),
        ("pose.bone_layers", {"type": 'M', "value": 'PRESS'}, None),
        ("transform.bbone_resize", {"type": 'S', "value": 'PRESS', "ctrl": True, "alt": True}, None),
        ("anim.keyframe_insert_menu", {"type": 'I', "value": 'PRESS'}, None),
        ("anim.keyframe_delete_v3d", {"type": 'I', "value": 'PRESS', "alt": True}, None),
        ("anim.keying_set_active_set", {"type": 'I', "value": 'PRESS', "shift": True, "ctrl": True, "alt": True}, None),
        ("poselib.browse_interactive", {"type": 'L', "value": 'PRESS', "alt": True}, None),
        ("poselib.pose_add", {"type": 'L', "value": 'PRESS', "shift": True}, None),
        ("poselib.pose_remove", {"type": 'L', "value": 'PRESS', "shift": True, "alt": True}, None),
        ("poselib.pose_rename", {"type": 'L', "value": 'PRESS', "shift": True, "ctrl": True}, None),
        ("pose.push", {"type": 'E', "value": 'PRESS', "ctrl": True}, None),
        ("pose.relax", {"type": 'E', "value": 'PRESS', "alt": True}, None),
        ("pose.breakdown", {"type": 'E', "value": 'PRESS', "shift": True}, None),
        ("pose.blend_to_neighbor", {"type": 'E', "value": 'PRESS', "shift": True, "alt": True}, None),
        op_menu("VIEW3D_MT_pose_propagate", {"type": 'P', "value": 'PRESS', "alt": True}),
        *_template_object_hide_collection_from_number_keys(),
        *_template_items_context_menu("VIEW3D_MT_pose_context_menu", params.context_menu_event),
    ])

    return keymap


def km_object_mode(params):
    items = []
    keymap = (
        "Object Mode",
        {"space_type": 'EMPTY', "region_type": 'WINDOW'},
        {"items": items},
    )

    items.extend([
        *_template_items_proportional_editing(
            params, connected=False, toggle_data_path='tool_settings.use_proportional_edit_objects'),
        *_template_items_select_actions(params, "object.select_all"),
        ("object.select_more", {"type": 'NUMPAD_PLUS', "value": 'PRESS', "ctrl": True, "repeat": True}, None),
        ("object.select_less", {"type": 'NUMPAD_MINUS', "value": 'PRESS', "ctrl": True, "repeat": True}, None),
        ("object.select_linked", {"type": 'L', "value": 'PRESS', "shift": True}, None),
        ("object.select_grouped", {"type": 'G', "value": 'PRESS', "shift": True}, None),
        ("object.select_hierarchy", {"type": 'LEFT_BRACKET', "value": 'PRESS', "repeat": True},
         {"properties": [("direction", 'PARENT'), ("extend", False)]}),
        ("object.select_hierarchy", {"type": 'LEFT_BRACKET', "value": 'PRESS', "shift": True, "repeat": True},
         {"properties": [("direction", 'PARENT'), ("extend", True)]}),
        ("object.select_hierarchy", {"type": 'RIGHT_BRACKET', "value": 'PRESS', "repeat": True},
         {"properties": [("direction", 'CHILD'), ("extend", False)]}),
        ("object.select_hierarchy", {"type": 'RIGHT_BRACKET', "value": 'PRESS', "shift": True, "repeat": True},
         {"properties": [("direction", 'CHILD'), ("extend", True)]}),
        ("object.parent_set", {"type": 'P', "value": 'PRESS', "ctrl": True}, None),
        ("object.parent_clear", {"type": 'P', "value": 'PRESS', "alt": True}, None),
        ("object.location_clear", {"type": 'G', "value": 'PRESS', "alt": True},
         {"properties": [("clear_delta", False)]}),
        ("object.rotation_clear", {"type": 'R', "value": 'PRESS', "alt": True},
         {"properties": [("clear_delta", False)]}),
        ("object.scale_clear", {"type": 'S', "value": 'PRESS', "alt": True},
         {"properties": [("clear_delta", False)]}),
        ("object.delete", {"type": 'X', "value": 'PRESS'},
         {"properties": [("use_global", False)]}),
        ("object.delete", {"type": 'X', "value": 'PRESS', "shift": True},
         {"properties": [("use_global", True)]}),
        ("object.delete", {"type": 'DEL', "value": 'PRESS'},
         {"properties": [("use_global", False), ("confirm", False)]}),
        ("object.delete", {"type": 'DEL', "value": 'PRESS', "shift": True},
         {"properties": [("use_global", True), ("confirm", False)]}),
        op_menu("VIEW3D_MT_add", {"type": 'A', "value": 'PRESS', "shift": True}),
        op_menu("VIEW3D_MT_object_apply", {"type": 'A', "value": 'PRESS', "ctrl": True}),
        op_menu("VIEW3D_MT_make_links", {"type": 'L', "value": 'PRESS', "ctrl": True}),
        ("object.duplicate_move", {"type": 'D', "value": 'PRESS', "shift": True}, None),
        ("object.duplicate_move_linked", {"type": 'D', "value": 'PRESS', "alt": True}, None),
        ("object.join", {"type": 'J', "value": 'PRESS', "ctrl": True}, None),
        ("wm.context_toggle", {"type": 'PERIOD', "value": 'PRESS', "ctrl": True},
         {"properties": [("data_path", 'tool_settings.use_transform_data_origin')]}),
        ("anim.keyframe_insert_menu", {"type": 'I', "value": 'PRESS'}, None),
        ("anim.keyframe_delete_v3d", {"type": 'I', "value": 'PRESS', "alt": True}, None),
        ("anim.keying_set_active_set", {"type": 'I', "value": 'PRESS', "shift": True, "ctrl": True, "alt": True}, None),
        ("collection.create", {"type": 'G', "value": 'PRESS', "ctrl": True}, None),
        ("collection.objects_remove", {"type": 'G', "value": 'PRESS', "ctrl": True, "alt": True}, None),
        ("collection.objects_remove_all",
         {"type": 'G', "value": 'PRESS', "shift": True, "ctrl": True, "alt": True}, None),
        ("collection.objects_add_active",
         {"type": 'G', "value": 'PRESS', "shift": True, "ctrl": True}, None),
        ("collection.objects_remove_active", {"type": 'G', "value": 'PRESS', "shift": True, "alt": True}, None),
        *_template_items_object_subdivision_set(),
        ("object.move_to_collection", {"type": 'M', "value": 'PRESS'}, None),
        ("object.link_to_collection", {"type": 'M', "value": 'PRESS', "shift": True}, None),
        *_template_items_hide_reveal_actions("object.hide_view_set", "object.hide_view_clear"),
        ("object.hide_collection", {"type": 'H', "value": 'PRESS', "ctrl": True}, None),
        *_template_object_hide_collection_from_number_keys(),
        *_template_items_context_menu("VIEW3D_MT_object_context_menu", params.context_menu_event),
    ])

    if params.legacy:
        items.extend([
            ("object.select_mirror", {"type": 'M', "value": 'PRESS', "shift": True, "ctrl": True}, None),
            ("object.parent_no_inverse_set", {"type": 'P', "value": 'PRESS', "shift": True, "ctrl": True}, None),
            ("object.track_set", {"type": 'T', "value": 'PRESS', "ctrl": True}, None),
            ("object.track_clear", {"type": 'T', "value": 'PRESS', "alt": True}, None),
            ("object.constraint_add_with_targets", {"type": 'C', "value": 'PRESS', "shift": True, "ctrl": True}, None),
            ("object.constraints_clear", {"type": 'C', "value": 'PRESS', "ctrl": True, "alt": True}, None),
            ("object.origin_clear", {"type": 'O', "value": 'PRESS', "alt": True}, None),
            ("object.duplicates_make_real", {"type": 'A', "value": 'PRESS', "shift": True, "ctrl": True}, None),
            op_menu("VIEW3D_MT_make_single_user", {"type": 'U', "value": 'PRESS'}),
            ("object.convert", {"type": 'C', "value": 'PRESS', "alt": True}, None),
            ("object.make_local", {"type": 'L', "value": 'PRESS'}, None),
            ("object.data_transfer", {"type": 'T', "value": 'PRESS', "shift": True, "ctrl": True}, None),
        ])

    return keymap


def km_paint_curve(params):
    items = []
    keymap = (
        "Paint Curve",
        {"space_type": 'EMPTY', "region_type": 'WINDOW'},
        {"items": items},
    )

    items.extend([
        ("paintcurve.add_point_slide", {"type": params.action_mouse, "value": 'PRESS', "ctrl": True}, None),
        ("paintcurve.select", {"type": params.select_mouse, "value": 'PRESS'}, None),
        ("paintcurve.select", {"type": params.select_mouse, "value": 'PRESS', "shift": True},
         {"properties": [("extend", True)]}),
        ("paintcurve.slide", {"type": params.action_mouse, "value": 'PRESS'},
         {"properties": [("align", False)]}),
        ("paintcurve.slide", {"type": params.action_mouse, "value": 'PRESS', "shift": True},
         {"properties": [("align", True)]}),
        ("paintcurve.select", {"type": 'A', "value": 'PRESS'},
         {"properties": [("toggle", True)]}),
        ("paintcurve.cursor", {"type": params.action_mouse, "value": 'PRESS', "shift": True, "ctrl": True}, None),
        ("paintcurve.delete_point", {"type": 'X', "value": 'PRESS'}, None),
        ("paintcurve.delete_point", {"type": 'DEL', "value": 'PRESS'}, None),
        ("paintcurve.draw", {"type": 'RET', "value": 'PRESS'}, None),
        ("paintcurve.draw", {"type": 'NUMPAD_ENTER', "value": 'PRESS'}, None),
        ("transform.translate", {"type": 'G', "value": 'PRESS'}, None),
        ("transform.translate", {"type": params.select_mouse, "value": 'CLICK_DRAG'}, None),
        ("transform.rotate", {"type": 'R', "value": 'PRESS'}, None),
        ("transform.resize", {"type": 'S', "value": 'PRESS'}, None),
    ])

    return keymap


def km_curve(params):
    items = []
    keymap = (
        "Curve",
        {"space_type": 'EMPTY', "region_type": 'WINDOW'},
        {"items": items},
    )

    items.extend([
        op_menu("TOPBAR_MT_edit_curve_add", {"type": 'A', "value": 'PRESS', "shift": True}),
        ("curve.handle_type_set", {"type": 'V', "value": 'PRESS'}, None),
        ("curve.vertex_add", {"type": params.action_mouse, "value": 'CLICK', "ctrl": True}, None),
        *_template_items_select_actions(params, "curve.select_all"),
        ("curve.select_row", {"type": 'R', "value": 'PRESS', "shift": True}, None),
        ("curve.select_more", {"type": 'NUMPAD_PLUS', "value": 'PRESS', "ctrl": True, "repeat": True}, None),
        ("curve.select_less", {"type": 'NUMPAD_MINUS', "value": 'PRESS', "ctrl": True, "repeat": True}, None),
        ("curve.select_linked", {"type": 'L', "value": 'PRESS', "ctrl": True}, None),
        ("curve.select_similar", {"type": 'G', "value": 'PRESS', "shift": True}, None),
        ("curve.select_linked_pick", {"type": 'L', "value": 'PRESS'},
         {"properties": [("deselect", False)]}),
        ("curve.select_linked_pick", {"type": 'L', "value": 'PRESS', "shift": True},
         {"properties": [("deselect", True)]}),
        ("curve.shortest_path_pick",
         {"type": params.select_mouse, "value": params.select_mouse_value_fallback, "ctrl": True}, None),
        ("curve.separate", {"type": 'P', "value": 'PRESS'}, None),
        ("curve.split", {"type": 'Y', "value": 'PRESS'}, None),
        op_tool_optional(
            ("curve.extrude_move", {"type": 'E', "value": 'PRESS'}, None),
            (op_tool_cycle, "builtin.extrude"), params),
        ("curve.duplicate_move", {"type": 'D', "value": 'PRESS', "shift": True}, None),
        ("curve.make_segment", {"type": 'F', "value": 'PRESS'}, None),
        ("curve.cyclic_toggle", {"type": 'C', "value": 'PRESS', "alt": True}, None),
        op_menu("VIEW3D_MT_edit_curve_delete", {"type": 'X', "value": 'PRESS'}),
        op_menu("VIEW3D_MT_edit_curve_delete", {"type": 'DEL', "value": 'PRESS'}),
        ("curve.dissolve_verts", {"type": 'X', "value": 'PRESS', "ctrl": True}, None),
        ("curve.dissolve_verts", {"type": 'DEL', "value": 'PRESS', "ctrl": True}, None),
        ("curve.tilt_clear", {"type": 'T', "value": 'PRESS', "alt": True}, None),
        op_tool_optional(
            ("transform.tilt", {"type": 'T', "value": 'PRESS', "ctrl": True}, None),
            (op_tool_cycle, "builtin.tilt"), params),
        ("transform.transform", {"type": 'S', "value": 'PRESS', "alt": True},
         {"properties": [("mode", 'CURVE_SHRINKFATTEN')]}),
        *_template_items_hide_reveal_actions("curve.hide", "curve.reveal"),
        ("curve.normals_make_consistent",
         {"type": 'N', "value": 'PRESS', "ctrl" if params.legacy else "shift": True}, None),
        ("object.vertex_parent_set", {"type": 'P', "value": 'PRESS', "ctrl": True}, None),
        op_menu("VIEW3D_MT_hook", {"type": 'H', "value": 'PRESS', "ctrl": True}),
        *_template_items_proportional_editing(
            params, connected=True, toggle_data_path='tool_settings.use_proportional_edit'),
        *_template_items_context_menu("VIEW3D_MT_edit_curve_context_menu", params.context_menu_event),
    ])

    return keymap

# Radial control setup helpers, this operator has a lot of properties.


def radial_control_properties(paint, prop, secondary_prop, secondary_rotation=False, color=False, zoom=False):
    brush_path = 'tool_settings.' + paint + '.brush'
    unified_path = 'tool_settings.unified_paint_settings'
    rotation = 'mask_texture_slot.angle' if secondary_rotation else 'texture_slot.angle'
    return {
        "properties": [
            ("data_path_primary", brush_path + '.' + prop),
            ("data_path_secondary", unified_path + '.' + prop if secondary_prop else ''),
            ("use_secondary", unified_path + '.' + secondary_prop if secondary_prop else ''),
            ("rotation_path", brush_path + '.' + rotation),
            ("color_path", brush_path + '.cursor_color_add'),
            ("fill_color_path", brush_path + '.color' if color else ''),
            ("fill_color_override_path", unified_path + '.color' if color else ''),
            ("fill_color_override_test_path", unified_path + '.use_unified_color' if color else ''),
            ("zoom_path", 'space_data.zoom' if zoom else ''),
            ("image_id", brush_path + ''),
            ("secondary_tex", secondary_rotation),
        ],
    }

# Radial controls for the paint and sculpt modes.


def _template_paint_radial_control(paint, rotation=False, secondary_rotation=False, color=False, zoom=False):
    items = []

    items.extend([
        ("wm.radial_control", {"type": 'F', "value": 'PRESS'},
         radial_control_properties(
             paint, 'size', 'use_unified_size', secondary_rotation=secondary_rotation, color=color, zoom=zoom)),
        ("wm.radial_control", {"type": 'F', "value": 'PRESS', "shift": True},
         radial_control_properties(
             paint, 'strength', 'use_unified_strength', secondary_rotation=secondary_rotation, color=color)),
    ])

    if rotation:
        items.extend([
            ("wm.radial_control", {"type": 'F', "value": 'PRESS', "ctrl": True},
             radial_control_properties(paint, 'texture_slot.angle', None, color=color)),
        ])

    if secondary_rotation:
        items.extend([
            ("wm.radial_control", {"type": 'F', "value": 'PRESS', "ctrl": True, "alt": True},
             radial_control_properties(
                 paint, 'mask_texture_slot.angle', None, secondary_rotation=secondary_rotation, color=color)),
        ])

    return items


def _template_view3d_select(*, type, value, legacy, select_passthrough, exclude_mod=None):
    # NOTE: `exclude_mod` is needed since we don't want this tool to exclude Control-RMB actions when this is used
    # as a tool key-map with RMB-select and `use_fallback_tool_rmb` is enabled. See T92467.
    return [(
        "view3d.select",
        {"type": type, "value": value, **{m: True for m in mods}},
        {"properties": [(c, True) for c in props]},
    ) for props, mods in (
        ((("deselect_all", "select_passthrough") if select_passthrough else
          ("deselect_all",)) if not legacy else (), ()),
        (("toggle",), ("shift",)),
        (("center", "object"), ("ctrl",)),
        (("enumerate",), ("alt",)),
        (("toggle", "center"), ("shift", "ctrl")),
        (("center", "enumerate"), ("ctrl", "alt")),
        (("toggle", "enumerate"), ("shift", "alt")),
        (("toggle", "center", "enumerate"), ("shift", "ctrl", "alt")),
    ) if exclude_mod is None or exclude_mod not in mods]


def _template_view3d_gpencil_select(*, type, value, legacy, use_select_mouse=True):
    return [
        *([] if not use_select_mouse else [
            ("gpencil.select", {"type": type, "value": value},
             {"properties": [("deselect_all", not legacy)]})]),
        ("gpencil.select", {"type": type, "value": value, "shift": True},
         {"properties": [("extend", True), ("toggle", True)]}),
        # Whole stroke select
        ("gpencil.select", {"type": type, "value": value, "alt": True},
         {"properties": [("entire_strokes", True)]}),
        ("gpencil.select", {"type": type, "value": value, "shift": True, "alt": True},
         {"properties": [("extend", True), ("entire_strokes", True)]}),
    ]


def _template_uv_select(*, type, value, select_passthrough, legacy):
    return [
        ("uv.select", {"type": type, "value": value},
         {"properties": [
             *((("deselect_all", True),) if not legacy else ()),
             *((("select_passthrough", True),) if select_passthrough else ()),
         ]}),
        ("uv.select", {"type": type, "value": value, "shift": True},
         {"properties": [("toggle", True)]}),
    ]


def _template_sequencer_generic_select(*, type, value, legacy):
    return [(
        "sequencer.select",
        {"type": type, "value": value, **{m: True for m in mods}},
        {"properties": [(c, True) for c in props]},
    ) for props, mods in (
        (("deselect_all",) if not legacy else (), ()),
        (("toggle",), ("shift",)),
    )]


def _template_sequencer_preview_select(*, type, value, legacy):
    return _template_sequencer_generic_select(
        type=type, value=value, legacy=legacy,
    ) + [(
        "sequencer.select",
        {"type": type, "value": value, **{m: True for m in mods}},
        {"properties": [(c, True) for c in props]},
    ) for props, mods in (
        (("center",), ("ctrl",)),
        # TODO:
        # (("enumerate",), ("alt",)),
        (("toggle", "center"), ("shift", "ctrl")),
        # (("center", "enumerate"), ("ctrl", "alt")),
        # (("toggle", "enumerate"), ("shift", "alt")),
        # (("toggle", "center", "enumerate"), ("shift", "ctrl", "alt")),
    )]


def _template_sequencer_timeline_select(*, type, value, legacy):
    return _template_sequencer_generic_select(
        type=type, value=value, legacy=legacy,
    ) + [(
        "sequencer.select",
        {"type": type, "value": value, **{m: True for m in mods}},
        {"properties": [(c, True) for c in props]},
    ) for props, mods in (
        (("linked_handle",), ("alt",)),
        (("linked_handle", "extend"), ("shift", "alt",)),

        (("side_of_frame", "linked_time"), ("ctrl",)),
        (("side_of_frame", "linked_time", "extend"), ("ctrl", "shift")),
    )]


def km_image_paint(params):
    items = []
    keymap = (
        "Image Paint",
        {"space_type": 'EMPTY', "region_type": 'WINDOW'},
        {"items": items},
    )

    items.extend([
        ("paint.image_paint", {"type": 'LEFTMOUSE', "value": 'PRESS'},
         {"properties": [("mode", 'NORMAL')]}),
        ("paint.image_paint", {"type": 'LEFTMOUSE', "value": 'PRESS', "ctrl": True},
         {"properties": [("mode", 'INVERT')]}),
        ("paint.brush_colors_flip", {"type": 'X', "value": 'PRESS'}, None),
        ("paint.grab_clone", {"type": 'RIGHTMOUSE', "value": 'PRESS'}, None),
        ("paint.sample_color", {"type": 'S', "value": 'PRESS'}, None),
        ("brush.scale_size", {"type": 'LEFT_BRACKET', "value": 'PRESS', "repeat": True},
         {"properties": [("scalar", 0.9)]}),
        ("brush.scale_size", {"type": 'RIGHT_BRACKET', "value": 'PRESS', "repeat": True},
         {"properties": [("scalar", 1.0 / 0.9)]}),
        *_template_paint_radial_control("image_paint", color=True, zoom=True, rotation=True, secondary_rotation=True),
        ("brush.stencil_control", {"type": 'RIGHTMOUSE', "value": 'PRESS'},
         {"properties": [("mode", 'TRANSLATION')]}),
        ("brush.stencil_control", {"type": 'RIGHTMOUSE', "value": 'PRESS', "shift": True},
         {"properties": [("mode", 'SCALE')]}),
        ("brush.stencil_control", {"type": 'RIGHTMOUSE', "value": 'PRESS', "ctrl": True},
         {"properties": [("mode", 'ROTATION')]}),
        ("brush.stencil_control", {"type": 'RIGHTMOUSE', "value": 'PRESS', "alt": True},
         {"properties": [("mode", 'TRANSLATION'), ("texmode", 'SECONDARY')]}),
        ("brush.stencil_control", {"type": 'RIGHTMOUSE', "value": 'PRESS', "shift": True, "alt": True},
         {"properties": [("mode", 'SCALE'), ("texmode", 'SECONDARY')]}),
        ("brush.stencil_control", {"type": 'RIGHTMOUSE', "value": 'PRESS', "ctrl": True, "alt": True},
         {"properties": [("mode", 'ROTATION'), ("texmode", 'SECONDARY')]}),
        ("wm.context_toggle", {"type": 'M', "value": 'PRESS'},
         {"properties": [("data_path", 'image_paint_object.data.use_paint_mask')]}),
        ("wm.context_toggle", {"type": 'S', "value": 'PRESS', "shift": True},
         {"properties": [("data_path", 'tool_settings.image_paint.brush.use_smooth_stroke')]}),
        op_menu("VIEW3D_MT_angle_control", {"type": 'R', "value": 'PRESS'}),
        ("wm.context_menu_enum", {"type": 'E', "value": 'PRESS'},
         {"properties": [("data_path", 'tool_settings.image_paint.brush.stroke_method')]}),
        *_template_items_context_panel("VIEW3D_PT_paint_texture_context_menu", params.context_menu_event),
    ])

    if params.legacy:
        items.extend(_template_items_legacy_tools_from_numbers())

    return keymap


def km_vertex_paint(params):
    items = []
    keymap = (
        "Vertex Paint",
        {"space_type": 'EMPTY', "region_type": 'WINDOW'},
        {"items": items},
    )

    items.extend([
        ("paint.vertex_paint", {"type": 'LEFTMOUSE', "value": 'PRESS'},
         {"properties": [("mode", 'NORMAL')]}),
        ("paint.vertex_paint", {"type": 'LEFTMOUSE', "value": 'PRESS', "ctrl": True},
         {"properties": [("mode", 'INVERT')]}),
        ("paint.brush_colors_flip", {"type": 'X', "value": 'PRESS'}, None),
        ("paint.sample_color", {"type": 'S', "value": 'PRESS'}, None),
        ("paint.vertex_color_set", {"type": 'K', "value": 'PRESS', "shift": True}, None),
        ("brush.scale_size", {"type": 'LEFT_BRACKET', "value": 'PRESS', "repeat": True},
         {"properties": [("scalar", 0.9)]}),
        ("brush.scale_size", {"type": 'RIGHT_BRACKET', "value": 'PRESS', "repeat": True},
         {"properties": [("scalar", 1.0 / 0.9)]}),
        *_template_paint_radial_control("vertex_paint", color=True, rotation=True),
        ("brush.stencil_control", {"type": 'RIGHTMOUSE', "value": 'PRESS'},
         {"properties": [("mode", 'TRANSLATION')]}),
        ("brush.stencil_control", {"type": 'RIGHTMOUSE', "value": 'PRESS', "shift": True},
         {"properties": [("mode", 'SCALE')]}),
        ("brush.stencil_control", {"type": 'RIGHTMOUSE', "value": 'PRESS', "ctrl": True},
         {"properties": [("mode", 'ROTATION')]}),
        ("brush.stencil_control", {"type": 'RIGHTMOUSE', "value": 'PRESS', "alt": True},
         {"properties": [("mode", 'TRANSLATION'), ("texmode", 'SECONDARY')]}),
        ("brush.stencil_control", {"type": 'RIGHTMOUSE', "value": 'PRESS', "shift": True, "alt": True},
         {"properties": [("mode", 'SCALE'), ("texmode", 'SECONDARY')]}),
        ("brush.stencil_control", {"type": 'RIGHTMOUSE', "value": 'PRESS', "ctrl": True, "alt": True},
         {"properties": [("mode", 'ROTATION'), ("texmode", 'SECONDARY')]}),
        ("wm.context_toggle", {"type": 'M', "value": 'PRESS'},
         {"properties": [("data_path", 'vertex_paint_object.data.use_paint_mask')]}),
        ("wm.context_toggle", {"type": 'S', "value": 'PRESS', "shift": True},
         {"properties": [("data_path", 'tool_settings.vertex_paint.brush.use_smooth_stroke')]}),
        op_menu("VIEW3D_MT_angle_control", {"type": 'R', "value": 'PRESS'}),
        ("wm.context_menu_enum", {"type": 'E', "value": 'PRESS'},
         {"properties": [("data_path", 'tool_settings.vertex_paint.brush.stroke_method')]}),
        *_template_items_context_panel("VIEW3D_PT_paint_vertex_context_menu", params.context_menu_event),
    ])

    if params.legacy:
        items.extend(_template_items_legacy_tools_from_numbers())
    else:
        items.append(
            ("wm.context_toggle", {"type": 'V', "value": 'PRESS'},
             {"properties": [("data_path", 'vertex_paint_object.data.use_paint_mask_vertex')]})
        )

    return keymap


def km_weight_paint(params):
    items = []
    keymap = (
        "Weight Paint",
        {"space_type": 'EMPTY', "region_type": 'WINDOW'},
        {"items": items},
    )

    items.extend([
        ("paint.weight_paint", {"type": 'LEFTMOUSE', "value": 'PRESS'}, None),
        ("paint.weight_sample", {"type": params.action_mouse, "value": 'PRESS', "ctrl": True}, None),
        ("paint.weight_sample_group", {"type": params.action_mouse, "value": 'PRESS', "shift": True}, None),
        ("paint.weight_gradient", {"type": 'LEFTMOUSE', "value": 'PRESS', "alt": True},
         {"properties": [("type", 'LINEAR')]}),
        ("paint.weight_gradient", {"type": 'LEFTMOUSE', "value": 'PRESS', "ctrl": True, "alt": True},
         {"properties": [("type", 'RADIAL')]}),
        ("paint.weight_set", {"type": 'K', "value": 'PRESS', "shift": True}, None),
        ("brush.scale_size", {"type": 'LEFT_BRACKET', "value": 'PRESS', "repeat": True},
         {"properties": [("scalar", 0.9)]}),
        ("brush.scale_size", {"type": 'RIGHT_BRACKET', "value": 'PRESS', "repeat": True},
         {"properties": [("scalar", 1.0 / 0.9)]}),
        *_template_paint_radial_control("weight_paint"),
        ("wm.radial_control", {"type": 'F', "value": 'PRESS', "ctrl": True},
         radial_control_properties("weight_paint", 'weight', 'use_unified_weight')),
        ("wm.context_menu_enum", {"type": 'E', "value": 'PRESS'},
         {"properties": [("data_path", 'tool_settings.vertex_paint.brush.stroke_method')]}),
        ("wm.context_toggle", {"type": 'M', "value": 'PRESS'},
         {"properties": [("data_path", 'weight_paint_object.data.use_paint_mask')]}),
        ("wm.context_toggle", {"type": 'V', "value": 'PRESS'},
         {"properties": [("data_path", 'weight_paint_object.data.use_paint_mask_vertex')]}),
        ("wm.context_toggle", {"type": 'S', "value": 'PRESS', "shift": True},
         {"properties": [("data_path", 'tool_settings.weight_paint.brush.use_smooth_stroke')]}),
        op_menu_pie("VIEW3D_MT_wpaint_vgroup_lock_pie", {"type": 'K', "value": 'PRESS'}),
        *_template_items_context_panel("VIEW3D_PT_paint_weight_context_menu", params.context_menu_event),
    ])

    if params.select_mouse == 'LEFTMOUSE':
        # Bone selection for combined weight paint + pose mode.
        items.extend([
            ("view3d.select", {"type": 'LEFTMOUSE', "value": 'PRESS', "ctrl": True}, None),
        ])

    if params.legacy:
        items.extend(_template_items_legacy_tools_from_numbers())

    return keymap


def km_sculpt(params):
    items = []
    keymap = (
        "Sculpt",
        {"space_type": 'EMPTY', "region_type": 'WINDOW'},
        {"items": items},
    )

    items.extend([
        # Brush strokes
        ("sculpt.brush_stroke", {"type": 'LEFTMOUSE', "value": 'PRESS'},
         {"properties": [("mode", 'NORMAL')]}),
        ("sculpt.brush_stroke", {"type": 'LEFTMOUSE', "value": 'PRESS', "ctrl": True},
         {"properties": [("mode", 'INVERT')]}),
        ("sculpt.brush_stroke", {"type": 'LEFTMOUSE', "value": 'PRESS', "shift": True},
         {"properties": [("mode", 'SMOOTH')]}),
        # Expand
        ("sculpt.expand", {"type": 'A', "value": 'PRESS', "shift": True},
         {"properties": [("target", "MASK"), ("falloff_type", "GEODESIC"), ("invert", True)]}),
        ("sculpt.expand", {"type": 'A', "value": 'PRESS', "shift": True, "alt": True},
         {"properties": [("target", "MASK"), ("falloff_type", "NORMALS"), ("invert", False)]}),
        ("sculpt.expand", {"type": 'W', "value": 'PRESS', "shift": True},
         {"properties": [
             ("target", "FACE_SETS"),
             ("falloff_type", "GEODESIC"),
             ("invert", False),
             ("use_modify_active", False)]}),
        ("sculpt.expand", {"type": 'W', "value": 'PRESS', "shift": True, "alt": True},
         {"properties": [
             ("target", "FACE_SETS"),
             ("falloff_type", "BOUNDARY_FACE_SET"),
             ("invert", False),
             ("use_modify_active", True),
         ]}),
        # Partial Visibility Show/hide
        # Match keys from: `_template_items_hide_reveal_actions`, cannot use because arguments aren't compatible.
        ("sculpt.face_set_change_visibility", {"type": 'H', "value": 'PRESS'},
         {"properties": [("mode", 'TOGGLE')]}),
        ("sculpt.face_set_change_visibility", {"type": 'H', "value": 'PRESS', "shift": True},
         {"properties": [("mode", 'HIDE_ACTIVE')]}),
        ("sculpt.face_set_change_visibility", {"type": 'H', "value": 'PRESS', "alt": True},
         {"properties": [("mode", 'SHOW_ALL')]}),

        ("sculpt.face_set_edit", {"type": 'W', "value": 'PRESS', "ctrl": True},
         {"properties": [("mode", 'GROW')]}),
        ("sculpt.face_set_edit", {"type": 'W', "value": 'PRESS', "ctrl": True, "alt": True},
         {"properties": [("mode", 'SHRINK')]}),
        # Subdivision levels
        *_template_items_object_subdivision_set(),
        ("object.subdivision_set", {"type": 'PAGE_UP', "value": 'PRESS', "repeat": True},
         {"properties": [("level", 1), ("relative", True)]}),
        ("object.subdivision_set", {"type": 'PAGE_DOWN', "value": 'PRESS', "repeat": True},
         {"properties": [("level", -1), ("relative", True)]}),
        # Mask
        ("paint.mask_flood_fill", {"type": 'M', "value": 'PRESS', "alt": True},
         {"properties": [("mode", 'VALUE'), ("value", 0.0)]}),
        ("paint.mask_flood_fill", {"type": 'I', "value": 'PRESS', "ctrl": True},
         {"properties": [("mode", 'INVERT')]}),
        ("paint.mask_box_gesture", {"type": 'B', "value": 'PRESS'},
         {"properties": [("mode", 'VALUE'), ("value", 0.0)]}),
        ("paint.mask_lasso_gesture", {"type": 'LEFTMOUSE', "value": 'PRESS', "shift": True, "ctrl": True}, None),
        ("wm.context_toggle", {"type": 'M', "value": 'PRESS', "ctrl": True},
         {"properties": [("data_path", 'scene.tool_settings.sculpt.show_mask')]}),
        # Dynamic topology
        ("sculpt.dynamic_topology_toggle", {"type": 'D', "value": 'PRESS', "ctrl": True}, None),
        ("sculpt.dyntopo_detail_size_edit", {"type": 'D', "value": 'PRESS', "shift": True}, None),
        ("sculpt.set_detail_size", {"type": 'D', "value": 'PRESS', "shift": True, "alt": True}, None),
        # Remesh
        ("object.voxel_remesh", {"type": 'R', "value": 'PRESS', "ctrl": True}, None),
        ("object.voxel_size_edit", {"type": 'R', "value": 'PRESS', "shift": True}, None),
        ("object.quadriflow_remesh", {"type": 'R', "value": 'PRESS', "ctrl": True, "alt": True}, None),
        # Color
        ("sculpt.sample_color", {"type": 'S', "value": 'PRESS'}, None),
        # Brush properties
        ("brush.scale_size", {"type": 'LEFT_BRACKET', "value": 'PRESS', "repeat": True},
         {"properties": [("scalar", 0.9)]}),
        ("brush.scale_size", {"type": 'RIGHT_BRACKET', "value": 'PRESS', "repeat": True},
         {"properties": [("scalar", 1.0 / 0.9)]}),
        *_template_paint_radial_control("sculpt", rotation=True),
        # Stencil
        ("brush.stencil_control", {"type": 'RIGHTMOUSE', "value": 'PRESS'},
         {"properties": [("mode", 'TRANSLATION')]}),
        ("brush.stencil_control", {"type": 'RIGHTMOUSE', "value": 'PRESS', "shift": True},
         {"properties": [("mode", 'SCALE')]}),
        ("brush.stencil_control", {"type": 'RIGHTMOUSE', "value": 'PRESS', "ctrl": True},
         {"properties": [("mode", 'ROTATION')]}),
        ("brush.stencil_control", {"type": 'RIGHTMOUSE', "value": 'PRESS', "alt": True},
         {"properties": [("mode", 'TRANSLATION'), ("texmode", 'SECONDARY')]}),
        ("brush.stencil_control", {"type": 'RIGHTMOUSE', "value": 'PRESS', "shift": True, "alt": True},
         {"properties": [("mode", 'SCALE'), ("texmode", 'SECONDARY')]}),
        ("brush.stencil_control", {"type": 'RIGHTMOUSE', "value": 'PRESS', "ctrl": True, "alt": True},
         {"properties": [("mode", 'ROTATION'), ("texmode", 'SECONDARY')]}),
        # Tools
        ("paint.brush_select", {"type": 'X', "value": 'PRESS'},
         {"properties": [("sculpt_tool", 'DRAW')]}),
        ("paint.brush_select", {"type": 'S', "value": 'PRESS', "shift": True},
         {"properties": [("sculpt_tool", 'SMOOTH')]}),
        ("paint.brush_select", {"type": 'P', "value": 'PRESS'},
         {"properties": [("sculpt_tool", 'PINCH')]}),
        ("paint.brush_select", {"type": 'I', "value": 'PRESS'},
         {"properties": [("sculpt_tool", 'INFLATE')]}),
        ("paint.brush_select", {"type": 'G', "value": 'PRESS'},
         {"properties": [("sculpt_tool", 'GRAB')]}),
        ("paint.brush_select", {"type": 'L', "value": 'PRESS'},
         {"properties": [("sculpt_tool", 'LAYER')]}),
        ("paint.brush_select", {"type": 'T', "value": 'PRESS', "shift": True},
         {"properties": [("sculpt_tool", 'FLATTEN')]}),
        ("paint.brush_select", {"type": 'C', "value": 'PRESS'},
         {"properties": [("sculpt_tool", 'CLAY')]}),
        ("paint.brush_select", {"type": 'C', "value": 'PRESS', "shift": True},
         {"properties": [("sculpt_tool", 'CREASE')]}),
        ("paint.brush_select", {"type": 'K', "value": 'PRESS'},
         {"properties": [("sculpt_tool", 'SNAKE_HOOK')]}),
        ("paint.brush_select", {"type": 'M', "value": 'PRESS'},
         {"properties": [("sculpt_tool", 'MASK'), ("toggle", True), ("create_missing", True)]}),
        # Menus
        ("wm.context_menu_enum", {"type": 'E', "value": 'PRESS'},
         {"properties": [("data_path", 'tool_settings.sculpt.brush.stroke_method')]}),
        ("wm.context_toggle", {"type": 'S', "value": 'PRESS', "shift": True},
         {"properties": [("data_path", 'tool_settings.sculpt.brush.use_smooth_stroke')]}),
        op_menu("VIEW3D_MT_angle_control", {"type": 'R', "value": 'PRESS'}),
        op_menu_pie("VIEW3D_MT_sculpt_mask_edit_pie", {"type": 'A', "value": 'PRESS'}),
        op_menu_pie("VIEW3D_MT_sculpt_automasking_pie", {"type": 'A', "alt": True, "value": 'PRESS'}),
        op_menu_pie("VIEW3D_MT_sculpt_face_sets_edit_pie", {"type": 'W', "value": 'PRESS'}),
        *_template_items_context_panel("VIEW3D_PT_sculpt_context_menu", params.context_menu_event),
    ])

    if params.legacy:
        items.extend(_template_items_legacy_tools_from_numbers())

    return keymap


# Mesh edit mode.
def km_mesh(params):
    items = []
    keymap = (
        "Mesh",
        {"space_type": 'EMPTY', "region_type": 'WINDOW'},
        {"items": items},
    )

    items.extend([
        # Tools.
        op_tool_optional(
            ("mesh.loopcut_slide", {"type": 'R', "value": 'PRESS', "ctrl": True},
             {"properties": [("TRANSFORM_OT_edge_slide", [("release_confirm", False)],)]}),
            (op_tool_cycle, "builtin.loop_cut"), params),
        op_tool_optional(
            ("mesh.offset_edge_loops_slide", {"type": 'R', "value": 'PRESS', "shift": True, "ctrl": True},
             {"properties": [("TRANSFORM_OT_edge_slide", [("release_confirm", False)],)]}),
            (op_tool_cycle, "builtin.offset_edge_loop_cut"), params),
        op_tool_optional(
            ("mesh.inset", {"type": 'I', "value": 'PRESS'}, None),
            (op_tool_cycle, "builtin.inset_faces"), params),
        op_tool_optional(
            ("mesh.bevel", {"type": 'B', "value": 'PRESS', "ctrl": True},
             {"properties": [("affect", 'EDGES')]}),
            (op_tool_cycle, "builtin.bevel"), params),
        op_tool_optional(
            ("transform.shrink_fatten", {"type": 'S', "value": 'PRESS', "alt": True}, None),
            (op_tool_cycle, "builtin.shrink_fatten"), params),
        ("mesh.bevel", {"type": 'B', "value": 'PRESS', "shift": True, "ctrl": True},
         {"properties": [("affect", 'VERTICES')]}),
        # Selection modes.
        *_template_items_editmode_mesh_select_mode(params),
        # Loop Select with alt. Double click in case MMB emulation is on (below).
        ("mesh.loop_select",
         {"type": params.select_mouse, "value": params.select_mouse_value, "alt": True}, None),
        ("mesh.loop_select",
         {"type": params.select_mouse, "value": params.select_mouse_value, "shift": True, "alt": True},
         {"properties": [("toggle", True)]}),
        # Selection
        ("mesh.edgering_select",
         {"type": params.select_mouse, "value": params.select_mouse_value, "ctrl": True, "alt": True}, None),
        ("mesh.edgering_select",
         {"type": params.select_mouse, "value": params.select_mouse_value, "shift": True, "ctrl": True, "alt": True},
         {"properties": [("toggle", True)]}),
        ("mesh.shortest_path_pick",
         {"type": params.select_mouse, "value": params.select_mouse_value_fallback, "ctrl": True},
         {"properties": [("use_fill", False)]}),
        ("mesh.shortest_path_pick",
         {"type": params.select_mouse, "value": params.select_mouse_value_fallback, "shift": True, "ctrl": True},
         {"properties": [("use_fill", True)]}),
        *_template_items_select_actions(params, "mesh.select_all"),
        ("mesh.select_more", {"type": 'NUMPAD_PLUS', "value": 'PRESS', "ctrl": True, "repeat": True}, None),
        ("mesh.select_less", {"type": 'NUMPAD_MINUS', "value": 'PRESS', "ctrl": True, "repeat": True}, None),
        ("mesh.select_next_item",
         {"type": 'NUMPAD_PLUS', "value": 'PRESS', "shift": True, "ctrl": True, "repeat": True}, None),
        ("mesh.select_prev_item",
         {"type": 'NUMPAD_MINUS', "value": 'PRESS', "shift": True, "ctrl": True, "repeat": True}, None),
        ("mesh.select_linked", {"type": 'L', "value": 'PRESS', "ctrl": True}, None),
        ("mesh.select_linked_pick", {"type": 'L', "value": 'PRESS'},
         {"properties": [("deselect", False)]}),
        ("mesh.select_linked_pick", {"type": 'L', "value": 'PRESS', "shift": True},
         {"properties": [("deselect", True)]}),
        ("mesh.select_mirror", {"type": 'M', "value": 'PRESS', "shift": True, "ctrl": True}, None),
        op_menu("VIEW3D_MT_edit_mesh_select_similar", {"type": 'G', "value": 'PRESS', "shift": True}),
        # Hide/reveal.
        *_template_items_hide_reveal_actions("mesh.hide", "mesh.reveal"),
        # Tools.
        ("mesh.normals_make_consistent", {"type": 'N', "value": 'PRESS', "ctrl" if params.legacy else "shift": True},
         {"properties": [("inside", False)]}),
        ("mesh.normals_make_consistent", {"type": 'N', "value": 'PRESS', "shift": True, "ctrl": True},
         {"properties": [("inside", True)]}),
        op_tool_optional(
            ("view3d.edit_mesh_extrude_move_normal", {"type": 'E', "value": 'PRESS'}, None),
            (op_tool_cycle, "builtin.extrude_region"), params),
        op_menu("VIEW3D_MT_edit_mesh_extrude", {"type": 'E', "value": 'PRESS', "alt": True}),
        ("transform.edge_crease", {"type": 'E', "value": 'PRESS', "shift": True}, None),
        ("mesh.fill", {"type": 'F', "value": 'PRESS', "alt": True}, None),
        ("mesh.quads_convert_to_tris", {"type": 'T', "value": 'PRESS', "ctrl": True},
         {"properties": [("quad_method", 'BEAUTY'), ("ngon_method", 'BEAUTY')]}),
        ("mesh.quads_convert_to_tris", {"type": 'T', "value": 'PRESS', "shift": True, "ctrl": True},
         {"properties": [("quad_method", 'FIXED'), ("ngon_method", 'CLIP')]}),
        ("mesh.tris_convert_to_quads", {"type": 'J', "value": 'PRESS', "alt": True}, None),
        op_tool_optional(
            ("mesh.rip_move", {"type": 'V', "value": 'PRESS'},
             {"properties": [("MESH_OT_rip", [("use_fill", False)],)]}),
            (op_tool_cycle, "builtin.rip_region"), params),
        # No tool is available for this.
        ("mesh.rip_move", {"type": 'V', "value": 'PRESS', "alt": True},
         {"properties": [("MESH_OT_rip", [("use_fill", True)],)]}),
        ("mesh.rip_edge_move", {"type": 'D', "value": 'PRESS', "alt": True}, None),
        op_menu("VIEW3D_MT_edit_mesh_merge", {"type": 'M', "value": 'PRESS'}),
        op_menu("VIEW3D_MT_edit_mesh_split", {"type": 'M', "value": 'PRESS', "alt": True}),
        ("mesh.edge_face_add", {"type": 'F', "value": 'PRESS', "repeat": True}, None),
        ("mesh.duplicate_move", {"type": 'D', "value": 'PRESS', "shift": True}, None),
        op_menu("VIEW3D_MT_mesh_add", {"type": 'A', "value": 'PRESS', "shift": True}),
        ("mesh.separate", {"type": 'P', "value": 'PRESS'}, None),
        ("mesh.split", {"type": 'Y', "value": 'PRESS'}, None),
        ("mesh.vert_connect_path", {"type": 'J', "value": 'PRESS'}, None),
        ("mesh.point_normals", {"type": 'L', "value": 'PRESS', "alt": True}, None),
        op_tool_optional(
            ("transform.vert_slide", {"type": 'V', "value": 'PRESS', "shift": True}, None),
            (op_tool_cycle, "builtin.vertex_slide"), params),
        ("mesh.dupli_extrude_cursor", {"type": params.action_mouse, "value": 'CLICK', "ctrl": True},
         {"properties": [("rotate_source", True)]}),
        ("mesh.dupli_extrude_cursor", {"type": params.action_mouse, "value": 'CLICK', "shift": True, "ctrl": True},
         {"properties": [("rotate_source", False)]}),
        op_menu("VIEW3D_MT_edit_mesh_delete", {"type": 'X', "value": 'PRESS'}),
        op_menu("VIEW3D_MT_edit_mesh_delete", {"type": 'DEL', "value": 'PRESS'}),
        ("mesh.dissolve_mode", {"type": 'X', "value": 'PRESS', "ctrl": True}, None),
        ("mesh.dissolve_mode", {"type": 'DEL', "value": 'PRESS', "ctrl": True}, None),
        op_tool_optional(
            ("mesh.knife_tool", {"type": 'K', "value": 'PRESS'},
             {"properties": [("use_occlude_geometry", True), ("only_selected", False)]}),
            (op_tool_cycle, "builtin.knife"), params),
        ("mesh.knife_tool", {"type": 'K', "value": 'PRESS', "shift": True},
         {"properties": [("use_occlude_geometry", False), ("only_selected", True)]}),
        ("object.vertex_parent_set", {"type": 'P', "value": 'PRESS', "ctrl": True}, None),
        # Menus.
        op_menu("VIEW3D_MT_edit_mesh_faces", {"type": 'F', "value": 'PRESS', "ctrl": True}),
        op_menu("VIEW3D_MT_edit_mesh_edges", {"type": 'E', "value": 'PRESS', "ctrl": True}),
        op_menu("VIEW3D_MT_edit_mesh_vertices", {"type": 'V', "value": 'PRESS', "ctrl": True}),
        op_menu("VIEW3D_MT_hook", {"type": 'H', "value": 'PRESS', "ctrl": True}),
        op_menu("VIEW3D_MT_uv_map", {"type": 'U', "value": 'PRESS'}),
        op_menu("VIEW3D_MT_vertex_group", {"type": 'G', "value": 'PRESS', "ctrl": True}),
        op_menu("VIEW3D_MT_edit_mesh_normals", {"type": 'N', "value": 'PRESS', "alt": True}),
        ("object.vertex_group_remove_from", {"type": 'G', "value": 'PRESS', "ctrl": True, "alt": True}, None),
        *_template_items_proportional_editing(
            params, connected=True, toggle_data_path='tool_settings.use_proportional_edit'),
        *_template_items_context_menu("VIEW3D_MT_edit_mesh_context_menu", params.context_menu_event),
    ])

    if params.use_mouse_emulate_3_button and params.select_mouse == 'LEFTMOUSE':
        items.extend([
            ("mesh.loop_select", {"type": params.select_mouse, "value": 'DOUBLE_CLICK'}, None),
            ("mesh.loop_select", {"type": params.select_mouse, "value": 'DOUBLE_CLICK', "shift": True},
             {"properties": [("extend", True)]}),
            ("mesh.loop_select", {"type": params.select_mouse, "value": 'DOUBLE_CLICK', "alt": True},
             {"properties": [("deselect", True)]}),
            ("mesh.edgering_select",
             {"type": params.select_mouse, "value": 'DOUBLE_CLICK', "ctrl": True}, None),
            ("mesh.edgering_select",
             {"type": params.select_mouse, "value": 'DOUBLE_CLICK', "shift": True, "ctrl": True},
             {"properties": [("toggle", True)]}),
        ])

    if params.legacy:
        items.extend([
            ("mesh.poke", {"type": 'P', "value": 'PRESS', "alt": True}, None),
            ("mesh.select_non_manifold",
             {"type": 'M', "value": 'PRESS', "shift": True, "ctrl": True, "alt": True}, None),
            ("mesh.faces_select_linked_flat",
             {"type": 'F', "value": 'PRESS', "shift": True, "ctrl": True, "alt": True}, None),
            ("mesh.spin", {"type": 'R', "value": 'PRESS', "alt": True}, None),
            ("mesh.beautify_fill", {"type": 'F', "value": 'PRESS', "shift": True, "alt": True}, None),
            *_template_items_object_subdivision_set(),
        ])

    return keymap


# Armature edit mode
def km_armature(params):
    items = []
    keymap = (
        "Armature",
        {"space_type": 'EMPTY', "region_type": 'WINDOW'},
        {"items": items},
    )

    items.extend([
        # Hide/reveal.
        *_template_items_hide_reveal_actions("armature.hide", "armature.reveal"),
        # Align & roll.
        ("armature.align", {"type": 'A', "value": 'PRESS', "ctrl": True, "alt": True}, None),
        ("armature.calculate_roll", {"type": 'N', "value": 'PRESS', "ctrl" if params.legacy else "shift": True}, None),
        ("armature.roll_clear", {"type": 'R', "value": 'PRESS', "alt": True}, None),
        ("armature.switch_direction", {"type": 'F', "value": 'PRESS', "alt": True}, None),
        # Add.
        ("armature.bone_primitive_add", {"type": 'A', "value": 'PRESS', "shift": True}, None),
        # Parenting.
        ("armature.parent_set", {"type": 'P', "value": 'PRESS', "ctrl": True}, None),
        ("armature.parent_clear", {"type": 'P', "value": 'PRESS', "alt": True}, None),
        # Selection.
        *_template_items_select_actions(params, "armature.select_all"),
        ("armature.select_mirror", {"type": 'M', "value": 'PRESS', "shift": True, "ctrl": True},
         {"properties": [("extend", False)]}),
        ("armature.select_hierarchy", {"type": 'LEFT_BRACKET', "value": 'PRESS'},
         {"properties": [("direction", 'PARENT'), ("extend", False)]}),
        ("armature.select_hierarchy", {"type": 'LEFT_BRACKET', "value": 'PRESS', "shift": True},
         {"properties": [("direction", 'PARENT'), ("extend", True)]}),
        ("armature.select_hierarchy", {"type": 'RIGHT_BRACKET', "value": 'PRESS'},
         {"properties": [("direction", 'CHILD'), ("extend", False)]}),
        ("armature.select_hierarchy", {"type": 'RIGHT_BRACKET', "value": 'PRESS', "shift": True},
         {"properties": [("direction", 'CHILD'), ("extend", True)]}),
        ("armature.select_more", {"type": 'NUMPAD_PLUS', "value": 'PRESS', "ctrl": True, "repeat": True}, None),
        ("armature.select_less", {"type": 'NUMPAD_MINUS', "value": 'PRESS', "ctrl": True, "repeat": True}, None),
        ("armature.select_similar", {"type": 'G', "value": 'PRESS', "shift": True}, None),
        ("armature.select_linked_pick", {"type": 'L', "value": 'PRESS'},
         {"properties": [("deselect", False)]}),
        ("armature.select_linked_pick", {"type": 'L', "value": 'PRESS', "shift": True},
         {"properties": [("deselect", True)]}),
        ("armature.select_linked", {"type": 'L', "value": 'PRESS', "ctrl": True}, None),
        ("armature.shortest_path_pick",
         {"type": params.select_mouse, "value": params.select_mouse_value_fallback, "ctrl": True}, None),
        # Editing.
        op_menu("VIEW3D_MT_edit_armature_delete", {"type": 'X', "value": 'PRESS'}),
        op_menu("VIEW3D_MT_edit_armature_delete", {"type": 'DEL', "value": 'PRESS'}),
        ("armature.duplicate_move", {"type": 'D', "value": 'PRESS', "shift": True}, None),
        ("armature.dissolve", {"type": 'X', "value": 'PRESS', "ctrl": True}, None),
        ("armature.dissolve", {"type": 'DEL', "value": 'PRESS', "ctrl": True}, None),
        op_tool_optional(
            ("armature.extrude_move", {"type": 'E', "value": 'PRESS'}, None),
            (op_tool_cycle, "builtin.extrude"), params),
        ("armature.extrude_forked", {"type": 'E', "value": 'PRESS', "shift": True}, None),
        ("armature.click_extrude", {"type": params.action_mouse, "value": 'CLICK', "ctrl": True}, None),
        ("armature.fill", {"type": 'F', "value": 'PRESS'}, None),
        ("armature.split", {"type": 'Y', "value": 'PRESS'}, None),
        ("armature.separate", {"type": 'P', "value": 'PRESS'}, None),
        # Set flags.
        op_menu("VIEW3D_MT_bone_options_toggle", {"type": 'W', "value": 'PRESS', "shift": True}),
        op_menu("VIEW3D_MT_bone_options_enable", {"type": 'W', "value": 'PRESS', "shift": True, "ctrl": True}),
        op_menu("VIEW3D_MT_bone_options_disable", {"type": 'W', "value": 'PRESS', "alt": True}),
        # Armature/bone layers.
        ("armature.layers_show_all", {"type": 'ACCENT_GRAVE', "value": 'PRESS', "ctrl": True}, None),
        ("armature.armature_layers", {"type": 'M', "value": 'PRESS', "shift": True}, None),
        ("armature.bone_layers", {"type": 'M', "value": 'PRESS'}, None),
        # Special transforms.
        op_tool_optional(
            ("transform.bbone_resize", {"type": 'S', "value": 'PRESS', "ctrl": True, "alt": True}, None),
            (op_tool_cycle, "builtin.bone_size"), params),
        op_tool_optional(
            ("transform.transform", {"type": 'S', "value": 'PRESS', "alt": True},
             {"properties": [("mode", 'BONE_ENVELOPE')]}),
            (op_tool_cycle, "builtin.bone_envelope"), params),
        op_tool_optional(
            ("transform.transform", {"type": 'R', "value": 'PRESS', "ctrl": True},
             {"properties": [("mode", 'BONE_ROLL')]}),
            (op_tool_cycle, "builtin.roll"), params),
        # Menus.
        *_template_items_context_menu("VIEW3D_MT_armature_context_menu", params.context_menu_event),
    ])

    return keymap


# Metaball edit mode.
def km_metaball(params):
    items = []
    keymap = (
        "Metaball",
        {"space_type": 'EMPTY', "region_type": 'WINDOW'},
        {"items": items},
    )

    items.extend([
        ("object.metaball_add", {"type": 'A', "value": 'PRESS', "shift": True}, None),
        *_template_items_hide_reveal_actions("mball.hide_metaelems", "mball.reveal_metaelems"),
        ("mball.delete_metaelems", {"type": 'X', "value": 'PRESS'}, None),
        ("mball.delete_metaelems", {"type": 'DEL', "value": 'PRESS'}, None),
        ("mball.duplicate_move", {"type": 'D', "value": 'PRESS', "shift": True}, None),
        *_template_items_select_actions(params, "mball.select_all"),
        ("mball.select_similar", {"type": 'G', "value": 'PRESS', "shift": True}, None),
        *_template_items_proportional_editing(
            params, connected=True, toggle_data_path='tool_settings.use_proportional_edit'),
        *_template_items_context_menu("VIEW3D_MT_edit_metaball_context_menu", params.context_menu_event),
    ])

    return keymap


# Lattice edit mode.
def km_lattice(params):
    items = []
    keymap = (
        "Lattice",
        {"space_type": 'EMPTY', "region_type": 'WINDOW'},
        {"items": items},
    )

    items.extend([
        *_template_items_select_actions(params, "lattice.select_all"),
        ("lattice.select_more", {"type": 'NUMPAD_PLUS', "value": 'PRESS', "ctrl": True, "repeat": True}, None),
        ("lattice.select_less", {"type": 'NUMPAD_MINUS', "value": 'PRESS', "ctrl": True, "repeat": True}, None),
        ("object.vertex_parent_set", {"type": 'P', "value": 'PRESS', "ctrl": True}, None),
        ("lattice.flip", {"type": 'F', "value": 'PRESS', "alt": True}, None),
        op_menu("VIEW3D_MT_hook", {"type": 'H', "value": 'PRESS', "ctrl": True}),
        *_template_items_proportional_editing(
            params, connected=False, toggle_data_path='tool_settings.use_proportional_edit'),
        *_template_items_context_menu("VIEW3D_MT_edit_lattice_context_menu", params.context_menu_event),
    ])

    return keymap


# Particle edit mode.
def km_particle(params):
    items = []
    keymap = (
        "Particle",
        {"space_type": 'EMPTY', "region_type": 'WINDOW'},
        {"items": items},
    )

    items.extend([
        *_template_items_select_actions(params, "particle.select_all"),
        ("particle.select_more", {"type": 'NUMPAD_PLUS', "value": 'PRESS', "ctrl": True, "repeat": True}, None),
        ("particle.select_less", {"type": 'NUMPAD_MINUS', "value": 'PRESS', "ctrl": True, "repeat": True}, None),
        ("particle.select_linked_pick", {"type": 'L', "value": 'PRESS'},
         {"properties": [("deselect", False)]}),
        ("particle.select_linked_pick", {"type": 'L', "value": 'PRESS', "shift": True},
         {"properties": [("deselect", True)]}),
        ("particle.select_linked", {"type": 'L', "value": 'PRESS', "ctrl": True}, None),
        ("particle.delete", {"type": 'X', "value": 'PRESS'}, None),
        ("particle.delete", {"type": 'DEL', "value": 'PRESS'}, None),
        *_template_items_hide_reveal_actions("particle.hide", "particle.reveal"),
        ("particle.brush_edit", {"type": 'LEFTMOUSE', "value": 'PRESS'}, None),
        ("particle.brush_edit", {"type": 'LEFTMOUSE', "value": 'PRESS', "shift": True}, None),
        ("wm.radial_control", {"type": 'F', "value": 'PRESS'},
         {"properties": [("data_path_primary", 'tool_settings.particle_edit.brush.size')]}),
        ("wm.radial_control", {"type": 'F', "value": 'PRESS', "shift": True},
         {"properties": [("data_path_primary", 'tool_settings.particle_edit.brush.strength')]}),
        ("particle.weight_set", {"type": 'K', "value": 'PRESS', "shift": True}, None),
        *(
            (("wm.context_set_enum",
              {"type": NUMBERS_1[i], "value": 'PRESS'},
              {"properties": [("data_path", "tool_settings.particle_edit.select_mode"), ("value", value)]})
             for i, value in enumerate(('PATH', 'POINT', 'TIP'))
             )
        ),
        *_template_items_proportional_editing(
            params, connected=False, toggle_data_path='tool_settings.use_proportional_edit'),
        *_template_items_context_menu("VIEW3D_MT_particle_context_menu", params.context_menu_event),
    ])

    return keymap


# Text edit mode.
def km_font(params):
    items = []
    keymap = (
        "Font",
        {"space_type": 'EMPTY', "region_type": 'WINDOW'},
        {"items": items},
    )

    items.extend([
        ("font.style_toggle", {"type": 'B', "value": 'PRESS', "ctrl": True},
         {"properties": [("style", 'BOLD')]}),
        ("font.style_toggle", {"type": 'I', "value": 'PRESS', "ctrl": True},
         {"properties": [("style", 'ITALIC')]}),
        ("font.style_toggle", {"type": 'U', "value": 'PRESS', "ctrl": True},
         {"properties": [("style", 'UNDERLINE')]}),
        ("font.style_toggle", {"type": 'P', "value": 'PRESS', "ctrl": True},
         {"properties": [("style", 'SMALL_CAPS')]}),
        ("font.delete", {"type": 'DEL', "value": 'PRESS', "repeat": True},
         {"properties": [("type", 'NEXT_OR_SELECTION')]}),
        ("font.delete", {"type": 'DEL', "value": 'PRESS', "ctrl": True, "repeat": True},
         {"properties": [("type", 'NEXT_WORD')]}),
        ("font.delete", {"type": 'BACK_SPACE', "value": 'PRESS', "repeat": True},
         {"properties": [("type", 'PREVIOUS_OR_SELECTION')]}),
        ("font.delete", {"type": 'BACK_SPACE', "value": 'PRESS', "shift": True, "repeat": True},
         {"properties": [("type", 'PREVIOUS_OR_SELECTION')]}),
        ("font.delete", {"type": 'BACK_SPACE', "value": 'PRESS', "ctrl": True, "repeat": True},
         {"properties": [("type", 'PREVIOUS_WORD')]}),
        ("font.move", {"type": 'HOME', "value": 'PRESS'},
         {"properties": [("type", 'LINE_BEGIN')]}),
        ("font.move", {"type": 'END', "value": 'PRESS'},
         {"properties": [("type", 'LINE_END')]}),
        ("font.move", {"type": 'LEFT_ARROW', "value": 'PRESS', "repeat": True},
         {"properties": [("type", 'PREVIOUS_CHARACTER')]}),
        ("font.move", {"type": 'RIGHT_ARROW', "value": 'PRESS', "repeat": True},
         {"properties": [("type", 'NEXT_CHARACTER')]}),
        ("font.move", {"type": 'LEFT_ARROW', "value": 'PRESS', "ctrl": True, "repeat": True},
         {"properties": [("type", 'PREVIOUS_WORD')]}),
        ("font.move", {"type": 'RIGHT_ARROW', "value": 'PRESS', "ctrl": True, "repeat": True},
         {"properties": [("type", 'NEXT_WORD')]}),
        ("font.move", {"type": 'UP_ARROW', "value": 'PRESS', "repeat": True},
         {"properties": [("type", 'PREVIOUS_LINE')]}),
        ("font.move", {"type": 'DOWN_ARROW', "value": 'PRESS', "repeat": True},
         {"properties": [("type", 'NEXT_LINE')]}),
        ("font.move", {"type": 'PAGE_UP', "value": 'PRESS', "repeat": True},
         {"properties": [("type", 'PREVIOUS_PAGE')]}),
        ("font.move", {"type": 'PAGE_DOWN', "value": 'PRESS', "repeat": True},
         {"properties": [("type", 'NEXT_PAGE')]}),
        ("font.move_select", {"type": 'HOME', "value": 'PRESS', "shift": True},
         {"properties": [("type", 'LINE_BEGIN')]}),
        ("font.move_select", {"type": 'END', "value": 'PRESS', "shift": True},
         {"properties": [("type", 'LINE_END')]}),
        ("font.move_select", {"type": 'LEFT_ARROW', "value": 'PRESS', "shift": True, "repeat": True},
         {"properties": [("type", 'PREVIOUS_CHARACTER')]}),
        ("font.move_select", {"type": 'RIGHT_ARROW', "value": 'PRESS', "shift": True, "repeat": True},
         {"properties": [("type", 'NEXT_CHARACTER')]}),
        ("font.move_select", {"type": 'LEFT_ARROW', "value": 'PRESS', "shift": True, "ctrl": True, "repeat": True},
         {"properties": [("type", 'PREVIOUS_WORD')]}),
        ("font.move_select", {"type": 'RIGHT_ARROW', "value": 'PRESS', "shift": True, "ctrl": True, "repeat": True},
         {"properties": [("type", 'NEXT_WORD')]}),
        ("font.move_select", {"type": 'UP_ARROW', "value": 'PRESS', "shift": True, "repeat": True},
         {"properties": [("type", 'PREVIOUS_LINE')]}),
        ("font.move_select", {"type": 'DOWN_ARROW', "value": 'PRESS', "shift": True, "repeat": True},
         {"properties": [("type", 'NEXT_LINE')]}),
        ("font.move_select", {"type": 'PAGE_UP', "value": 'PRESS', "shift": True, "repeat": True},
         {"properties": [("type", 'PREVIOUS_PAGE')]}),
        ("font.move_select", {"type": 'PAGE_DOWN', "value": 'PRESS', "shift": True, "repeat": True},
         {"properties": [("type", 'NEXT_PAGE')]}),
        ("font.change_spacing", {"type": 'LEFT_ARROW', "value": 'PRESS', "alt": True, "repeat": True},
         {"properties": [("delta", -1)]}),
        ("font.change_spacing", {"type": 'RIGHT_ARROW', "value": 'PRESS', "alt": True, "repeat": True},
         {"properties": [("delta", 1)]}),
        ("font.change_character", {"type": 'UP_ARROW', "value": 'PRESS', "alt": True, "repeat": True},
         {"properties": [("delta", 1)]}),
        ("font.change_character", {"type": 'DOWN_ARROW', "value": 'PRESS', "alt": True, "repeat": True},
         {"properties": [("delta", -1)]}),
        ("font.select_all", {"type": 'A', "value": 'PRESS', "ctrl": True}, None),
        ("font.text_copy", {"type": 'C', "value": 'PRESS', "ctrl": True}, None),
        ("font.text_cut", {"type": 'X', "value": 'PRESS', "ctrl": True}, None),
        ("font.text_paste", {"type": 'V', "value": 'PRESS', "ctrl": True, "repeat": True}, None),
        ("font.line_break", {"type": 'RET', "value": 'PRESS', "repeat": True}, None),
        ("font.text_insert", {"type": 'TEXTINPUT', "value": 'ANY', "any": True, "repeat": True}, None),
        ("font.text_insert", {"type": 'BACK_SPACE', "value": 'PRESS', "alt": True, "repeat": True},
         {"properties": [("accent", True)]}),
        *_template_items_context_menu("VIEW3D_MT_edit_font_context_menu", params.context_menu_event),
    ])

    return keymap


def km_sculpt_curves(params):
    items = []
    keymap = (
        "Sculpt Curves",
        {"space_type": 'EMPTY', "region_type": 'WINDOW'},
        {"items": items},
    )

    items.extend([
        ("sculpt_curves.brush_stroke", {"type": 'LEFTMOUSE', "value": 'PRESS'}, None),
        *_template_paint_radial_control("curves_sculpt"),
    ])

    return keymap


def km_object_non_modal(params):
    items = []
    keymap = (
        "Object Non-modal",
        {"space_type": 'EMPTY', "region_type": 'WINDOW'},
        {"items": items},
    )

    if params.legacy:
        items.extend([
            ("object.mode_set", {"type": 'TAB', "value": 'PRESS'},
             {"properties": [("mode", 'EDIT'), ("toggle", True)]}),
            ("object.mode_set", {"type": 'TAB', "value": 'PRESS', "ctrl": True},
             {"properties": [("mode", 'POSE'), ("toggle", True)]}),
            ("object.mode_set", {"type": 'V', "value": 'PRESS'},
             {"properties": [("mode", 'VERTEX_PAINT'), ("toggle", True)]}),
            ("object.mode_set", {"type": 'TAB', "value": 'PRESS', "ctrl": True},
             {"properties": [("mode", 'WEIGHT_PAINT'), ("toggle", True)]}),

            ("object.origin_set", {"type": 'C', "value": 'PRESS', "shift": True, "ctrl": True, "alt": True}, None),
        ])
    else:
        items.extend([
            # NOTE: this shortcut (while not temporary) is not ideal, see: T89757.
            ("object.transfer_mode", {"type": 'Q', "value": 'PRESS', "alt": True}, None),
        ])

        if params.use_pie_click_drag:
            items.extend([
                ("object.mode_set", {"type": 'TAB', "value": 'CLICK'},
                 {"properties": [("mode", 'EDIT'), ("toggle", True)]}),
                op_menu_pie("VIEW3D_MT_object_mode_pie", {"type": 'TAB', "value": 'CLICK_DRAG'}),
                ("view3d.object_mode_pie_or_toggle", {"type": 'TAB', "value": 'PRESS', "ctrl": True}, None),
            ])
        elif params.use_v3d_tab_menu:
            # Swap Tab/Ctrl-Tab
            items.extend([
                ("object.mode_set", {"type": 'TAB', "value": 'PRESS', "ctrl": True},
                 {"properties": [("mode", 'EDIT'), ("toggle", True)]}),
                op_menu_pie("VIEW3D_MT_object_mode_pie", {"type": 'TAB', "value": 'PRESS'}),
            ])
        else:
            items.extend([
                ("object.mode_set", {"type": 'TAB', "value": 'PRESS'},
                 {"properties": [("mode", 'EDIT'), ("toggle", True)]}),
                ("view3d.object_mode_pie_or_toggle", {"type": 'TAB', "value": 'PRESS', "ctrl": True}, None),
            ])

    return keymap


# ------------------------------------------------------------------------------
# Modal Maps and Gizmos

def km_eyedropper_modal_map(_params):
    items = []
    keymap = (
        "Eyedropper Modal Map",
        {"space_type": 'EMPTY', "region_type": 'WINDOW', "modal": True},
        {"items": items},
    )

    items.extend([
        ("CANCEL", {"type": 'ESC', "value": 'PRESS', "any": True}, None),
        ("CANCEL", {"type": 'RIGHTMOUSE', "value": 'PRESS', "any": True}, None),
        ("SAMPLE_CONFIRM", {"type": 'RET', "value": 'RELEASE', "any": True}, None),
        ("SAMPLE_CONFIRM", {"type": 'NUMPAD_ENTER', "value": 'RELEASE', "any": True}, None),
        ("SAMPLE_CONFIRM", {"type": 'LEFTMOUSE', "value": 'RELEASE', "any": True}, None),
        ("SAMPLE_BEGIN", {"type": 'LEFTMOUSE', "value": 'PRESS', "any": True}, None),
        ("SAMPLE_RESET", {"type": 'SPACE', "value": 'RELEASE', "any": True}, None),
    ])

    return keymap


def km_eyedropper_colorramp_pointsampling_map(_params):
    items = []
    keymap = (
        "Eyedropper ColorRamp PointSampling Map",
        {"space_type": 'EMPTY', "region_type": 'WINDOW', "modal": True},
        {"items": items},
    )

    items.extend([
        ("CANCEL", {"type": 'ESC', "value": 'PRESS', "any": True}, None),
        ("CANCEL", {"type": 'BACK_SPACE', "value": 'PRESS', "any": True}, None),
        ("SAMPLE_CONFIRM", {"type": 'RIGHTMOUSE', "value": 'PRESS', "any": True}, None),
        ("SAMPLE_CONFIRM", {"type": 'RET', "value": 'RELEASE', "any": True}, None),
        ("SAMPLE_CONFIRM", {"type": 'NUMPAD_ENTER', "value": 'RELEASE', "any": True}, None),
        ("SAMPLE_SAMPLE", {"type": 'LEFTMOUSE', "value": 'PRESS', "any": True}, None),
        ("SAMPLE_RESET", {"type": 'SPACE', "value": 'RELEASE', "any": True}, None),
    ])

    return keymap


def km_transform_modal_map(_params):
    items = []
    keymap = (
        "Transform Modal Map",
        {"space_type": 'EMPTY', "region_type": 'WINDOW', "modal": True},
        {"items": items},
    )

    items.extend([
        ("CONFIRM", {"type": 'LEFTMOUSE', "value": 'PRESS', "any": True}, None),
        ("CONFIRM", {"type": 'RET', "value": 'PRESS', "any": True}, None),
        ("CONFIRM", {"type": 'NUMPAD_ENTER', "value": 'PRESS', "any": True}, None),
        ("CONFIRM", {"type": 'SPACE', "value": 'PRESS', "any": True}, None),
        ("CANCEL", {"type": 'RIGHTMOUSE', "value": 'PRESS', "any": True}, None),
        ("CANCEL", {"type": 'ESC', "value": 'PRESS', "any": True}, None),
        ("AXIS_X", {"type": 'X', "value": 'PRESS'}, None),
        ("AXIS_Y", {"type": 'Y', "value": 'PRESS'}, None),
        ("AXIS_Z", {"type": 'Z', "value": 'PRESS'}, None),
        ("PLANE_X", {"type": 'X', "value": 'PRESS', "shift": True}, None),
        ("PLANE_Y", {"type": 'Y', "value": 'PRESS', "shift": True}, None),
        ("PLANE_Z", {"type": 'Z', "value": 'PRESS', "shift": True}, None),
        ("CONS_OFF", {"type": 'C', "value": 'PRESS'}, None),
        ("TRANSLATE", {"type": 'G', "value": 'PRESS'}, None),
        ("ROTATE", {"type": 'R', "value": 'PRESS'}, None),
        ("RESIZE", {"type": 'S', "value": 'PRESS'}, None),
        ("SNAP_TOGGLE", {"type": 'TAB', "value": 'PRESS', "shift": True}, None),
        ("SNAP_INV_ON", {"type": 'LEFT_CTRL', "value": 'PRESS', "any": True}, None),
        ("SNAP_INV_OFF", {"type": 'LEFT_CTRL', "value": 'RELEASE', "any": True}, None),
        ("SNAP_INV_ON", {"type": 'RIGHT_CTRL', "value": 'PRESS', "any": True}, None),
        ("SNAP_INV_OFF", {"type": 'RIGHT_CTRL', "value": 'RELEASE', "any": True}, None),
        ("ADD_SNAP", {"type": 'A', "value": 'PRESS'}, None),
        ("ADD_SNAP", {"type": 'A', "value": 'PRESS', "ctrl": True}, None),
        ("REMOVE_SNAP", {"type": 'A', "value": 'PRESS', "alt": True}, None),
        ("PROPORTIONAL_SIZE_UP", {"type": 'PAGE_UP', "value": 'PRESS', "repeat": True}, None),
        ("PROPORTIONAL_SIZE_DOWN", {"type": 'PAGE_DOWN', "value": 'PRESS', "repeat": True}, None),
        ("PROPORTIONAL_SIZE_UP", {"type": 'PAGE_UP', "value": 'PRESS', "shift": True, "repeat": True}, None),
        ("PROPORTIONAL_SIZE_DOWN", {"type": 'PAGE_DOWN', "value": 'PRESS', "shift": True, "repeat": True}, None),
        ("PROPORTIONAL_SIZE_UP", {"type": 'WHEELDOWNMOUSE', "value": 'PRESS'}, None),
        ("PROPORTIONAL_SIZE_DOWN", {"type": 'WHEELUPMOUSE', "value": 'PRESS'}, None),
        ("PROPORTIONAL_SIZE_UP", {"type": 'WHEELDOWNMOUSE', "value": 'PRESS', "shift": True}, None),
        ("PROPORTIONAL_SIZE_DOWN", {"type": 'WHEELUPMOUSE', "value": 'PRESS', "shift": True}, None),
        ("PROPORTIONAL_SIZE", {"type": 'TRACKPADPAN', "value": 'ANY'}, None),
        ("EDGESLIDE_EDGE_NEXT", {"type": 'WHEELDOWNMOUSE', "value": 'PRESS', "alt": True}, None),
        ("EDGESLIDE_PREV_NEXT", {"type": 'WHEELUPMOUSE', "value": 'PRESS', "alt": True}, None),
        ("AUTOIK_CHAIN_LEN_UP", {"type": 'PAGE_UP', "value": 'PRESS', "repeat": True}, None),
        ("AUTOIK_CHAIN_LEN_DOWN", {"type": 'PAGE_DOWN', "value": 'PRESS', "repeat": True}, None),
        ("AUTOIK_CHAIN_LEN_UP", {"type": 'PAGE_UP', "value": 'PRESS', "shift": True, "repeat": True}, None),
        ("AUTOIK_CHAIN_LEN_DOWN", {"type": 'PAGE_DOWN', "value": 'PRESS', "shift": True, "repeat": True}, None),
        ("AUTOIK_CHAIN_LEN_UP", {"type": 'WHEELDOWNMOUSE', "value": 'PRESS'}, None),
        ("AUTOIK_CHAIN_LEN_DOWN", {"type": 'WHEELUPMOUSE', "value": 'PRESS'}, None),
        ("AUTOIK_CHAIN_LEN_UP", {"type": 'WHEELDOWNMOUSE', "value": 'PRESS', "shift": True}, None),
        ("AUTOIK_CHAIN_LEN_DOWN", {"type": 'WHEELUPMOUSE', "value": 'PRESS', "shift": True}, None),
        ("INSERTOFS_TOGGLE_DIR", {"type": 'T', "value": 'PRESS'}, None),
        ("AUTOCONSTRAIN", {"type": 'MIDDLEMOUSE', "value": 'ANY'}, None),
        ("AUTOCONSTRAINPLANE", {"type": 'MIDDLEMOUSE', "value": 'ANY', "shift": True}, None),
        ("PRECISION", {"type": 'LEFT_SHIFT', "value": 'ANY', "any": True}, None),
        ("PRECISION", {"type": 'RIGHT_SHIFT', "value": 'ANY', "any": True}, None),
    ])

    return keymap


def km_view3d_interactive_add_tool_modal(_params):
    items = []
    keymap = (
        "View3D Placement Modal",
        {"space_type": 'EMPTY', "region_type": 'WINDOW', "modal": True},
        {"items": items},
    )

    items.extend([
        ("PIVOT_CENTER_ON", {"type": 'LEFT_ALT', "value": 'PRESS', "any": True}, None),
        ("PIVOT_CENTER_OFF", {"type": 'LEFT_ALT', "value": 'RELEASE', "any": True}, None),
        ("PIVOT_CENTER_ON", {"type": 'RIGHT_ALT', "value": 'PRESS', "any": True}, None),
        ("PIVOT_CENTER_OFF", {"type": 'RIGHT_ALT', "value": 'RELEASE', "any": True}, None),
        ("FIXED_ASPECT_ON", {"type": 'LEFT_SHIFT', "value": 'PRESS', "any": True}, None),
        ("FIXED_ASPECT_OFF", {"type": 'LEFT_SHIFT', "value": 'RELEASE', "any": True}, None),
        ("FIXED_ASPECT_ON", {"type": 'RIGHT_SHIFT', "value": 'PRESS', "any": True}, None),
        ("FIXED_ASPECT_OFF", {"type": 'RIGHT_SHIFT', "value": 'RELEASE', "any": True}, None),
        ("SNAP_ON", {"type": 'LEFT_CTRL', "value": 'PRESS', "any": True}, None),
        ("SNAP_OFF", {"type": 'LEFT_CTRL', "value": 'RELEASE', "any": True}, None),
        ("SNAP_ON", {"type": 'RIGHT_CTRL', "value": 'PRESS', "any": True}, None),
        ("SNAP_OFF", {"type": 'RIGHT_CTRL', "value": 'RELEASE', "any": True}, None),
    ])

    return keymap


def km_view3d_gesture_circle(_params):
    items = []
    keymap = (
        "View3D Gesture Circle",
        {"space_type": 'EMPTY', "region_type": 'WINDOW', "modal": True},
        {"items": items},
    )

    items.extend([
        # Note: use 'KM_ANY' for release, so the circle exits on any mouse release,
        # this is needed when circle select is activated as a tool.
        ("CANCEL", {"type": 'ESC', "value": 'PRESS', "any": True}, None),
        ("CANCEL", {"type": 'RIGHTMOUSE', "value": 'ANY', "any": True}, None),
        ("CONFIRM", {"type": 'RET', "value": 'PRESS', "any": True}, None),
        ("CONFIRM", {"type": 'NUMPAD_ENTER', "value": 'PRESS'}, None),
        ("SELECT", {"type": 'LEFTMOUSE', "value": 'PRESS'}, None),
        ("DESELECT", {"type": 'LEFTMOUSE', "value": 'PRESS', "shift": True}, None),
        ("NOP", {"type": 'LEFTMOUSE', "value": 'RELEASE', "any": True}, None),
        ("DESELECT", {"type": 'MIDDLEMOUSE', "value": 'PRESS'}, None),
        ("NOP", {"type": 'MIDDLEMOUSE', "value": 'RELEASE', "any": True}, None),
        ("SUBTRACT", {"type": 'WHEELUPMOUSE', "value": 'PRESS'}, None),
        ("SUBTRACT", {"type": 'NUMPAD_MINUS', "value": 'PRESS', "repeat": True}, None),
        ("ADD", {"type": 'WHEELDOWNMOUSE', "value": 'PRESS'}, None),
        ("ADD", {"type": 'NUMPAD_PLUS', "value": 'PRESS', "repeat": True}, None),
        ("SIZE", {"type": 'TRACKPADPAN', "value": 'ANY'}, None),
    ])

    return keymap


def km_gesture_border(_params):
    items = []
    keymap = (
        "Gesture Box",
        {"space_type": 'EMPTY', "region_type": 'WINDOW', "modal": True},
        {"items": items},
    )

    items.extend([
        ("CANCEL", {"type": 'ESC', "value": 'PRESS', "any": True}, None),
        ("CANCEL", {"type": 'RIGHTMOUSE', "value": 'PRESS', "any": True}, None),
        ("SELECT", {"type": 'RIGHTMOUSE', "value": 'RELEASE', "any": True}, None),
        ("BEGIN", {"type": 'LEFTMOUSE', "value": 'PRESS', "shift": True}, None),
        ("DESELECT", {"type": 'LEFTMOUSE', "value": 'RELEASE', "shift": True}, None),
        ("BEGIN", {"type": 'LEFTMOUSE', "value": 'PRESS'}, None),
        ("SELECT", {"type": 'LEFTMOUSE', "value": 'RELEASE', "any": True}, None),
        ("BEGIN", {"type": 'MIDDLEMOUSE', "value": 'PRESS'}, None),
        ("DESELECT", {"type": 'MIDDLEMOUSE', "value": 'RELEASE'}, None),
        ("MOVE", {"type": 'SPACE', "value": 'ANY', "any": True}, None),
    ])

    return keymap


def km_gesture_zoom_border(_params):
    items = []
    keymap = (
        "Gesture Zoom Border",
        {"space_type": 'EMPTY', "region_type": 'WINDOW', "modal": True},
        {"items": items},
    )

    items.extend([
        ("CANCEL", {"type": 'ESC', "value": 'PRESS', "any": True}, None),
        ("CANCEL", {"type": 'RIGHTMOUSE', "value": 'ANY', "any": True}, None),
        ("BEGIN", {"type": 'LEFTMOUSE', "value": 'PRESS'}, None),
        ("IN", {"type": 'LEFTMOUSE', "value": 'RELEASE'}, None),
        ("BEGIN", {"type": 'MIDDLEMOUSE', "value": 'PRESS'}, None),
        ("OUT", {"type": 'MIDDLEMOUSE', "value": 'RELEASE'}, None),
    ])

    return keymap


def km_gesture_straight_line(_params):
    items = []
    keymap = (
        "Gesture Straight Line",
        {"space_type": 'EMPTY', "region_type": 'WINDOW', "modal": True},
        {"items": items},
    )

    items.extend([
        ("CANCEL", {"type": 'ESC', "value": 'PRESS', "any": True}, None),
        ("CANCEL", {"type": 'RIGHTMOUSE', "value": 'ANY', "any": True}, None),
        ("BEGIN", {"type": 'LEFTMOUSE', "value": 'PRESS'}, None),
        ("SELECT", {"type": 'LEFTMOUSE', "value": 'RELEASE', "any": True}, None),
        ("MOVE", {"type": 'SPACE', "value": 'ANY', "any": True}, None),
        ("SNAP", {"type": 'LEFT_CTRL', "value": 'ANY', "any": True}, None),
        ("FLIP", {"type": 'F', "value": 'PRESS', "any": True}, None),
    ])

    return keymap


def km_gesture_lasso(_params):
    items = []
    keymap = (
        "Gesture Lasso",
        {"space_type": 'EMPTY', "region_type": 'WINDOW', "modal": True},
        {"items": items},
    )

    items.extend([
        ("MOVE", {"type": 'SPACE', "value": 'ANY', "any": True}, None),
    ])

    return keymap


def km_standard_modal_map(_params):
    items = []
    keymap = (
        "Standard Modal Map",
        {"space_type": 'EMPTY', "region_type": 'WINDOW', "modal": True},
        {"items": items},
    )

    items.extend([
        ("CANCEL", {"type": 'ESC', "value": 'PRESS', "any": True}, None),
        ("APPLY", {"type": 'LEFTMOUSE', "value": 'ANY', "any": True}, None),
        ("APPLY", {"type": 'RET', "value": 'PRESS', "any": True}, None),
        ("APPLY", {"type": 'NUMPAD_ENTER', "value": 'PRESS', "any": True}, None),
        ("SNAP", {"type": 'LEFT_CTRL', "value": 'PRESS', "any": True}, None),
        ("SNAP_OFF", {"type": 'LEFT_CTRL', "value": 'RELEASE', "any": True}, None),
    ])

    return keymap


def km_knife_tool_modal_map(_params):
    items = []
    keymap = (
        "Knife Tool Modal Map",
        {"space_type": 'EMPTY', "region_type": 'WINDOW', "modal": True},
        {"items": items},
    )

    items.extend([
        ("CANCEL", {"type": 'ESC', "value": 'PRESS', "any": True}, None),
        ("PANNING", {"type": 'MIDDLEMOUSE', "value": 'ANY', "any": True}, None),
        ("ADD_CUT_CLOSED", {"type": 'LEFTMOUSE', "value": 'DOUBLE_CLICK', "any": True}, None),
        ("ADD_CUT", {"type": 'LEFTMOUSE', "value": 'ANY', "any": True}, None),
        ("UNDO", {"type": 'Z', "value": 'PRESS', "ctrl": True}, None),
        ("CONFIRM", {"type": 'RET', "value": 'PRESS', "any": True}, None),
        ("CONFIRM", {"type": 'NUMPAD_ENTER', "value": 'PRESS', "any": True}, None),
        ("CONFIRM", {"type": 'SPACE', "value": 'PRESS', "any": True}, None),
        ("NEW_CUT", {"type": 'RIGHTMOUSE', "value": 'PRESS'}, None),
        ("SNAP_MIDPOINTS_ON", {"type": 'LEFT_SHIFT', "value": 'PRESS', "any": True}, None),
        ("SNAP_MIDPOINTS_OFF", {"type": 'LEFT_SHIFT', "value": 'RELEASE', "any": True}, None),
        ("SNAP_MIDPOINTS_ON", {"type": 'RIGHT_SHIFT', "value": 'PRESS', "any": True}, None),
        ("SNAP_MIDPOINTS_OFF", {"type": 'RIGHT_SHIFT', "value": 'RELEASE', "any": True}, None),
        ("IGNORE_SNAP_ON", {"type": 'LEFT_CTRL', "value": 'PRESS', "any": True}, None),
        ("IGNORE_SNAP_OFF", {"type": 'LEFT_CTRL', "value": 'RELEASE', "any": True}, None),
        ("IGNORE_SNAP_ON", {"type": 'RIGHT_CTRL', "value": 'PRESS', "any": True}, None),
        ("IGNORE_SNAP_OFF", {"type": 'RIGHT_CTRL', "value": 'RELEASE', "any": True}, None),
        ("X_AXIS", {"type": 'X', "value": 'PRESS'}, None),
        ("Y_AXIS", {"type": 'Y', "value": 'PRESS'}, None),
        ("Z_AXIS", {"type": 'Z', "value": 'PRESS'}, None),
        ("ANGLE_SNAP_TOGGLE", {"type": 'A', "value": 'PRESS'}, None),
        ("CYCLE_ANGLE_SNAP_EDGE", {"type": 'R', "value": 'PRESS'}, None),
        ("CUT_THROUGH_TOGGLE", {"type": 'C', "value": 'PRESS'}, None),
        ("SHOW_DISTANCE_ANGLE_TOGGLE", {"type": 'S', "value": 'PRESS'}, None),
        ("DEPTH_TEST_TOGGLE", {"type": 'V', "value": 'PRESS'}, None),
    ])

    return keymap


def km_custom_normals_modal_map(_params):
    items = []
    keymap = (
        "Custom Normals Modal Map",
        {"space_type": 'EMPTY', "region_type": 'WINDOW', "modal": True},
        {"items": items},
    )

    items.extend([
        ("CANCEL", {"type": 'ESC', "value": 'PRESS', "any": True}, None),
        ("CANCEL", {"type": 'RIGHTMOUSE', "value": 'PRESS'}, None),
        ("CONFIRM", {"type": 'RET', "value": 'PRESS', "any": True}, None),
        ("CONFIRM", {"type": 'NUMPAD_ENTER', "value": 'PRESS', "any": True}, None),
        ("CONFIRM", {"type": 'LEFTMOUSE', "value": 'PRESS'}, None),
        ("RESET", {"type": 'R', "value": 'PRESS'}, None),
        ("INVERT", {"type": 'I', "value": 'PRESS'}, None),
        ("SPHERIZE", {"type": 'S', "value": 'PRESS'}, None),
        ("ALIGN", {"type": 'A', "value": 'PRESS'}, None),
        ("USE_MOUSE", {"type": 'M', "value": 'PRESS'}, None),
        ("USE_PIVOT", {"type": 'L', "value": 'PRESS'}, None),
        ("USE_OBJECT", {"type": 'O', "value": 'PRESS'}, None),
        ("SET_USE_3DCURSOR", {"type": 'LEFTMOUSE', "value": 'CLICK', "ctrl": True}, None),
        ("SET_USE_SELECTED", {"type": 'RIGHTMOUSE', "value": 'CLICK', "ctrl": True}, None),
    ])

    return keymap


def km_bevel_modal_map(_params):
    items = []
    keymap = (
        "Bevel Modal Map",
        {"space_type": 'EMPTY', "region_type": 'WINDOW', "modal": True},
        {"items": items},
    )

    items.extend([
        ("CANCEL", {"type": 'ESC', "value": 'PRESS', "any": True}, None),
        ("CANCEL", {"type": 'RIGHTMOUSE', "value": 'PRESS', "any": True}, None),
        ("CONFIRM", {"type": 'RET', "value": 'PRESS', "any": True}, None),
        ("CONFIRM", {"type": 'NUMPAD_ENTER', "value": 'PRESS', "any": True}, None),
        ("CONFIRM", {"type": 'LEFTMOUSE', "value": 'PRESS', "any": True}, None),
        ("VALUE_OFFSET", {"type": 'A', "value": 'PRESS', "any": True}, None),
        ("VALUE_PROFILE", {"type": 'P', "value": 'PRESS', "any": True}, None),
        ("VALUE_SEGMENTS", {"type": 'S', "value": 'PRESS', "any": True}, None),
        ("SEGMENTS_UP", {"type": 'WHEELUPMOUSE', "value": 'PRESS', "any": True}, None),
        ("SEGMENTS_UP", {"type": 'NUMPAD_PLUS', "value": 'PRESS', "any": True}, None),
        ("SEGMENTS_DOWN", {"type": 'WHEELDOWNMOUSE', "value": 'PRESS', "any": True}, None),
        ("SEGMENTS_DOWN", {"type": 'NUMPAD_MINUS', "value": 'PRESS', "any": True}, None),
        ("OFFSET_MODE_CHANGE", {"type": 'M', "value": 'PRESS', "any": True}, None),
        ("CLAMP_OVERLAP_TOGGLE", {"type": 'C', "value": 'PRESS', "any": True}, None),
        ("AFFECT_CHANGE", {"type": 'V', "value": 'PRESS', "any": True}, None),
        ("HARDEN_NORMALS_TOGGLE", {"type": 'H', "value": 'PRESS', "any": True}, None),
        ("MARK_SEAM_TOGGLE", {"type": 'U', "value": 'PRESS', "any": True}, None),
        ("MARK_SHARP_TOGGLE", {"type": 'K', "value": 'PRESS', "any": True}, None),
        ("OUTER_MITER_CHANGE", {"type": 'O', "value": 'PRESS', "any": True}, None),
        ("INNER_MITER_CHANGE", {"type": 'I', "value": 'PRESS', "any": True}, None),
        ("PROFILE_TYPE_CHANGE", {"type": 'Z', "value": 'PRESS', "any": True}, None),
        ("VERTEX_MESH_CHANGE", {"type": 'N', "value": 'PRESS', "any": True}, None),
    ])

    return keymap


def km_view3d_fly_modal(_params):
    items = []
    keymap = (
        "View3D Fly Modal",
        {"space_type": 'EMPTY', "region_type": 'WINDOW', "modal": True},
        {"items": items},
    )

    items.extend([
        ("CANCEL", {"type": 'RIGHTMOUSE', "value": 'ANY', "any": True}, None),
        ("CANCEL", {"type": 'ESC', "value": 'PRESS', "any": True}, None),
        ("CONFIRM", {"type": 'LEFTMOUSE', "value": 'ANY', "any": True}, None),
        ("CONFIRM", {"type": 'RET', "value": 'PRESS', "any": True}, None),
        ("CONFIRM", {"type": 'SPACE', "value": 'PRESS', "any": True}, None),
        ("CONFIRM", {"type": 'NUMPAD_ENTER', "value": 'PRESS', "any": True}, None),
        ("ACCELERATE", {"type": 'NUMPAD_PLUS', "value": 'PRESS', "any": True, "repeat": True}, None),
        ("DECELERATE", {"type": 'NUMPAD_MINUS', "value": 'PRESS', "any": True, "repeat": True}, None),
        ("ACCELERATE", {"type": 'WHEELUPMOUSE', "value": 'PRESS', "any": True}, None),
        ("DECELERATE", {"type": 'WHEELDOWNMOUSE', "value": 'PRESS', "any": True}, None),
        ("CONFIRM", {"type": 'TRACKPADPAN', "value": 'ANY'}, None),
        ("PAN_ENABLE", {"type": 'MIDDLEMOUSE', "value": 'PRESS', "any": True}, None),
        ("PAN_DISABLE", {"type": 'MIDDLEMOUSE', "value": 'RELEASE', "any": True}, None),
        ("FORWARD", {"type": 'W', "value": 'PRESS', "repeat": True}, None),
        ("BACKWARD", {"type": 'S', "value": 'PRESS', "repeat": True}, None),
        ("LEFT", {"type": 'A', "value": 'PRESS', "repeat": True}, None),
        ("RIGHT", {"type": 'D', "value": 'PRESS', "repeat": True}, None),
        ("UP", {"type": 'E', "value": 'PRESS', "repeat": True}, None),
        ("DOWN", {"type": 'Q', "value": 'PRESS', "repeat": True}, None),
        ("UP", {"type": 'R', "value": 'PRESS', "repeat": True}, None),
        ("DOWN", {"type": 'F', "value": 'PRESS', "repeat": True}, None),
        ("FORWARD", {"type": 'UP_ARROW', "value": 'PRESS', "repeat": True}, None),
        ("BACKWARD", {"type": 'DOWN_ARROW', "value": 'PRESS', "repeat": True}, None),
        ("LEFT", {"type": 'LEFT_ARROW', "value": 'PRESS', "repeat": True}, None),
        ("RIGHT", {"type": 'RIGHT_ARROW', "value": 'PRESS', "repeat": True}, None),
        ("AXIS_LOCK_X", {"type": 'X', "value": 'PRESS'}, None),
        ("AXIS_LOCK_Z", {"type": 'Z', "value": 'PRESS'}, None),
        ("PRECISION_ENABLE", {"type": 'LEFT_ALT', "value": 'PRESS', "any": True}, None),
        ("PRECISION_DISABLE", {"type": 'LEFT_ALT', "value": 'RELEASE', "any": True}, None),
        ("PRECISION_ENABLE", {"type": 'LEFT_SHIFT', "value": 'PRESS', "any": True}, None),
        ("PRECISION_DISABLE", {"type": 'LEFT_SHIFT', "value": 'RELEASE', "any": True}, None),
        ("FREELOOK_ENABLE", {"type": 'LEFT_CTRL', "value": 'PRESS', "any": True}, None),
        ("FREELOOK_DISABLE", {"type": 'LEFT_CTRL', "value": 'RELEASE', "any": True}, None),
    ])

    return keymap


def km_view3d_walk_modal(_params):
    items = []
    keymap = (
        "View3D Walk Modal",
        {"space_type": 'EMPTY', "region_type": 'WINDOW', "modal": True},
        {"items": items},
    )

    items.extend([
        ("CANCEL", {"type": 'RIGHTMOUSE', "value": 'ANY', "any": True}, None),
        ("CANCEL", {"type": 'ESC', "value": 'PRESS', "any": True}, None),
        ("CONFIRM", {"type": 'LEFTMOUSE', "value": 'ANY', "any": True}, None),
        ("CONFIRM", {"type": 'RET', "value": 'PRESS', "any": True}, None),
        ("CONFIRM", {"type": 'NUMPAD_ENTER', "value": 'PRESS', "any": True}, None),
        ("FAST_ENABLE", {"type": 'LEFT_SHIFT', "value": 'PRESS', "any": True}, None),
        ("FAST_DISABLE", {"type": 'LEFT_SHIFT', "value": 'RELEASE', "any": True}, None),
        ("SLOW_ENABLE", {"type": 'LEFT_ALT', "value": 'PRESS', "any": True}, None),
        ("SLOW_DISABLE", {"type": 'LEFT_ALT', "value": 'RELEASE', "any": True}, None),
        ("FORWARD", {"type": 'W', "value": 'PRESS', "any": True}, None),
        ("BACKWARD", {"type": 'S', "value": 'PRESS', "any": True}, None),
        ("LEFT", {"type": 'A', "value": 'PRESS', "any": True}, None),
        ("RIGHT", {"type": 'D', "value": 'PRESS', "any": True}, None),
        ("UP", {"type": 'E', "value": 'PRESS', "any": True}, None),
        ("DOWN", {"type": 'Q', "value": 'PRESS', "any": True}, None),
        ("FORWARD_STOP", {"type": 'W', "value": 'RELEASE', "any": True}, None),
        ("BACKWARD_STOP", {"type": 'S', "value": 'RELEASE', "any": True}, None),
        ("LEFT_STOP", {"type": 'A', "value": 'RELEASE', "any": True}, None),
        ("RIGHT_STOP", {"type": 'D', "value": 'RELEASE', "any": True}, None),
        ("UP_STOP", {"type": 'E', "value": 'RELEASE', "any": True}, None),
        ("DOWN_STOP", {"type": 'Q', "value": 'RELEASE', "any": True}, None),
        ("FORWARD", {"type": 'UP_ARROW', "value": 'PRESS'}, None),
        ("BACKWARD", {"type": 'DOWN_ARROW', "value": 'PRESS'}, None),
        ("LEFT", {"type": 'LEFT_ARROW', "value": 'PRESS'}, None),
        ("RIGHT", {"type": 'RIGHT_ARROW', "value": 'PRESS'}, None),
        ("FORWARD_STOP", {"type": 'UP_ARROW', "value": 'RELEASE', "any": True}, None),
        ("BACKWARD_STOP", {"type": 'DOWN_ARROW', "value": 'RELEASE', "any": True}, None),
        ("LEFT_STOP", {"type": 'LEFT_ARROW', "value": 'RELEASE', "any": True}, None),
        ("RIGHT_STOP", {"type": 'RIGHT_ARROW', "value": 'RELEASE', "any": True}, None),
        ("GRAVITY_TOGGLE", {"type": 'TAB', "value": 'PRESS'}, None),
        ("GRAVITY_TOGGLE", {"type": 'G', "value": 'PRESS'}, None),
        ("JUMP", {"type": 'V', "value": 'PRESS', "any": True}, None),
        ("JUMP_STOP", {"type": 'V', "value": 'RELEASE', "any": True}, None),
        ("TELEPORT", {"type": 'SPACE', "value": 'PRESS', "any": True}, None),
        ("TELEPORT", {"type": 'MIDDLEMOUSE', "value": 'ANY', "any": True}, None),
        ("ACCELERATE", {"type": 'NUMPAD_PLUS', "value": 'PRESS', "any": True, "repeat": True}, None),
        ("DECELERATE", {"type": 'NUMPAD_MINUS', "value": 'PRESS', "any": True, "repeat": True}, None),
        ("ACCELERATE", {"type": 'WHEELUPMOUSE', "value": 'PRESS', "any": True}, None),
        ("DECELERATE", {"type": 'WHEELDOWNMOUSE', "value": 'PRESS', "any": True}, None),
        ("AXIS_LOCK_Z", {"type": 'Z', "value": 'PRESS'}, None),
    ])

    return keymap


def km_view3d_rotate_modal(_params):
    items = []
    keymap = (
        "View3D Rotate Modal",
        {"space_type": 'EMPTY', "region_type": 'WINDOW', "modal": True},
        {"items": items},
    )

    items.extend([
        ("CONFIRM", {"type": 'MIDDLEMOUSE', "value": 'RELEASE', "any": True}, None),
        ("CONFIRM", {"type": 'ESC', "value": 'PRESS', "any": True}, None),
        ("AXIS_SNAP_ENABLE", {"type": 'LEFT_ALT', "value": 'PRESS', "any": True}, None),
        ("AXIS_SNAP_DISABLE", {"type": 'LEFT_ALT', "value": 'RELEASE', "any": True}, None),
    ])

    return keymap


def km_view3d_move_modal(_params):
    items = []
    keymap = (
        "View3D Move Modal",
        {"space_type": 'EMPTY', "region_type": 'WINDOW', "modal": True},
        {"items": items},
    )

    items.extend([
        ("CONFIRM", {"type": 'MIDDLEMOUSE', "value": 'RELEASE', "any": True}, None),
        ("CONFIRM", {"type": 'ESC', "value": 'PRESS', "any": True}, None),
    ])

    return keymap


def km_view3d_zoom_modal(_params):
    items = []
    keymap = (
        "View3D Zoom Modal",
        {"space_type": 'EMPTY', "region_type": 'WINDOW', "modal": True},
        {"items": items},
    )

    items.extend([
        ("CONFIRM", {"type": 'MIDDLEMOUSE', "value": 'RELEASE', "any": True}, None),
        ("CONFIRM", {"type": 'ESC', "value": 'PRESS', "any": True}, None),
    ])

    return keymap


def km_view3d_dolly_modal(_params):
    items = []
    keymap = (
        "View3D Dolly Modal",
        {"space_type": 'EMPTY', "region_type": 'WINDOW', "modal": True},
        {"items": items},
    )

    items.extend([
        ("CONFIRM", {"type": 'MIDDLEMOUSE', "value": 'RELEASE', "any": True}, None),
        ("CONFIRM", {"type": 'ESC', "value": 'PRESS', "any": True}, None),
    ])

    return keymap


def km_paint_stroke_modal(_params):
    items = []
    keymap = (
        "Paint Stroke Modal",
        {"space_type": 'EMPTY', "region_type": 'WINDOW', "modal": True},
        {"items": items},
    )

    items.extend([
        ("CANCEL", {"type": 'ESC', "value": 'PRESS', "any": True}, None),
    ])

    return keymap


def km_sculpt_expand_modal(_params):
    items = []
    keymap = (
        "Sculpt Expand Modal",
        {"space_type": 'EMPTY', "region_type": 'WINDOW', "modal": True},
        {"items": items},
    )

    items.extend([
        ("CANCEL", {"type": 'ESC', "value": 'PRESS', "any": True}, None),
        ("CANCEL", {"type": 'RIGHTMOUSE', "value": 'PRESS', "any": True}, None),
        ("CONFIRM", {"type": 'LEFTMOUSE', "value": 'PRESS', "any": True}, None),
        ("INVERT", {"type": 'F', "value": 'PRESS', "any": True}, None),
        ("PRESERVE", {"type": 'E', "value": 'PRESS', "any": True}, None),
        ("GRADIENT", {"type": 'G', "value": 'PRESS', "any": True}, None),
        ("RECURSION_STEP_GEODESIC", {"type": 'R', "value": 'PRESS'}, None),
        ("RECURSION_STEP_TOPOLOGY", {"type": 'R', "value": 'PRESS', "alt": True}, None),
        ("MOVE_TOGGLE", {"type": 'SPACE', "value": 'ANY', "any": True}, None),
        *((e, {"type": NUMBERS_1[i], "value": 'PRESS', "any": True}, None) for i, e in enumerate(
            ("FALLOFF_GEODESICS", "FALLOFF_TOPOLOGY", "FALLOFF_TOPOLOGY_DIAGONALS", "FALLOFF_SPHERICAL"))),
        ("SNAP_TOGGLE", {"type": 'LEFT_CTRL', "value": 'ANY'}, None),
        ("LOOP_COUNT_INCREASE", {"type": 'W', "value": 'PRESS', "any": True, "repeat": True}, None),
        ("LOOP_COUNT_DECREASE", {"type": 'Q', "value": 'PRESS', "any": True, "repeat": True}, None),
        ("BRUSH_GRADIENT_TOGGLE", {"type": 'B', "value": 'PRESS', "any": True}, None),
        ("TEXTURE_DISTORTION_INCREASE", {"type": 'Y', "value": 'PRESS'}, None),
        ("TEXTURE_DISTORTION_DECREASE", {"type": 'T', "value": 'PRESS'}, None),
    ])
    return keymap


# Fallback for gizmos that don't have custom a custom key-map.
def km_generic_gizmo(_params):
    keymap = (
        "Generic Gizmo",
        {"space_type": 'EMPTY', "region_type": 'WINDOW'},
        {"items": _template_items_gizmo_tweak_value()},
    )

    return keymap


def km_generic_gizmo_drag(_params):
    keymap = (
        "Generic Gizmo Drag",
        {"space_type": 'EMPTY', "region_type": 'WINDOW'},
        {"items": _template_items_gizmo_tweak_value_drag()},
    )

    return keymap


def km_generic_gizmo_click_drag(_params):
    keymap = (
        "Generic Gizmo Click Drag",
        {"space_type": 'EMPTY', "region_type": 'WINDOW'},
        {"items": _template_items_gizmo_tweak_value_click_drag()},
    )

    return keymap


def km_generic_gizmo_maybe_drag(params):
    keymap = (
        "Generic Gizmo Maybe Drag",
        {"space_type": 'EMPTY', "region_type": 'WINDOW'},
        {"items":
         _template_items_gizmo_tweak_value_drag()
         if params.use_gizmo_drag else
         _template_items_gizmo_tweak_value()
         },
    )

    return keymap


def km_generic_gizmo_select(_params):
    keymap = (
        "Generic Gizmo Select",
        {"space_type": 'EMPTY', "region_type": 'WINDOW'},
        # TODO, currently in C code.
        {"items": _template_items_gizmo_tweak_value()},
    )

    return keymap


def km_generic_gizmo_tweak_modal_map(_params):
    keymap = (
        "Generic Gizmo Tweak Modal Map",
        {"space_type": 'EMPTY', "region_type": 'WINDOW', "modal": True},
        {"items": [
            ("CANCEL", {"type": 'ESC', "value": 'PRESS', "any": True}, None),
            ("CANCEL", {"type": 'RIGHTMOUSE', "value": 'PRESS', "any": True}, None),
            ("CONFIRM", {"type": 'RET', "value": 'PRESS', "any": True}, None),
            ("CONFIRM", {"type": 'NUMPAD_ENTER', "value": 'PRESS', "any": True}, None),
            ("PRECISION_ON", {"type": 'RIGHT_SHIFT', "value": 'PRESS', "any": True}, None),
            ("PRECISION_OFF", {"type": 'RIGHT_SHIFT', "value": 'RELEASE', "any": True}, None),
            ("PRECISION_ON", {"type": 'LEFT_SHIFT', "value": 'PRESS', "any": True}, None),
            ("PRECISION_OFF", {"type": 'LEFT_SHIFT', "value": 'RELEASE', "any": True}, None),
            ("SNAP_ON", {"type": 'RIGHT_CTRL', "value": 'PRESS', "any": True}, None),
            ("SNAP_OFF", {"type": 'RIGHT_CTRL', "value": 'RELEASE', "any": True}, None),
            ("SNAP_ON", {"type": 'LEFT_CTRL', "value": 'PRESS', "any": True}, None),
            ("SNAP_OFF", {"type": 'LEFT_CTRL', "value": 'RELEASE', "any": True}, None),
        ]},
    )
    return keymap


# ------------------------------------------------------------------------------
# Popup Keymaps

def km_popup_toolbar(_params):
    return (
        "Toolbar Popup",
        {"space_type": 'EMPTY', "region_type": 'TEMPORARY'},
        {"items": [
            op_tool("builtin.cursor", {"type": 'SPACE', "value": 'PRESS'}),
            op_tool("builtin.select", {"type": 'W', "value": 'PRESS'}),
            op_tool("builtin.select_lasso", {"type": 'L', "value": 'PRESS'}),
            op_tool("builtin.transform", {"type": 'T', "value": 'PRESS'}),
            op_tool("builtin.measure", {"type": 'M', "value": 'PRESS'}),
        ]},
    )


# ------------------------------------------------------------------------------
# Tool System (Generic)
#
# Named are auto-generated based on the tool name and it's toolbar.

def km_generic_tool_annotate(params):
    return (
        "Generic Tool: Annotate",
        {"space_type": 'EMPTY', "region_type": 'WINDOW'},
        {"items": [
            ("gpencil.annotate", {"type": params.tool_mouse, "value": 'PRESS'},
             {"properties": [("mode", 'DRAW'), ("wait_for_input", False)]}),
            ("gpencil.annotate", {"type": params.tool_mouse, "value": 'PRESS', "ctrl": True},
             {"properties": [("mode", 'ERASER'), ("wait_for_input", False)]}),
        ]},
    )


def km_generic_tool_annotate_line(params):
    return (
        "Generic Tool: Annotate Line",
        {"space_type": 'EMPTY', "region_type": 'WINDOW'},
        {"items": [
            ("gpencil.annotate", params.tool_maybe_tweak_event,
             {"properties": [("mode", 'DRAW_STRAIGHT'), ("wait_for_input", False)]}),
            ("gpencil.annotate", {"type": params.tool_mouse, "value": 'PRESS', "ctrl": True},
             {"properties": [("mode", 'ERASER'), ("wait_for_input", False)]}),
        ]},
    )


def km_generic_tool_annotate_polygon(params):
    return (
        "Generic Tool: Annotate Polygon",
        {"space_type": 'EMPTY', "region_type": 'WINDOW'},
        {"items": [
            ("gpencil.annotate", {"type": params.tool_mouse, "value": 'PRESS'},
             {"properties": [("mode", 'DRAW_POLY'), ("wait_for_input", False)]}),
            ("gpencil.annotate", {"type": params.tool_mouse, "value": 'PRESS', "ctrl": True},
             {"properties": [("mode", 'ERASER'), ("wait_for_input", False)]}),
        ]},
    )


def km_generic_tool_annotate_eraser(params):
    return (
        "Generic Tool: Annotate Eraser",
        {"space_type": 'EMPTY', "region_type": 'WINDOW'},
        {"items": [
            ("gpencil.annotate", {"type": params.tool_mouse, "value": 'PRESS'},
             {"properties": [("mode", 'ERASER'), ("wait_for_input", False)]}),
            ("gpencil.annotate", {"type": params.tool_mouse, "value": 'PRESS', "ctrl": True},
             {"properties": [("mode", 'ERASER'), ("wait_for_input", False)]}),
        ]},
    )


def km_image_editor_tool_generic_sample(params):
    return (
        "Image Editor Tool: Sample",
        {"space_type": 'IMAGE_EDITOR', "region_type": 'WINDOW'},
        {"items": [
            ("image.sample", {"type": params.tool_mouse, "value": 'PRESS'}, None),
        ]},
    )


# ------------------------------------------------------------------------------
# Tool System (UV Editor)

def km_image_editor_tool_uv_cursor(params):
    return (
        "Image Editor Tool: Uv, Cursor",
        {"space_type": 'IMAGE_EDITOR', "region_type": 'WINDOW'},
        {"items": [
            ("uv.cursor_set", {"type": params.tool_mouse, "value": 'PRESS'}, None),
            # Don't use `tool_maybe_tweak_event` since it conflicts with `PRESS` that places the cursor.
            ("transform.translate", params.tool_tweak_event,
             {"properties": [("release_confirm", True), ("cursor_transform", True)]}),
        ]},
    )


def km_image_editor_tool_uv_select(params, *, fallback):
    return (
        _fallback_id("Image Editor Tool: Uv, Tweak", fallback),
        {"space_type": 'IMAGE_EDITOR', "region_type": 'WINDOW'},
        {"items": [
            *([] if (fallback and (params.select_mouse == 'RIGHTMOUSE')) else _template_items_tool_select(
<<<<<<< HEAD
                params, "uv.select", "uv.cursor_set", fallback, extend="toggle")),
=======
                params, "uv.select", "uv.cursor_set", fallback)),
>>>>>>> a6214ce7
            *([] if (not params.use_fallback_tool_rmb) else _template_uv_select(
                type=params.select_mouse,
                value=params.select_mouse_value,
                select_passthrough=params.use_tweak_select_passthrough,
                legacy=params.legacy,
            )),
        ]},
    )


def km_image_editor_tool_uv_select_box(params, *, fallback):
    return (
        _fallback_id("Image Editor Tool: Uv, Select Box", fallback),
        {"space_type": 'IMAGE_EDITOR', "region_type": 'WINDOW'},
        {"items": [
            *([] if (fallback and not params.use_fallback_tool) else _template_items_tool_select_actions_simple(
                "uv.select_box",
                # Don't use `tool_maybe_tweak_event`, see comment for this slot.
                **(params.select_tweak_event if (fallback and params.use_fallback_tool_select_mouse) else
                   params.tool_tweak_event))),
        ]},
    )


def km_image_editor_tool_uv_select_circle(params, *, fallback):
    return (
        _fallback_id("Image Editor Tool: Uv, Select Circle", fallback),
        {"space_type": 'IMAGE_EDITOR', "region_type": 'WINDOW'},
        {"items": [
            *([] if (fallback and not params.use_fallback_tool) else _template_items_tool_select_actions_simple(
                "uv.select_circle",
                **(params.select_tweak_event if (fallback and params.use_fallback_tool_select_mouse) else
                   {"type": params.tool_mouse, "value": 'PRESS'}),
                properties=[("wait_for_input", False)])),
            # No selection fallback since this operates on press.
        ]},
    )


def km_image_editor_tool_uv_select_lasso(params, *, fallback):
    return (
        _fallback_id("Image Editor Tool: Uv, Select Lasso", fallback),
        {"space_type": 'IMAGE_EDITOR', "region_type": 'WINDOW'},

        {"items": [
            *([] if (fallback and not params.use_fallback_tool) else _template_items_tool_select_actions_simple(
                "uv.select_lasso",
                **(params.select_tweak_event if (fallback and params.use_fallback_tool_select_mouse) else
                   params.tool_tweak_event))),
        ]},
    )


def km_image_editor_tool_uv_rip_region(params):
    return (
        "Image Editor Tool: Uv, Rip Region",
        {"space_type": 'IMAGE_EDITOR', "region_type": 'WINDOW'},
        {"items": [
            ("uv.rip_move", {**params.tool_maybe_tweak_event, **params.tool_modifier},
             {"properties": [("TRANSFORM_OT_translate", [("release_confirm", True)])]}),
        ]},
    )


def km_image_editor_tool_uv_sculpt_stroke(params):
    return (
        "Image Editor Tool: Uv, Sculpt Stroke",
        {"space_type": 'IMAGE_EDITOR', "region_type": 'WINDOW'},
        {"items": [
            ("sculpt.uv_sculpt_stroke", {"type": params.tool_mouse, "value": 'PRESS'}, None),
            ("sculpt.uv_sculpt_stroke", {"type": params.tool_mouse, "value": 'PRESS', "ctrl": True},
             {"properties": [("mode", 'INVERT')]}),
            ("sculpt.uv_sculpt_stroke", {"type": params.tool_mouse, "value": 'PRESS', "shift": True},
             {"properties": [("mode", 'RELAX')]}),
            ("brush.scale_size", {"type": 'LEFT_BRACKET', "value": 'PRESS', "repeat": True},
             {"properties": [("scalar", 0.9)]}),
            ("brush.scale_size", {"type": 'RIGHT_BRACKET', "value": 'PRESS', "repeat": True},
             {"properties": [("scalar", 1.0 / 0.9)]}),
            *_template_paint_radial_control("uv_sculpt"),
        ]},
    )


def km_image_editor_tool_uv_move(params):
    return (
        "Image Editor Tool: Uv, Move",
        {"space_type": 'IMAGE_EDITOR', "region_type": 'WINDOW'},
        {"items": [
            ("transform.translate", {**params.tool_maybe_tweak_event, **params.tool_modifier},
             {"properties": [("release_confirm", True)]}),
        ]},
    )


def km_image_editor_tool_uv_rotate(params):
    return (
        "Image Editor Tool: Uv, Rotate",
        {"space_type": 'IMAGE_EDITOR', "region_type": 'WINDOW'},
        {"items": [
            ("transform.rotate", {**params.tool_maybe_tweak_event, **params.tool_modifier},
             {"properties": [("release_confirm", True)]}),
        ]},
    )


def km_image_editor_tool_uv_scale(params):
    return (
        "Image Editor Tool: Uv, Scale",
        {"space_type": 'IMAGE_EDITOR', "region_type": 'WINDOW'},
        {"items": [
            ("transform.resize", {**params.tool_maybe_tweak_event, **params.tool_modifier},
             {"properties": [("release_confirm", True)]}),
        ]},
    )


# ------------------------------------------------------------------------------
# Tool System (Node Editor)

def km_node_editor_tool_select(params, *, fallback):
    return (
        _fallback_id("Node Tool: Tweak", fallback),
        {"space_type": 'NODE_EDITOR', "region_type": 'WINDOW'},
        {"items": [
            *([] if (fallback and (params.select_mouse == 'RIGHTMOUSE')) else [
                ("node.select", {"type": params.select_mouse, "value": 'PRESS'},
                 {"properties": [("deselect_all", not params.legacy)]}),
            ]),
        ]},
    )


def km_node_editor_tool_select_box(params, *, fallback):
    return (
        _fallback_id("Node Tool: Select Box", fallback),
        {"space_type": 'NODE_EDITOR', "region_type": 'WINDOW'},
        {"items": [
            *([] if (fallback and not params.use_fallback_tool) else _template_items_tool_select_actions_simple(
                "node.select_box",
                # Don't use `tool_maybe_tweak_event`, see comment for this slot.
                **(params.select_tweak_event if (fallback and params.use_fallback_tool_select_mouse) else
                   params.tool_tweak_event),
                properties=[("tweak", True)],
            )),
        ]},
    )


def km_node_editor_tool_select_lasso(params, *, fallback):
    return (
        _fallback_id("Node Tool: Select Lasso", fallback),
        {"space_type": 'NODE_EDITOR', "region_type": 'WINDOW'},
        {"items": [
            *([] if (fallback and not params.use_fallback_tool) else _template_items_tool_select_actions_simple(
                "node.select_lasso",
                **(params.select_tweak_event if (fallback and params.use_fallback_tool_select_mouse) else
                   params.tool_tweak_event),
                properties=[("tweak", True)]))
        ]},
    )


def km_node_editor_tool_select_circle(params, *, fallback):
    return (
        _fallback_id("Node Tool: Select Circle", fallback),
        {"space_type": 'NODE_EDITOR', "region_type": 'WINDOW'},
        {"items": [
            *([] if (fallback and not params.use_fallback_tool) else _template_items_tool_select_actions_simple(
                "node.select_circle",
                # Why circle select should be used on tweak?
                # So that RMB or Shift-RMB is still able to set an element as active.
                type=params.select_mouse if (fallback and params.use_fallback_tool_select_mouse) else params.tool_mouse,
                value='CLICK_DRAG' if (fallback and params.use_fallback_tool_select_mouse) else 'PRESS',
                properties=[("wait_for_input", False)])),
        ]},
    )


def km_node_editor_tool_links_cut(params):
    return (
        "Node Tool: Links Cut",
        {"space_type": 'NODE_EDITOR', "region_type": 'WINDOW'},
        {"items": [
            ("node.links_cut", {"type": params.tool_mouse, "value": 'PRESS'}, None),
        ]},
    )


# ------------------------------------------------------------------------------
# Tool System (3D View, Generic)

def km_3d_view_tool_cursor(params):
    return (
        "3D View Tool: Cursor",
        {"space_type": 'VIEW_3D', "region_type": 'WINDOW'},
        {"items": [
            ("view3d.cursor3d", {"type": params.tool_mouse, "value": 'PRESS'}, None),
            # Don't use `tool_maybe_tweak_event` since it conflicts with `PRESS` that places the cursor.
            ("transform.translate", params.tool_tweak_event,
             {"properties": [("release_confirm", True), ("cursor_transform", True)]}),
        ]},
    )


def km_3d_view_tool_select(params, *, fallback):
    return (
        _fallback_id("3D View Tool: Tweak", fallback),
        {"space_type": 'VIEW_3D', "region_type": 'WINDOW'},
        {"items": [
            *([] if (fallback and (params.select_mouse == 'RIGHTMOUSE')) else _template_items_tool_select(
                params, "view3d.select", "view3d.cursor3d", fallback)),
            *([] if (not params.use_fallback_tool_rmb) else _template_view3d_select(
                type=params.select_mouse,
                value=params.select_mouse_value,
                legacy=params.legacy,
                select_passthrough=params.use_tweak_select_passthrough,
                exclude_mod="ctrl",
            )),
        ]},
    )


def km_3d_view_tool_select_box(params, *, fallback):
    return (
        _fallback_id("3D View Tool: Select Box", fallback),
        {"space_type": 'VIEW_3D', "region_type": 'WINDOW'},
        {"items": [
            *([] if (fallback and not params.use_fallback_tool) else _template_items_tool_select_actions(
                "view3d.select_box",
                # Don't use `tool_maybe_tweak_event`, see comment for this slot.
                **(params.select_tweak_event if (fallback and params.use_fallback_tool_select_mouse) else
                   params.tool_tweak_event))),
        ]},
    )


def km_3d_view_tool_select_circle(params, *, fallback):
    return (
        _fallback_id("3D View Tool: Select Circle", fallback),
        {"space_type": 'VIEW_3D', "region_type": 'WINDOW'},
        {"items": [
            *([] if (fallback and not params.use_fallback_tool) else _template_items_tool_select_actions_simple(
                "view3d.select_circle",
                # Why circle select should be used on tweak?
                # So that RMB or Shift-RMB is still able to set an element as active.
                type=params.select_mouse if (fallback and params.use_fallback_tool_select_mouse) else params.tool_mouse,
                value='CLICK_DRAG' if (fallback and params.use_fallback_tool_select_mouse) else 'PRESS',
                properties=[("wait_for_input", False)])),
        ]},
    )


def km_3d_view_tool_select_lasso(params, *, fallback):
    return (
        _fallback_id("3D View Tool: Select Lasso", fallback),
        {"space_type": 'VIEW_3D', "region_type": 'WINDOW'},
        {"items": [
            *([] if (fallback and not params.use_fallback_tool) else _template_items_tool_select_actions(
                "view3d.select_lasso",
                **(params.select_tweak_event if (fallback and params.use_fallback_tool_select_mouse) else
                   params.tool_tweak_event))),
        ]}
    )


def km_3d_view_tool_transform(params):
    return (
        "3D View Tool: Transform",
        {"space_type": 'VIEW_3D', "region_type": 'WINDOW'},
        {"items": [
            ("transform.from_gizmo", {**params.tool_maybe_tweak_event, **params.tool_modifier}, None),
        ]},
    )


def km_3d_view_tool_move(params):
    return (
        "3D View Tool: Move",
        {"space_type": 'VIEW_3D', "region_type": 'WINDOW'},
        {"items": [
            ("transform.translate", {**params.tool_maybe_tweak_event, **params.tool_modifier},
             {"properties": [("release_confirm", True)]}),
        ]},
    )


def km_3d_view_tool_rotate(params):
    return (
        "3D View Tool: Rotate",
        {"space_type": 'VIEW_3D', "region_type": 'WINDOW'},
        {"items": [
            ("transform.rotate", {**params.tool_maybe_tweak_event, **params.tool_modifier},
             {"properties": [("release_confirm", True)]}),
        ]},
    )


def km_3d_view_tool_scale(params):
    return (
        "3D View Tool: Scale",
        {"space_type": 'VIEW_3D', "region_type": 'WINDOW'},
        {"items": [
            ("transform.resize", {**params.tool_maybe_tweak_event, **params.tool_modifier},
             {"properties": [("release_confirm", True)]}),
        ]},
    )


def km_3d_view_tool_shear(params):
    # Don't use 'tool_maybe_tweak_value' since we would loose tweak direction support.
    return (
        "3D View Tool: Shear",
        {"space_type": 'VIEW_3D', "region_type": 'WINDOW'},
        {"items": [
            ("transform.shear",
             {"type": params.tool_mouse, "value": 'CLICK_DRAG', "direction": 'NORTH', **params.tool_modifier},
             {"properties": [("release_confirm", True), ("orient_axis_ortho", 'Y')]}),
            ("transform.shear",
             {"type": params.tool_mouse, "value": 'CLICK_DRAG', "direction": 'SOUTH', **params.tool_modifier},
             {"properties": [("release_confirm", True), ("orient_axis_ortho", 'Y')]}),

            # Use as fallback to catch diagonals too.
            ("transform.shear",
             {"type": params.tool_mouse, "value": 'CLICK_DRAG', **params.tool_modifier},
             {"properties": [("release_confirm", True), ("orient_axis_ortho", 'X')]}),
        ]},
    )


def km_3d_view_tool_measure(params):
    return (
        "3D View Tool: Measure",
        {"space_type": 'VIEW_3D', "region_type": 'WINDOW'},
        {"items": [
            ("view3d.ruler_add", params.tool_maybe_tweak_event, None),
            ("view3d.ruler_remove", {"type": 'X', "value": 'PRESS'}, None),
            ("view3d.ruler_remove", {"type": 'DEL', "value": 'PRESS'}, None),
        ]},
    )


# ------------------------------------------------------------------------------
# Tool System (3D View, Pose Mode)

def km_3d_view_tool_pose_breakdowner(params):
    return (
        "3D View Tool: Pose, Breakdowner",
        {"space_type": 'VIEW_3D', "region_type": 'WINDOW'},
        {"items": [
            ("pose.breakdown", {**params.tool_maybe_tweak_event, **params.tool_modifier}, None),
        ]},
    )


def km_3d_view_tool_pose_push(params):
    return (
        "3D View Tool: Pose, Push",
        {"space_type": 'VIEW_3D', "region_type": 'WINDOW'},
        {"items": [
            ("pose.push", {**params.tool_maybe_tweak_event, **params.tool_modifier}, None),
        ]},
    )


def km_3d_view_tool_pose_relax(params):
    return (
        "3D View Tool: Pose, Relax",
        {"space_type": 'VIEW_3D', "region_type": 'WINDOW'},
        {"items": [
            ("pose.relax", {**params.tool_maybe_tweak_event, **params.tool_modifier}, None),
        ]},
    )


# ------------------------------------------------------------------------------
# Tool System (3D View, Edit Armature)

def km_3d_view_tool_edit_armature_roll(params):
    return (
        "3D View Tool: Edit Armature, Roll",
        {"space_type": 'VIEW_3D', "region_type": 'WINDOW'},
        {"items": [
            ("transform.transform", {**params.tool_maybe_tweak_event, **params.tool_modifier},
             {"properties": [("release_confirm", True), ("mode", 'BONE_ROLL')]}),
        ]},
    )


def km_3d_view_tool_edit_armature_bone_size(params):
    return (
        "3D View Tool: Edit Armature, Bone Size",
        {"space_type": 'VIEW_3D', "region_type": 'WINDOW'},
        {"items": [
            ("transform.transform", {**params.tool_maybe_tweak_event, **params.tool_modifier},
             {"properties": [("release_confirm", True), ("mode", 'BONE_ENVELOPE')]}),
        ]},
    )


def km_3d_view_tool_edit_armature_bone_envelope(params):
    return (
        "3D View Tool: Edit Armature, Bone Envelope",
        {"space_type": 'VIEW_3D', "region_type": 'WINDOW'},

        {"items": [
            ("transform.bbone_resize", {**params.tool_maybe_tweak_event, **params.tool_modifier},
             {"properties": [("release_confirm", True)]}),
        ]},
    )


def km_3d_view_tool_edit_armature_extrude(params):
    return (
        "3D View Tool: Edit Armature, Extrude",
        {"space_type": 'VIEW_3D', "region_type": 'WINDOW'},
        {"items": [
            ("armature.extrude_move", {**params.tool_maybe_tweak_event, **params.tool_modifier},
             {"properties": [("TRANSFORM_OT_translate", [("release_confirm", True)])]}),
        ]},
    )


def km_3d_view_tool_edit_armature_extrude_to_cursor(params):
    return (
        "3D View Tool: Edit Armature, Extrude to Cursor",
        {"space_type": 'VIEW_3D', "region_type": 'WINDOW'},
        {"items": [
            ("armature.click_extrude", {"type": params.tool_mouse, "value": 'PRESS', **params.tool_modifier}, None),
        ]},
    )


# ------------------------------------------------------------------------------
# Tool System (3D View, Object Mode)

def km_3d_view_tool_interactive_add(params):
    return (
        "3D View Tool: Object, Add Primitive",
        {"space_type": 'VIEW_3D', "region_type": 'WINDOW'},
        {"items": [
            ("view3d.interactive_add",
             {**params.tool_maybe_tweak_event,
              # While "Alt" isn't an important shortcut to support,
              # when the preferences to activate tools when "Alt" is held is used,
              # it's illogical not to support holding "Alt", even though it is not required.
              **({"any": True} if "alt" in params.tool_modifier else any_except("alt"))},
             {"properties": [("wait_for_input", False)]}),
        ]},
    )


# ------------------------------------------------------------------------------
# Tool System (3D View, Edit Mesh)

def km_3d_view_tool_edit_mesh_extrude_region(params):
    return (
        "3D View Tool: Edit Mesh, Extrude Region",
        {"space_type": 'VIEW_3D', "region_type": 'WINDOW'},
        {"items": [
            ("mesh.extrude_context_move", {**params.tool_maybe_tweak_event, **params.tool_modifier},
             {"properties": [("TRANSFORM_OT_translate", [("release_confirm", True)])]}),
        ]},
    )


def km_3d_view_tool_edit_mesh_extrude_manifold(params):
    return (
        "3D View Tool: Edit Mesh, Extrude Manifold",
        {"space_type": 'VIEW_3D', "region_type": 'WINDOW'},
        {"items": [
            ("mesh.extrude_manifold", {**params.tool_maybe_tweak_event, **params.tool_modifier},
             {"properties": [
                 ("MESH_OT_extrude_region", [("use_dissolve_ortho_edges", True)]),
                 ("TRANSFORM_OT_translate", [
                     ("release_confirm", True),
                     ("use_automerge_and_split", True),
                     ("constraint_axis", (False, False, True)),
                     ("orient_type", 'NORMAL'),
                 ]),
             ]}),
        ]},
    )


def km_3d_view_tool_edit_mesh_extrude_along_normals(params):
    return (
        "3D View Tool: Edit Mesh, Extrude Along Normals",
        {"space_type": 'VIEW_3D', "region_type": 'WINDOW'},
        {"items": [
            ("mesh.extrude_region_shrink_fatten", {**params.tool_maybe_tweak_event, **params.tool_modifier},
             {"properties": [("TRANSFORM_OT_shrink_fatten", [("release_confirm", True)])]}),
        ]},
    )


def km_3d_view_tool_edit_mesh_extrude_individual(params):
    return (
        "3D View Tool: Edit Mesh, Extrude Individual",
        {"space_type": 'VIEW_3D', "region_type": 'WINDOW'},
        {"items": [
            ("mesh.extrude_faces_move", {**params.tool_maybe_tweak_event, **params.tool_modifier},
             {"properties": [("TRANSFORM_OT_shrink_fatten", [("release_confirm", True)])]}),
        ]},
    )


def km_3d_view_tool_edit_mesh_extrude_to_cursor(params):
    return (
        "3D View Tool: Edit Mesh, Extrude to Cursor",
        {"space_type": 'VIEW_3D', "region_type": 'WINDOW'},
        {"items": [
            # No need for `tool_modifier` since this takes all input.
            ("mesh.dupli_extrude_cursor", {"type": params.tool_mouse, "value": 'PRESS'}, None),
        ]},
    )


def km_3d_view_tool_edit_mesh_inset_faces(params):
    return (
        "3D View Tool: Edit Mesh, Inset Faces",
        {"space_type": 'VIEW_3D', "region_type": 'WINDOW'},
        {"items": [
            ("mesh.inset", {**params.tool_maybe_tweak_event, **params.tool_modifier},
             {"properties": [("release_confirm", True)]}),
        ]},
    )


def km_3d_view_tool_edit_mesh_bevel(params):
    return (
        "3D View Tool: Edit Mesh, Bevel",
        {"space_type": 'VIEW_3D', "region_type": 'WINDOW'},
        {"items": [
            ("mesh.bevel", {**params.tool_maybe_tweak_event, **params.tool_modifier},
             {"properties": [("release_confirm", True)]}),
        ]},
    )


def km_3d_view_tool_edit_mesh_loop_cut(params):
    return (
        "3D View Tool: Edit Mesh, Loop Cut",
        {"space_type": 'VIEW_3D', "region_type": 'WINDOW'},
        {"items": [
            # No need for `tool_modifier` since this takes all input.
            ("mesh.loopcut_slide", {"type": params.tool_mouse, "value": 'PRESS'},
             {"properties": [("TRANSFORM_OT_edge_slide", [("release_confirm", True)])]}),
        ]},
    )


def km_3d_view_tool_edit_mesh_offset_edge_loop_cut(params):
    return (
        "3D View Tool: Edit Mesh, Offset Edge Loop Cut",
        {"space_type": 'VIEW_3D', "region_type": 'WINDOW'},
        {"items": [
            # No need for `tool_modifier` since this takes all input.
            ("mesh.offset_edge_loops_slide", {"type": params.tool_mouse, "value": 'PRESS'}, None),
        ]},
    )


def km_3d_view_tool_edit_mesh_knife(params):
    return (
        "3D View Tool: Edit Mesh, Knife",
        {"space_type": 'VIEW_3D', "region_type": 'WINDOW'},
        {"items": [
            # No need for `tool_modifier` since this takes all input.
            ("mesh.knife_tool", {"type": params.tool_mouse, "value": 'PRESS'},
             {"properties": [("wait_for_input", False)]}),
        ]},
    )


def km_3d_view_tool_edit_mesh_bisect(params):
    return (
        "3D View Tool: Edit Mesh, Bisect",
        {"space_type": 'VIEW_3D', "region_type": 'WINDOW'},
        {"items": [
            # No need for `tool_modifier` since this takes all input.
            ("mesh.bisect", params.tool_maybe_tweak_event, None),
        ]},
    )


def km_3d_view_tool_edit_mesh_poly_build(params):
    return (
        "3D View Tool: Edit Mesh, Poly Build",
        {"space_type": 'VIEW_3D', "region_type": 'WINDOW'},
        {"items": [
            # No need for `tool_modifier` since this takes all input.
            ("mesh.polybuild_extrude_at_cursor_move", {"type": params.tool_mouse, "value": 'PRESS'},
             {"properties": [("TRANSFORM_OT_translate", [("release_confirm", True)])]}),
            ("mesh.polybuild_face_at_cursor_move", {"type": params.tool_mouse, "value": 'PRESS', "ctrl": True},
             {"properties": [("TRANSFORM_OT_translate", [("release_confirm", True)])]}),
            ("mesh.polybuild_delete_at_cursor", {"type": params.tool_mouse, "value": 'CLICK', "shift": True}, None),
        ]},
    )


def km_3d_view_tool_edit_mesh_spin(params):
    return (
        "3D View Tool: Edit Mesh, Spin",
        {"space_type": 'VIEW_3D', "region_type": 'WINDOW'},
        {"items": [
            ("mesh.spin", {**params.tool_maybe_tweak_event, **params.tool_modifier}, None),
        ]},
    )


def km_3d_view_tool_edit_mesh_spin_duplicate(params):
    return (
        "3D View Tool: Edit Mesh, Spin Duplicates",
        {"space_type": 'VIEW_3D', "region_type": 'WINDOW'},
        {"items": [
            ("mesh.spin", {**params.tool_maybe_tweak_event, **params.tool_modifier},
             {"properties": [("dupli", True)]}),
        ]},
    )


def km_3d_view_tool_edit_mesh_smooth(params):
    return (
        "3D View Tool: Edit Mesh, Smooth",
        {"space_type": 'VIEW_3D', "region_type": 'WINDOW'},
        {"items": [
            ("mesh.vertices_smooth", {**params.tool_maybe_tweak_event, **params.tool_modifier},
             {"properties": [("wait_for_input", False)]}),
        ]},
    )


def km_3d_view_tool_edit_mesh_randomize(params):
    return (
        "3D View Tool: Edit Mesh, Randomize",
        {"space_type": 'VIEW_3D', "region_type": 'WINDOW'},
        {"items": [
            ("transform.vertex_random", {**params.tool_maybe_tweak_event, **params.tool_modifier},
             {"properties": [("wait_for_input", False)]}),
        ]},
    )


def km_3d_view_tool_edit_mesh_edge_slide(params):
    return (
        "3D View Tool: Edit Mesh, Edge Slide",
        {"space_type": 'VIEW_3D', "region_type": 'WINDOW'},
        {"items": [
            ("transform.edge_slide", {**params.tool_maybe_tweak_event, **params.tool_modifier},
             {"properties": [("release_confirm", True)]}),
        ]},
    )


def km_3d_view_tool_edit_mesh_vertex_slide(params):
    return (
        "3D View Tool: Edit Mesh, Vertex Slide",
        {"space_type": 'VIEW_3D', "region_type": 'WINDOW'},
        {"items": [
            ("transform.vert_slide", {**params.tool_maybe_tweak_event, **params.tool_modifier},
             {"properties": [("release_confirm", True)]}),
        ]},
    )


def km_3d_view_tool_edit_mesh_shrink_fatten(params):
    return (
        "3D View Tool: Edit Mesh, Shrink/Fatten",
        {"space_type": 'VIEW_3D', "region_type": 'WINDOW'},
        {"items": [
            ("transform.shrink_fatten", {**params.tool_maybe_tweak_event, **params.tool_modifier},
             {"properties": [("release_confirm", True)]}),
        ]},
    )


def km_3d_view_tool_edit_mesh_push_pull(params):
    return (
        "3D View Tool: Edit Mesh, Push/Pull",
        {"space_type": 'VIEW_3D', "region_type": 'WINDOW'},
        {"items": [
            ("transform.push_pull", {**params.tool_maybe_tweak_event, **params.tool_modifier},
             {"properties": [("release_confirm", True)]}),
        ]},
    )


def km_3d_view_tool_edit_mesh_to_sphere(params):
    return (
        "3D View Tool: Edit Mesh, To Sphere",
        {"space_type": 'VIEW_3D', "region_type": 'WINDOW'},
        {"items": [
            ("transform.tosphere", {**params.tool_maybe_tweak_event, **params.tool_modifier},
             {"properties": [("release_confirm", True)]}),
        ]},
    )


def km_3d_view_tool_edit_mesh_rip_region(params):
    return (
        "3D View Tool: Edit Mesh, Rip Region",
        {"space_type": 'VIEW_3D', "region_type": 'WINDOW'},
        {"items": [
            ("mesh.rip_move", {**params.tool_maybe_tweak_event, **params.tool_modifier},
             {"properties": [("TRANSFORM_OT_translate", [("release_confirm", True)])]}),
        ]},
    )


def km_3d_view_tool_edit_mesh_rip_edge(params):
    return (
        "3D View Tool: Edit Mesh, Rip Edge",
        {"space_type": 'VIEW_3D', "region_type": 'WINDOW'},
        {"items": [
            ("mesh.rip_edge_move", {**params.tool_maybe_tweak_event, **params.tool_modifier},
             {"properties": [("TRANSFORM_OT_translate", [("release_confirm", True)])]}),
        ]},
    )


# ------------------------------------------------------------------------------
# Tool System (3D View, Edit Curve)

def km_3d_view_tool_edit_curve_draw(params):
    return (
        "3D View Tool: Edit Curve, Draw",
        {"space_type": 'VIEW_3D', "region_type": 'WINDOW'},
        {"items": [
            # No need for `tool_modifier` since this takes all input.
            ("curve.draw", {"type": params.tool_mouse, "value": 'PRESS'},
             {"properties": [("wait_for_input", False)]}),
        ]},
    )


def km_3d_view_tool_edit_curve_tilt(params):
    return (
        "3D View Tool: Edit Curve, Tilt",
        {"space_type": 'VIEW_3D', "region_type": 'WINDOW'},
        {"items": [
            ("transform.tilt", {**params.tool_maybe_tweak_event, **params.tool_modifier},
             {"properties": [("release_confirm", True)]}),
        ]},
    )


def km_3d_view_tool_edit_curve_radius(params):
    return (
        "3D View Tool: Edit Curve, Radius",
        {"space_type": 'VIEW_3D', "region_type": 'WINDOW'},
        {"items": [
            ("transform.transform", {**params.tool_maybe_tweak_event, **params.tool_modifier},
             {"properties": [("mode", 'CURVE_SHRINKFATTEN'), ("release_confirm", True)]}),
        ]},
    )


def km_3d_view_tool_edit_curve_randomize(params):
    return (
        "3D View Tool: Edit Curve, Randomize",
        {"space_type": 'VIEW_3D', "region_type": 'WINDOW'},
        {"items": [
            ("transform.vertex_random", {**params.tool_maybe_tweak_event, **params.tool_modifier},
             {"properties": [("wait_for_input", False)]}),
        ]},
    )


def km_3d_view_tool_edit_curve_extrude(params):
    return (
        "3D View Tool: Edit Curve, Extrude",
        {"space_type": 'VIEW_3D', "region_type": 'WINDOW'},
        {"items": [
            ("curve.extrude_move", {**params.tool_maybe_tweak_event, **params.tool_modifier},
             {"properties": [("TRANSFORM_OT_translate", [("release_confirm", True)])]}),
        ]},
    )


def km_3d_view_tool_edit_curve_extrude_to_cursor(params):
    return (
        "3D View Tool: Edit Curve, Extrude to Cursor",
        {"space_type": 'VIEW_3D', "region_type": 'WINDOW'},
        {"items": [
            # No need for `tool_modifier` since this takes all input.
            ("curve.vertex_add", {"type": params.tool_mouse, "value": 'PRESS'}, None),
        ]},
    )


# ------------------------------------------------------------------------------
# Tool System (3D View, Sculpt)

def km_3d_view_tool_sculpt_box_hide(params):
    return (
        "3D View Tool: Sculpt, Box Hide",
        {"space_type": 'VIEW_3D', "region_type": 'WINDOW'},
        {"items": [
            ("paint.hide_show", params.tool_maybe_tweak_event,
             {"properties": [("action", 'HIDE')]}),
            ("paint.hide_show", {**params.tool_maybe_tweak_event, "ctrl": True},
             {"properties": [("action", 'SHOW')]}),
            ("paint.hide_show", {"type": params.select_mouse, "value": params.select_mouse_value},
             {"properties": [("action", 'SHOW'), ("area", 'ALL')]}),
        ]},
    )


def km_3d_view_tool_sculpt_box_mask(params):
    return (
        "3D View Tool: Sculpt, Box Mask",
        {"space_type": 'VIEW_3D', "region_type": 'WINDOW'},
        {"items": [
            ("paint.mask_box_gesture", params.tool_maybe_tweak_event,
             {"properties": [("value", 1.0)]}),
            ("paint.mask_box_gesture", {**params.tool_maybe_tweak_event, "ctrl": True},
             {"properties": [("value", 0.0)]}),
        ]},
    )


def km_3d_view_tool_sculpt_lasso_mask(params):
    return (
        "3D View Tool: Sculpt, Lasso Mask",
        {"space_type": 'VIEW_3D', "region_type": 'WINDOW'},
        {"items": [
            ("paint.mask_lasso_gesture", params.tool_maybe_tweak_event,
             {"properties": [("value", 1.0)]}),
            ("paint.mask_lasso_gesture", {**params.tool_maybe_tweak_event, "ctrl": True},
             {"properties": [("value", 0.0)]}),
        ]},
    )


def km_3d_view_tool_sculpt_box_face_set(params):
    return (
        "3D View Tool: Sculpt, Box Face Set",
        {"space_type": 'VIEW_3D', "region_type": 'WINDOW'},
        {"items": [
            ("sculpt.face_set_box_gesture", params.tool_maybe_tweak_event, None),
        ]},
    )


def km_3d_view_tool_sculpt_lasso_face_set(params):
    return (
        "3D View Tool: Sculpt, Lasso Face Set",
        {"space_type": 'VIEW_3D', "region_type": 'WINDOW'},
        {"items": [
            ("sculpt.face_set_lasso_gesture", params.tool_maybe_tweak_event, None),
        ]},
    )


def km_3d_view_tool_sculpt_box_trim(params):
    return (
        "3D View Tool: Sculpt, Box Trim",
        {"space_type": 'VIEW_3D', "region_type": 'WINDOW'},
        {"items": [
            ("sculpt.trim_box_gesture", params.tool_maybe_tweak_event, None),
        ]},
    )


def km_3d_view_tool_sculpt_lasso_trim(params):
    return (
        "3D View Tool: Sculpt, Lasso Trim",
        {"space_type": 'VIEW_3D', "region_type": 'WINDOW'},
        {"items": [
            ("sculpt.trim_lasso_gesture", params.tool_maybe_tweak_event, None),
        ]},
    )


def km_3d_view_tool_sculpt_line_mask(params):
    return (
        "3D View Tool: Sculpt, Line Mask",
        {"space_type": 'VIEW_3D', "region_type": 'WINDOW'},
        {"items": [
            ("paint.mask_line_gesture", params.tool_maybe_tweak_event,
             {"properties": [("value", 1.0)]}),
            ("paint.mask_line_gesture", {**params.tool_maybe_tweak_event, "ctrl": True},
             {"properties": [("value", 0.0)]}),
        ]},
    )


def km_3d_view_tool_sculpt_line_project(params):
    return (
        "3D View Tool: Sculpt, Line Project",
        {"space_type": 'VIEW_3D', "region_type": 'WINDOW'},
        {"items": [
            ("sculpt.project_line_gesture", params.tool_maybe_tweak_event, None),
        ]},
    )


def km_3d_view_tool_sculpt_mesh_filter(params):
    return (
        "3D View Tool: Sculpt, Mesh Filter",
        {"space_type": 'VIEW_3D', "region_type": 'WINDOW'},
        {"items": [
            ("sculpt.mesh_filter", params.tool_maybe_tweak_event, None)
        ]},
    )


def km_3d_view_tool_sculpt_cloth_filter(params):
    return (
        "3D View Tool: Sculpt, Cloth Filter",
        {"space_type": 'VIEW_3D', "region_type": 'WINDOW'},
        {"items": [
            ("sculpt.cloth_filter", params.tool_maybe_tweak_event, None)
        ]},
    )


def km_3d_view_tool_sculpt_color_filter(params):
    return (
        "3D View Tool: Sculpt, Color Filter",
        {"space_type": 'VIEW_3D', "region_type": 'WINDOW'},
        {"items": [
            ("sculpt.color_filter", params.tool_maybe_tweak_event, None)
        ]},
    )


def km_3d_view_tool_sculpt_mask_by_color(params):
    return (
        "3D View Tool: Sculpt, Mask by Color",
        {"space_type": 'VIEW_3D', "region_type": 'WINDOW'},
        {"items": [
            ("sculpt.mask_by_color", {"type": params.tool_mouse, "value": 'ANY'}, None),
            ("sculpt.mask_by_color", params.tool_tweak_event, None),
        ]},
    )


def km_3d_view_tool_sculpt_face_set_edit(params):
    return (
        "3D View Tool: Sculpt, Face Set Edit",
        {"space_type": 'VIEW_3D', "region_type": 'WINDOW'},
        {"items": [
            ("sculpt.face_set_edit", {"type": params.tool_mouse, "value": 'PRESS'}, None),
        ]},
    )


# ------------------------------------------------------------------------------
# Tool System (3D View, Weight Paint)

def km_3d_view_tool_paint_weight_sample_weight(params):
    return (
        "3D View Tool: Paint Weight, Sample Weight",
        {"space_type": 'VIEW_3D', "region_type": 'WINDOW'},
        {"items": [
            ("paint.weight_sample", {"type": params.tool_mouse, "value": 'PRESS'}, None),
        ]},
    )


def km_3d_view_tool_paint_weight_sample_vertex_group(params):
    return (
        "3D View Tool: Paint Weight, Sample Vertex Group",
        {"space_type": 'VIEW_3D', "region_type": 'WINDOW'},
        {"items": [
            ("paint.weight_sample_group", {"type": params.tool_mouse, "value": 'PRESS'}, None),
        ]},
    )


def km_3d_view_tool_paint_weight_gradient(params):
    return (
        "3D View Tool: Paint Weight, Gradient",
        {"space_type": 'VIEW_3D', "region_type": 'WINDOW'},
        {"items": [
            ("paint.weight_gradient", params.tool_maybe_tweak_event, None),
        ]},
    )


# ------------------------------------------------------------------------------
# Tool System (3D View, Grease Pencil, Paint)

def km_3d_view_tool_paint_gpencil_line(params):
    return (
        "3D View Tool: Paint Gpencil, Line",
        {"space_type": 'VIEW_3D', "region_type": 'WINDOW'},
        {"items": [
            ("gpencil.primitive_line", params.tool_maybe_tweak_event,
             {"properties": [("wait_for_input", False)]}),
            ("gpencil.primitive_line", {"type": 'LEFTMOUSE', "value": 'PRESS', "shift": True},
             {"properties": [("wait_for_input", False)]}),
            ("gpencil.primitive_line", {"type": 'LEFTMOUSE', "value": 'PRESS', "alt": True},
             {"properties": [("wait_for_input", False)]}),
            # Lasso select
            ("gpencil.select_lasso", {"type": params.action_mouse, "value": 'CLICK_DRAG', "ctrl": True, "alt": True}, None),
        ]},
    )


def km_3d_view_tool_paint_gpencil_polyline(params):
    return (
        "3D View Tool: Paint Gpencil, Polyline",
        {"space_type": 'VIEW_3D', "region_type": 'WINDOW'},
        {"items": [
            ("gpencil.primitive_polyline", params.tool_maybe_tweak_event,
             {"properties": [("wait_for_input", False)]}),
            ("gpencil.primitive_polyline", {"type": 'LEFTMOUSE', "value": 'PRESS', "shift": True},
             {"properties": [("wait_for_input", False)]}),
            # Lasso select
            ("gpencil.select_lasso", {"type": params.action_mouse, "value": 'CLICK_DRAG', "ctrl": True, "alt": True}, None),
        ]},
    )


def km_3d_view_tool_paint_gpencil_box(params):
    return (
        "3D View Tool: Paint Gpencil, Box",
        {"space_type": 'VIEW_3D', "region_type": 'WINDOW'},
        {"items": [
            ("gpencil.primitive_box", params.tool_maybe_tweak_event,
             {"properties": [("wait_for_input", False)]}),
            ("gpencil.primitive_box", {"type": 'LEFTMOUSE', "value": 'PRESS', "shift": True},
             {"properties": [("wait_for_input", False)]}),
            ("gpencil.primitive_box", {"type": 'LEFTMOUSE', "value": 'PRESS', "alt": True},
             {"properties": [("wait_for_input", False)]}),
            # Lasso select
            ("gpencil.select_lasso", {"type": params.action_mouse, "value": 'CLICK_DRAG', "ctrl": True, "alt": True}, None),
        ]},
    )


def km_3d_view_tool_paint_gpencil_circle(params):
    return (
        "3D View Tool: Paint Gpencil, Circle",
        {"space_type": 'VIEW_3D', "region_type": 'WINDOW'},
        {"items": [
            ("gpencil.primitive_circle", params.tool_maybe_tweak_event,
             {"properties": [("wait_for_input", False)]}),
            ("gpencil.primitive_circle", {"type": 'LEFTMOUSE', "value": 'PRESS', "shift": True},
             {"properties": [("wait_for_input", False)]}),
            ("gpencil.primitive_circle", {"type": 'LEFTMOUSE', "value": 'PRESS', "alt": True},
             {"properties": [("wait_for_input", False)]}),
            # Lasso select
            ("gpencil.select_lasso", {"type": params.action_mouse, "value": 'CLICK_DRAG', "ctrl": True, "alt": True}, None),
        ]},
    )


def km_3d_view_tool_paint_gpencil_arc(params):
    return (
        "3D View Tool: Paint Gpencil, Arc",
        {"space_type": 'VIEW_3D', "region_type": 'WINDOW'},
        {"items": [
            ("gpencil.primitive_curve", params.tool_maybe_tweak_event,
             {"properties": [("type", 'ARC'), ("wait_for_input", False)]}),
            ("gpencil.primitive_curve", {"type": 'LEFTMOUSE', "value": 'PRESS', "shift": True},
             {"properties": [("type", 'ARC'), ("wait_for_input", False)]}),
            ("gpencil.primitive_curve", {"type": 'LEFTMOUSE', "value": 'PRESS', "alt": True},
             {"properties": [("type", 'ARC'), ("wait_for_input", False)]}),
            # Lasso select
            ("gpencil.select_lasso", {"type": params.action_mouse, "value": 'CLICK_DRAG', "ctrl": True, "alt": True}, None),
        ]},
    )


def km_3d_view_tool_paint_gpencil_curve(params):
    return (
        "3D View Tool: Paint Gpencil, Curve",
        {"space_type": 'VIEW_3D', "region_type": 'WINDOW'},
        {"items": [
            ("gpencil.primitive_curve", params.tool_maybe_tweak_event,
             {"properties": [("type", 'CURVE'), ("wait_for_input", False)]}),
            # Lasso select
            ("gpencil.select_lasso", {"type": params.action_mouse, "value": 'CLICK_DRAG', "ctrl": True, "alt": True}, None),
        ]},
    )


def km_3d_view_tool_paint_gpencil_cutter(params):
    return (
        "3D View Tool: Paint Gpencil, Cutter",
        {"space_type": 'VIEW_3D', "region_type": 'WINDOW'},
        {"items": [
            ("gpencil.stroke_cutter", {"type": params.tool_mouse, "value": 'PRESS'}, None),
            # Lasso select
            ("gpencil.select_lasso", {"type": params.action_mouse, "value": 'CLICK_DRAG', "ctrl": True, "alt": True}, None),
        ]},
    )


def km_3d_view_tool_paint_gpencil_eyedropper(params):
    return (
        "3D View Tool: Paint Gpencil, Eyedropper",
        {"space_type": 'VIEW_3D', "region_type": 'WINDOW'},
        {"items": [
            ("ui.eyedropper_gpencil_color",
             {"type": params.tool_mouse, "value": 'PRESS'}, None),
            ("ui.eyedropper_gpencil_color",
             {"type": params.tool_mouse, "value": 'PRESS', "shift": True}, None),
            ("ui.eyedropper_gpencil_color",
             {"type": params.tool_mouse, "value": 'PRESS', "shift": True, "ctrl": True}, None),
        ]},
    )


def km_3d_view_tool_paint_gpencil_interpolate(params):
    return (
        "3D View Tool: Paint Gpencil, Interpolate",
        {"space_type": 'VIEW_3D', "region_type": 'WINDOW'},
        {"items": [
            ("gpencil.interpolate", params.tool_maybe_tweak_event,
             {"properties": [("release_confirm", True)]}),
        ]},
    )


# ------------------------------------------------------------------------------
# Tool System (3D View, Grease Pencil, Edit)

def km_3d_view_tool_edit_gpencil_select(params, *, fallback):
    return (
        _fallback_id("3D View Tool: Edit Gpencil, Tweak", fallback),
        {"space_type": 'VIEW_3D', "region_type": 'WINDOW'},
        {"items": [
            *([] if (fallback and (params.select_mouse == 'RIGHTMOUSE')) else _template_items_tool_select(
                params, "gpencil.select", "view3d.cursor3d", fallback)),
            *([] if (not params.use_fallback_tool_rmb) else _template_view3d_gpencil_select(
                type=params.select_mouse, value=params.select_mouse_value, legacy=params.legacy)),
        ]},
    )


def km_3d_view_tool_edit_gpencil_select_box(params, *, fallback):
    return (
        _fallback_id("3D View Tool: Edit Gpencil, Select Box", fallback),
        {"space_type": 'VIEW_3D', "region_type": 'WINDOW'},
        {"items": [
            *([] if (fallback and not params.use_fallback_tool) else _template_items_tool_select_actions(
                "gpencil.select_box",
                # Don't use `tool_maybe_tweak_event`, see comment for this slot.
                **(params.select_tweak_event if (fallback and params.use_fallback_tool_select_mouse) else
                   params.tool_tweak_event))),
        ]},
    )


def km_3d_view_tool_edit_gpencil_select_circle(params, *, fallback):
    return (
        _fallback_id("3D View Tool: Edit Gpencil, Select Circle", fallback),
        {"space_type": 'VIEW_3D', "region_type": 'WINDOW'},
        {"items": [
            *([] if (fallback and not params.use_fallback_tool) else _template_items_tool_select_actions_simple(
                "gpencil.select_circle",
                # Why circle select should be used on tweak?
                # So that RMB or Shift-RMB is still able to set an element as active.
                type=params.select_mouse if (fallback and params.use_fallback_tool_select_mouse) else params.tool_mouse,
                value='CLICK_DRAG' if (fallback and params.use_fallback_tool_select_mouse) else 'PRESS',
                properties=[("wait_for_input", False)])),
        ]},
    )


def km_3d_view_tool_edit_gpencil_select_lasso(params, *, fallback):
    return (
        _fallback_id("3D View Tool: Edit Gpencil, Select Lasso", fallback),
        {"space_type": 'VIEW_3D', "region_type": 'WINDOW'},
        {"items": [
            *([] if (fallback and not params.use_fallback_tool) else _template_items_tool_select_actions(
                "gpencil.select_lasso",
                **(params.select_tweak_event if (fallback and params.use_fallback_tool_select_mouse) else
                   params.tool_tweak_event))),
        ]}
    )


def km_3d_view_tool_edit_gpencil_extrude(params):
    return (
        "3D View Tool: Edit Gpencil, Extrude",
        {"space_type": 'VIEW_3D', "region_type": 'WINDOW'},
        {"items": [
            ("gpencil.extrude_move", {**params.tool_maybe_tweak_event, **params.tool_modifier}, None),
        ]},
    )


def km_3d_view_tool_edit_gpencil_radius(params):
    return (
        "3D View Tool: Edit Gpencil, Radius",
        {"space_type": 'VIEW_3D', "region_type": 'WINDOW'},
        {"items": [
            # No need for `tool_modifier` since this takes all input.
            ("transform.transform", params.tool_maybe_tweak_event,
             {"properties": [("mode", 'GPENCIL_SHRINKFATTEN'), ("release_confirm", True)]}),
        ]},
    )


def km_3d_view_tool_edit_gpencil_bend(params):
    return (
        "3D View Tool: Edit Gpencil, Bend",
        {"space_type": 'VIEW_3D', "region_type": 'WINDOW'},
        {"items": [
            # No need for `tool_modifier` since this takes all input.
            ("transform.bend", params.tool_maybe_tweak_event,
             {"properties": [("release_confirm", True)]}),
        ]},
    )


def km_3d_view_tool_edit_gpencil_shear(params):
    return (
        "3D View Tool: Edit Gpencil, Shear",
        {"space_type": 'VIEW_3D', "region_type": 'WINDOW'},
        {"items": [
            # No need for `tool_modifier` since this takes all input.
            ("transform.shear", params.tool_maybe_tweak_event,
             {"properties": [("release_confirm", True)]}),
        ]},
    )


def km_3d_view_tool_edit_gpencil_to_sphere(params):
    return (
        "3D View Tool: Edit Gpencil, To Sphere",
        {"space_type": 'VIEW_3D', "region_type": 'WINDOW'},
        {"items": [
            # No need for `tool_modifier` since this takes all input.
            ("transform.tosphere", params.tool_maybe_tweak_event,
             {"properties": [("release_confirm", True)]}),
        ]},
    )


def km_3d_view_tool_edit_gpencil_transform_fill(params):
    return (
        "3D View Tool: Edit Gpencil, Transform Fill",
        {"space_type": 'VIEW_3D', "region_type": 'WINDOW'},
        {"items": [
            # No need for `tool_modifier` since this takes all input.
            ("gpencil.transform_fill", params.tool_maybe_tweak_event,
             {"properties": [("release_confirm", True)]}),
        ]},
    )


def km_3d_view_tool_edit_gpencil_interpolate(params):
    return (
        "3D View Tool: Edit Gpencil, Interpolate",
        {"space_type": 'VIEW_3D', "region_type": 'WINDOW'},
        {"items": [
            ("gpencil.interpolate", params.tool_maybe_tweak_event,
             {"properties": [("release_confirm", True)]}),
        ]},
    )


# ------------------------------------------------------------------------------
# Tool System (3D View, Grease Pencil, Sculpt)

def km_3d_view_tool_sculpt_gpencil_select(params):
    return (
        "3D View Tool: Sculpt Gpencil, Tweak",
        {"space_type": 'VIEW_3D', "region_type": 'WINDOW'},
        {"items": _template_items_tool_select(params, "gpencil.select", "view3d.cursor3d", False)},
    )


def km_3d_view_tool_sculpt_gpencil_select_box(params):
    return (
        "3D View Tool: Sculpt Gpencil, Select Box",
        {"space_type": 'VIEW_3D', "region_type": 'WINDOW'},
        {"items": _template_items_tool_select_actions("gpencil.select_box", **params.tool_tweak_event)},
    )


def km_3d_view_tool_sculpt_gpencil_select_circle(params):
    return (
        "3D View Tool: Sculpt Gpencil, Select Circle",
        {"space_type": 'VIEW_3D', "region_type": 'WINDOW'},
        {"items": _template_items_tool_select_actions_simple(
            "gpencil.select_circle", type=params.tool_mouse, value='PRESS',
            properties=[("wait_for_input", False)],
        )},
    )


def km_3d_view_tool_sculpt_gpencil_select_lasso(params):
    return (
        "3D View Tool: Sculpt Gpencil, Select Lasso",
        {"space_type": 'VIEW_3D', "region_type": 'WINDOW'},
        {"items": _template_items_tool_select_actions("gpencil.select_lasso", **params.tool_tweak_event)},
    )


# ------------------------------------------------------------------------------
# Tool System (Sequencer, Generic)

def km_sequencer_editor_tool_generic_select(params, *, fallback):
    return (
        _fallback_id("Sequencer Tool: Tweak", fallback),
        {"space_type": 'SEQUENCE_EDITOR', "region_type": 'WINDOW'},
        {"items": [
            *([] if (fallback and (params.select_mouse == 'RIGHTMOUSE')) else _template_items_tool_select(
                params, "sequencer.select", "sequencer.cursor_set", fallback)),

            *([] if (not params.use_fallback_tool_rmb) else _template_sequencer_preview_select(
                type=params.select_mouse, value=params.select_mouse_value, legacy=params.legacy)),
            # Ignored for preview.
            *_template_items_change_frame(params),
        ]},
    )


def km_sequencer_editor_tool_generic_select_box(params, *, fallback):
    return (
        _fallback_id("Sequencer Tool: Select Box", fallback),
        {"space_type": 'SEQUENCE_EDITOR', "region_type": 'WINDOW'},
        {"items": [
            # Don't use `tool_maybe_tweak_event`, see comment for this slot.
            *([] if (fallback and not params.use_fallback_tool) else _template_items_tool_select_actions_simple(
                "sequencer.select_box",
                **(params.select_tweak_event if (fallback and params.use_fallback_tool_select_mouse) else
                   params.tool_tweak_event),
                properties=[("tweak", params.select_mouse == 'LEFTMOUSE')])),

            # RMB select can already set the frame, match the tweak tool.
            # Ignored for preview.
            *(_template_items_change_frame(params)
              if params.select_mouse == 'LEFTMOUSE' else []),
        ]},
    )


def km_sequencer_editor_tool_generic_cursor(params):
    return (
        "Sequencer Tool: Cursor",
        {"space_type": 'SEQUENCE_EDITOR', "region_type": 'WINDOW'},
        {"items": [
            ("sequencer.cursor_set", {"type": params.tool_mouse, "value": 'PRESS'}, None),
            # Don't use `tool_maybe_tweak_event` since it conflicts with `PRESS` that places the cursor.
            ("transform.translate", params.tool_tweak_event,
             {"properties": [("release_confirm", True), ("cursor_transform", True)]}),
        ]},
    )


# ------------------------------------------------------------------------------
# Tool System (Sequencer, Timeline)

def km_sequencer_editor_tool_blade(_params):
    return (
        "Sequencer Tool: Blade",
        {"space_type": 'SEQUENCE_EDITOR', "region_type": 'WINDOW'},
        {"items": [
            ("sequencer.split", {"type": 'LEFTMOUSE', "value": 'PRESS'},
             {"properties": [
                 ("type", 'SOFT'),
                 ("side", 'NO_CHANGE'),
                 ("use_cursor_position", True),
                 ("ignore_selection", True),
             ]}),
        ]},
    )


# ------------------------------------------------------------------------------
# Tool System (Sequencer, Preview)

def km_sequencer_editor_tool_sample(params):
    return (
        "Sequencer Tool: Sample",
        {"space_type": 'SEQUENCE_EDITOR', "region_type": 'WINDOW'},
        {"items": [
            ("sequencer.sample", {"type": params.tool_mouse, "value": 'PRESS'}, None),
        ]},
    )


def km_sequencer_editor_tool_move(params):
    return (
        "Sequencer Tool: Move",
        {"space_type": 'SEQUENCE_EDITOR', "region_type": 'WINDOW'},
        {"items": [
            ("transform.translate", {**params.tool_maybe_tweak_event, **params.tool_modifier},
             {"properties": [("release_confirm", True)]}),
        ]},
    )


def km_sequencer_editor_tool_rotate(params):
    return (
        "Sequencer Tool: Rotate",
        {"space_type": 'SEQUENCE_EDITOR', "region_type": 'WINDOW'},
        {"items": [
            ("transform.rotate", {**params.tool_maybe_tweak_event, **params.tool_modifier},
             {"properties": [("release_confirm", True)]}),
        ]},
    )


def km_sequencer_editor_tool_scale(params):
    return (
        "Sequencer Tool: Scale",
        {"space_type": 'SEQUENCE_EDITOR', "region_type": 'WINDOW'},
        {"items": [
            ("transform.resize", {**params.tool_maybe_tweak_event, **params.tool_modifier},
             {"properties": [("release_confirm", True)]}),
        ]},
    )


# ------------------------------------------------------------------------------
# Full Configuration

def generate_keymaps(params=None):
    if params is None:
        params = Params()
    return [
        # Window, screen, area, region.
        km_window(params),
        km_screen(params),
        km_screen_editing(params),
        km_screen_region_context_menu(params),
        km_view2d(params),
        km_view2d_buttons_list(params),
        km_user_interface(params),
        km_property_editor(params),

        # Editors.
        km_outliner(params),
        km_uv_editor(params),
        km_view3d_generic(params),
        km_view3d(params),
        km_mask_editing(params),
        km_markers(params),
        km_time_scrub(params),
        km_time_scrub_clip(params),
        km_graph_editor_generic(params),
        km_graph_editor(params),
        km_image_generic(params),
        km_image(params),
        km_node_generic(params),
        km_node_editor(params),
        km_spreadsheet_generic(params),
        km_info(params),
        km_file_browser(params),
        km_file_browser_main(params),
        km_file_browser_buttons(params),
        km_dopesheet_generic(params),
        km_dopesheet(params),
        km_nla_generic(params),
        km_nla_channels(params),
        km_nla_editor(params),
        km_text_generic(params),
        km_text(params),
        km_sequencercommon(params),
        km_sequencer(params),
        km_sequencerpreview(params),
        km_console(params),
        km_clip(params),
        km_clip_editor(params),
        km_clip_graph_editor(params),
        km_clip_dopesheet_editor(params),

        # Animation.
        km_frames(params),
        km_animation(params),
        km_animation_channels(params),

        # Modes.
        km_grease_pencil(params),
        km_grease_pencil_stroke_curve_edit_mode(params),
        km_grease_pencil_stroke_edit_mode(params),
        km_grease_pencil_stroke_paint_mode(params),
        km_grease_pencil_stroke_paint_draw_brush(params),
        km_grease_pencil_stroke_paint_erase(params),
        km_grease_pencil_stroke_paint_fill(params),
        km_grease_pencil_stroke_paint_tint(params),
        km_grease_pencil_stroke_sculpt_mode(params),
        km_grease_pencil_stroke_sculpt_smooth(params),
        km_grease_pencil_stroke_sculpt_thickness(params),
        km_grease_pencil_stroke_sculpt_strength(params),
        km_grease_pencil_stroke_sculpt_grab(params),
        km_grease_pencil_stroke_sculpt_push(params),
        km_grease_pencil_stroke_sculpt_twist(params),
        km_grease_pencil_stroke_sculpt_pinch(params),
        km_grease_pencil_stroke_sculpt_randomize(params),
        km_grease_pencil_stroke_sculpt_clone(params),
        km_grease_pencil_stroke_weight_mode(params),
        km_grease_pencil_stroke_weight_draw(params),
        km_grease_pencil_stroke_vertex_mode(params),
        km_grease_pencil_stroke_vertex_draw(params),
        km_grease_pencil_stroke_vertex_blur(params),
        km_grease_pencil_stroke_vertex_average(params),
        km_grease_pencil_stroke_vertex_smear(params),
        km_grease_pencil_stroke_vertex_replace(params),
        km_face_mask(params),
        km_weight_paint_vertex_selection(params),
        km_pose(params),
        km_object_mode(params),
        km_paint_curve(params),
        km_curve(params),
        km_image_paint(params),
        km_vertex_paint(params),
        km_weight_paint(params),
        km_sculpt(params),
        km_mesh(params),
        km_armature(params),
        km_metaball(params),
        km_lattice(params),
        km_particle(params),
        km_font(params),
        km_sculpt_curves(params),
        km_object_non_modal(params),

        # Modal maps.
        km_eyedropper_modal_map(params),
        km_eyedropper_colorramp_pointsampling_map(params),
        km_transform_modal_map(params),
        km_view3d_interactive_add_tool_modal(params),
        km_view3d_gesture_circle(params),
        km_gesture_border(params),
        km_gesture_zoom_border(params),
        km_gesture_straight_line(params),
        km_gesture_lasso(params),
        km_standard_modal_map(params),
        km_knife_tool_modal_map(params),
        km_custom_normals_modal_map(params),
        km_bevel_modal_map(params),
        km_view3d_fly_modal(params),
        km_view3d_walk_modal(params),
        km_view3d_rotate_modal(params),
        km_view3d_move_modal(params),
        km_view3d_zoom_modal(params),
        km_view3d_dolly_modal(params),
        km_paint_stroke_modal(params),
        km_sculpt_expand_modal(params),

        # Gizmos.
        km_generic_gizmo(params),
        km_generic_gizmo_drag(params),
        km_generic_gizmo_maybe_drag(params),
        km_generic_gizmo_click_drag(params),
        km_generic_gizmo_select(params),
        km_generic_gizmo_tweak_modal_map(params),

        # Pop-Up Keymaps.
        km_popup_toolbar(params),

        # Tool System.
        km_generic_tool_annotate(params),
        km_generic_tool_annotate_line(params),
        km_generic_tool_annotate_polygon(params),
        km_generic_tool_annotate_eraser(params),

        km_image_editor_tool_generic_sample(params),
        km_image_editor_tool_uv_cursor(params),
        *(km_image_editor_tool_uv_select(params, fallback=fallback) for fallback in (False, True)),
        *(km_image_editor_tool_uv_select_box(params, fallback=fallback) for fallback in (False, True)),
        *(km_image_editor_tool_uv_select_circle(params, fallback=fallback) for fallback in (False, True)),
        *(km_image_editor_tool_uv_select_lasso(params, fallback=fallback) for fallback in (False, True)),
        km_image_editor_tool_uv_rip_region(params),
        km_image_editor_tool_uv_sculpt_stroke(params),
        km_image_editor_tool_uv_move(params),
        km_image_editor_tool_uv_rotate(params),
        km_image_editor_tool_uv_scale(params),
        *(km_node_editor_tool_select(params, fallback=fallback) for fallback in (False, True)),
        *(km_node_editor_tool_select_box(params, fallback=fallback) for fallback in (False, True)),
        *(km_node_editor_tool_select_lasso(params, fallback=fallback) for fallback in (False, True)),
        *(km_node_editor_tool_select_circle(params, fallback=fallback) for fallback in (False, True)),
        km_node_editor_tool_links_cut(params),
        km_3d_view_tool_cursor(params),
        *(km_3d_view_tool_select(params, fallback=fallback) for fallback in (False, True)),
        *(km_3d_view_tool_select_box(params, fallback=fallback) for fallback in (False, True)),
        *(km_3d_view_tool_select_circle(params, fallback=fallback) for fallback in (False, True)),
        *(km_3d_view_tool_select_lasso(params, fallback=fallback) for fallback in (False, True)),
        km_3d_view_tool_transform(params),
        km_3d_view_tool_move(params),
        km_3d_view_tool_rotate(params),
        km_3d_view_tool_scale(params),
        km_3d_view_tool_shear(params),
        km_3d_view_tool_measure(params),
        km_3d_view_tool_interactive_add(params),
        km_3d_view_tool_pose_breakdowner(params),
        km_3d_view_tool_pose_push(params),
        km_3d_view_tool_pose_relax(params),
        km_3d_view_tool_edit_armature_roll(params),
        km_3d_view_tool_edit_armature_bone_size(params),
        km_3d_view_tool_edit_armature_bone_envelope(params),
        km_3d_view_tool_edit_armature_extrude(params),
        km_3d_view_tool_edit_armature_extrude_to_cursor(params),
        km_3d_view_tool_edit_mesh_extrude_region(params),
        km_3d_view_tool_edit_mesh_extrude_manifold(params),
        km_3d_view_tool_edit_mesh_extrude_along_normals(params),
        km_3d_view_tool_edit_mesh_extrude_individual(params),
        km_3d_view_tool_edit_mesh_extrude_to_cursor(params),
        km_3d_view_tool_edit_mesh_inset_faces(params),
        km_3d_view_tool_edit_mesh_bevel(params),
        km_3d_view_tool_edit_mesh_loop_cut(params),
        km_3d_view_tool_edit_mesh_offset_edge_loop_cut(params),
        km_3d_view_tool_edit_mesh_knife(params),
        km_3d_view_tool_edit_mesh_bisect(params),
        km_3d_view_tool_edit_mesh_poly_build(params),
        km_3d_view_tool_edit_mesh_spin(params),
        km_3d_view_tool_edit_mesh_spin_duplicate(params),
        km_3d_view_tool_edit_mesh_smooth(params),
        km_3d_view_tool_edit_mesh_randomize(params),
        km_3d_view_tool_edit_mesh_edge_slide(params),
        km_3d_view_tool_edit_mesh_vertex_slide(params),
        km_3d_view_tool_edit_mesh_shrink_fatten(params),
        km_3d_view_tool_edit_mesh_push_pull(params),
        km_3d_view_tool_edit_mesh_to_sphere(params),
        km_3d_view_tool_edit_mesh_rip_region(params),
        km_3d_view_tool_edit_mesh_rip_edge(params),
        km_3d_view_tool_edit_curve_draw(params),
        km_3d_view_tool_edit_curve_radius(params),
        km_3d_view_tool_edit_curve_tilt(params),
        km_3d_view_tool_edit_curve_randomize(params),
        km_3d_view_tool_edit_curve_extrude(params),
        km_3d_view_tool_edit_curve_extrude_to_cursor(params),
        km_3d_view_tool_sculpt_box_hide(params),
        km_3d_view_tool_sculpt_box_mask(params),
        km_3d_view_tool_sculpt_lasso_mask(params),
        km_3d_view_tool_sculpt_box_face_set(params),
        km_3d_view_tool_sculpt_lasso_face_set(params),
        km_3d_view_tool_sculpt_box_trim(params),
        km_3d_view_tool_sculpt_lasso_trim(params),
        km_3d_view_tool_sculpt_line_mask(params),
        km_3d_view_tool_sculpt_line_project(params),
        km_3d_view_tool_sculpt_mesh_filter(params),
        km_3d_view_tool_sculpt_cloth_filter(params),
        km_3d_view_tool_sculpt_color_filter(params),
        km_3d_view_tool_sculpt_mask_by_color(params),
        km_3d_view_tool_sculpt_face_set_edit(params),
        km_3d_view_tool_paint_weight_sample_weight(params),
        km_3d_view_tool_paint_weight_sample_vertex_group(params),
        km_3d_view_tool_paint_weight_gradient(params),
        km_3d_view_tool_paint_gpencil_line(params),
        km_3d_view_tool_paint_gpencil_polyline(params),
        km_3d_view_tool_paint_gpencil_box(params),
        km_3d_view_tool_paint_gpencil_circle(params),
        km_3d_view_tool_paint_gpencil_arc(params),
        km_3d_view_tool_paint_gpencil_curve(params),
        km_3d_view_tool_paint_gpencil_cutter(params),
        km_3d_view_tool_paint_gpencil_eyedropper(params),
        km_3d_view_tool_paint_gpencil_interpolate(params),
        *(km_3d_view_tool_edit_gpencil_select(params, fallback=fallback) for fallback in (False, True)),
        *(km_3d_view_tool_edit_gpencil_select_box(params, fallback=fallback) for fallback in (False, True)),
        *(km_3d_view_tool_edit_gpencil_select_circle(params, fallback=fallback) for fallback in (False, True)),
        *(km_3d_view_tool_edit_gpencil_select_lasso(params, fallback=fallback) for fallback in (False, True)),
        km_3d_view_tool_edit_gpencil_extrude(params),
        km_3d_view_tool_edit_gpencil_radius(params),
        km_3d_view_tool_edit_gpencil_bend(params),
        km_3d_view_tool_edit_gpencil_shear(params),
        km_3d_view_tool_edit_gpencil_to_sphere(params),
        km_3d_view_tool_edit_gpencil_transform_fill(params),
        km_3d_view_tool_edit_gpencil_interpolate(params),
        km_3d_view_tool_sculpt_gpencil_select(params),
        km_3d_view_tool_sculpt_gpencil_select_box(params),
        km_3d_view_tool_sculpt_gpencil_select_circle(params),
        km_3d_view_tool_sculpt_gpencil_select_lasso(params),
        *(km_sequencer_editor_tool_generic_select(params, fallback=fallback) for fallback in (False, True)),
        *(km_sequencer_editor_tool_generic_select_box(params, fallback=fallback) for fallback in (False, True)),
        km_sequencer_editor_tool_generic_cursor(params),
        km_sequencer_editor_tool_blade(params),
        km_sequencer_editor_tool_sample(params),
        km_sequencer_editor_tool_move(params),
        km_sequencer_editor_tool_rotate(params),
        km_sequencer_editor_tool_scale(params),
    ]

# ------------------------------------------------------------------------------
# Refactoring (Testing Only)
#
# Allows running outside of Blender to generate data for diffing
#
# To compare:
#
#    python3 release/scripts/presets/keyconfig/keymap_data/blender_default.py && \
#      diff -u keymap_default.py.orig keymap_default.py && \
#      diff -u keymap_legacy.py.orig  keymap_legacy.py
#
# # begin code:
# import pprint
# for legacy in (False, True):
#     with open("keymap_default.py" if not legacy else "keymap_legacy.py", 'w') as fh:
#         fh.write(pprint.pformat(generate_keymaps(Params(legacy=legacy)), indent=2, width=80))
# import sys
# sys.exit()
# # end code


# ------------------------------------------------------------------------------
# PyLint (Testing Only)
#
# Command to lint:
#
#    pylint \
#        release/scripts/presets/keyconfig/keymap_data/blender_default.py \
#        --disable=C0111,C0301,C0302,C0415,R1705,R0902,R0903,R0913<|MERGE_RESOLUTION|>--- conflicted
+++ resolved
@@ -6320,11 +6320,7 @@
         {"space_type": 'IMAGE_EDITOR', "region_type": 'WINDOW'},
         {"items": [
             *([] if (fallback and (params.select_mouse == 'RIGHTMOUSE')) else _template_items_tool_select(
-<<<<<<< HEAD
-                params, "uv.select", "uv.cursor_set", fallback, extend="toggle")),
-=======
                 params, "uv.select", "uv.cursor_set", fallback)),
->>>>>>> a6214ce7
             *([] if (not params.use_fallback_tool_rmb) else _template_uv_select(
                 type=params.select_mouse,
                 value=params.select_mouse_value,
