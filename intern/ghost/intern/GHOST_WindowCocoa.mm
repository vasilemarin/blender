/*
 * This program is free software; you can redistribute it and/or
 * modify it under the terms of the GNU General Public License
 * as published by the Free Software Foundation; either version 2
 * of the License, or (at your option) any later version.
 *
 * This program is distributed in the hope that it will be useful,
 * but WITHOUT ANY WARRANTY; without even the implied warranty of
 * MERCHANTABILITY or FITNESS FOR A PARTICULAR PURPOSE.  See the
 * GNU General Public License for more details.
 *
 * You should have received a copy of the GNU General Public License
 * along with this program; if not, write to the Free Software Foundation,
 * Inc., 51 Franklin Street, Fifth Floor, Boston, MA 02110-1301, USA.
 *
 * The Original Code is Copyright (C) 2001-2002 by NaN Holding BV.
 * All rights reserved.
 */

#include "GHOST_WindowCocoa.h"
#include "GHOST_ContextNone.h"
#include "GHOST_Debug.h"
#include "GHOST_SystemCocoa.h"

#if defined(WITH_GL_EGL)
#  include "GHOST_ContextEGL.h"
#else
#  include "GHOST_ContextCGL.h"
#endif

#include <Cocoa/Cocoa.h>
#include <Metal/Metal.h>
#include <QuartzCore/QuartzCore.h>

#include <sys/sysctl.h>

/* clang-format off */

#pragma mark Cocoa window delegate object

@interface CocoaWindowDelegate : NSObject <NSWindowDelegate>
{
  GHOST_SystemCocoa *systemCocoa;
  GHOST_WindowCocoa *associatedWindow;
}

- (void)setSystemAndWindowCocoa:(GHOST_SystemCocoa *)sysCocoa
                    windowCocoa:(GHOST_WindowCocoa *)winCocoa;
- (void)windowDidBecomeKey:(NSNotification *)notification;
- (void)windowDidResignKey:(NSNotification *)notification;
- (void)windowDidExpose:(NSNotification *)notification;
- (void)windowDidResize:(NSNotification *)notification;
- (void)windowDidMove:(NSNotification *)notification;
- (void)windowWillMove:(NSNotification *)notification;
- (BOOL)windowShouldClose:(id)sender;
- (void)windowDidChangeBackingProperties:(NSNotification *)notification;
@end

@implementation CocoaWindowDelegate : NSObject
- (void)setSystemAndWindowCocoa:(GHOST_SystemCocoa *)sysCocoa
                    windowCocoa:(GHOST_WindowCocoa *)winCocoa
{
  systemCocoa = sysCocoa;
  associatedWindow = winCocoa;
}

- (void)windowDidBecomeKey:(NSNotification *)notification
{
  systemCocoa->handleWindowEvent(GHOST_kEventWindowActivate, associatedWindow);
  // work around for broken appswitching when combining cmd-tab and missioncontrol
  [(NSWindow *)associatedWindow->getOSWindow() orderFrontRegardless];
}

- (void)windowDidResignKey:(NSNotification *)notification
{
  systemCocoa->handleWindowEvent(GHOST_kEventWindowDeactivate, associatedWindow);
}

- (void)windowDidExpose:(NSNotification *)notification
{
  systemCocoa->handleWindowEvent(GHOST_kEventWindowUpdate, associatedWindow);
}

- (void)windowDidMove:(NSNotification *)notification
{
  systemCocoa->handleWindowEvent(GHOST_kEventWindowMove, associatedWindow);
}

- (void)windowWillMove:(NSNotification *)notification
{
  systemCocoa->handleWindowEvent(GHOST_kEventWindowMove, associatedWindow);
}

- (void)windowWillEnterFullScreen:(NSNotification *)notification
{
  associatedWindow->setImmediateDraw(true);
}

- (void)windowDidEnterFullScreen:(NSNotification *)notification
{
  /* macOS does not send a window resize event when switching between zoomed
   * and fullscreen, when automatic show/hide of dock and menu bar are enabled.
   * Send our own to prevent artifacts. */
  systemCocoa->handleWindowEvent(GHOST_kEventWindowSize, associatedWindow);

  associatedWindow->setImmediateDraw(false);
}

- (void)windowWillExitFullScreen:(NSNotification *)notification
{
  associatedWindow->setImmediateDraw(true);
}

- (void)windowDidExitFullScreen:(NSNotification *)notification
{
  /* See comment for windowWillEnterFullScreen. */
  systemCocoa->handleWindowEvent(GHOST_kEventWindowSize, associatedWindow);
  associatedWindow->setImmediateDraw(false);
}

- (void)windowDidResize:(NSNotification *)notification
{
  //if (![[notification object] inLiveResize]) {
  //Send event only once, at end of resize operation (when user has released mouse button)
  systemCocoa->handleWindowEvent(GHOST_kEventWindowSize, associatedWindow);
  //}
  /* Live resize, send event, gets handled in wm_window.c.
   * Needed because live resize runs in a modal loop, not letting main loop run */
  if ([[notification object] inLiveResize]) {
    systemCocoa->dispatchEvents();
  }
}

- (void)windowDidChangeBackingProperties:(NSNotification *)notification
{
  systemCocoa->handleWindowEvent(GHOST_kEventNativeResolutionChange, associatedWindow);
  systemCocoa->handleWindowEvent(GHOST_kEventWindowSize, associatedWindow);
}

- (BOOL)windowShouldClose:(id)sender;
{
  //Let Blender close the window rather than closing immediately
  systemCocoa->handleWindowEvent(GHOST_kEventWindowClose, associatedWindow);
  return false;
}

@end

#pragma mark NSWindow subclass
// We need to subclass it to tell that even borderless (fullscreen),
// it can become key (receive user events)
@interface CocoaWindow : NSWindow
{
  GHOST_SystemCocoa *systemCocoa;
  GHOST_WindowCocoa *associatedWindow;
  GHOST_TDragnDropTypes m_draggedObjectType;
}
- (void)setSystemAndWindowCocoa:(GHOST_SystemCocoa *)sysCocoa
                    windowCocoa:(GHOST_WindowCocoa *)winCocoa;
- (GHOST_SystemCocoa *)systemCocoa;
@end

@implementation CocoaWindow
- (void)setSystemAndWindowCocoa:(GHOST_SystemCocoa *)sysCocoa
                    windowCocoa:(GHOST_WindowCocoa *)winCocoa
{
  systemCocoa = sysCocoa;
  associatedWindow = winCocoa;
}
- (GHOST_SystemCocoa *)systemCocoa
{
  return systemCocoa;
}

- (BOOL)canBecomeKeyWindow
{
  /* Don't make other windows active when a dialog window is open. */
  return (associatedWindow->isDialog() || !systemCocoa->hasDialogWindow());
}

//The drag'n'drop dragging destination methods
- (NSDragOperation)draggingEntered:(id<NSDraggingInfo>)sender
{
  NSPoint mouseLocation = [sender draggingLocation];
  NSPasteboard *draggingPBoard = [sender draggingPasteboard];

  if ([[draggingPBoard types] containsObject:NSTIFFPboardType])
    m_draggedObjectType = GHOST_kDragnDropTypeBitmap;
  else if ([[draggingPBoard types] containsObject:NSFilenamesPboardType])
    m_draggedObjectType = GHOST_kDragnDropTypeFilenames;
  else if ([[draggingPBoard types] containsObject:NSStringPboardType])
    m_draggedObjectType = GHOST_kDragnDropTypeString;
  else
    return NSDragOperationNone;

  associatedWindow->setAcceptDragOperation(TRUE);  //Drag operation is accepted by default
  systemCocoa->handleDraggingEvent(GHOST_kEventDraggingEntered,
                                   m_draggedObjectType,
                                   associatedWindow,
                                   mouseLocation.x,
                                   mouseLocation.y,
                                   nil);
  return NSDragOperationCopy;
}

- (BOOL)wantsPeriodicDraggingUpdates
{
  return NO;  //No need to overflow blender event queue. Events shall be sent only on changes
}

- (NSDragOperation)draggingUpdated:(id<NSDraggingInfo>)sender
{
  NSPoint mouseLocation = [sender draggingLocation];

  systemCocoa->handleDraggingEvent(GHOST_kEventDraggingUpdated,
                                   m_draggedObjectType,
                                   associatedWindow,
                                   mouseLocation.x,
                                   mouseLocation.y,
                                   nil);
  return associatedWindow->canAcceptDragOperation() ? NSDragOperationCopy : NSDragOperationNone;
}

- (void)draggingExited:(id<NSDraggingInfo>)sender
{
  systemCocoa->handleDraggingEvent(
      GHOST_kEventDraggingExited, m_draggedObjectType, associatedWindow, 0, 0, nil);
  m_draggedObjectType = GHOST_kDragnDropTypeUnknown;
}

- (BOOL)prepareForDragOperation:(id<NSDraggingInfo>)sender
{
  if (associatedWindow->canAcceptDragOperation())
    return YES;
  else
    return NO;
}

- (BOOL)performDragOperation:(id<NSDraggingInfo>)sender
{
  NSPoint mouseLocation = [sender draggingLocation];
  NSPasteboard *draggingPBoard = [sender draggingPasteboard];
  NSImage *droppedImg;
  id data;

  switch (m_draggedObjectType) {
    case GHOST_kDragnDropTypeBitmap:
      if ([NSImage canInitWithPasteboard:draggingPBoard]) {
        droppedImg = [[NSImage alloc] initWithPasteboard:draggingPBoard];
        data = droppedImg;  //[draggingPBoard dataForType:NSTIFFPboardType];
      }
      else
        return NO;
      break;
    case GHOST_kDragnDropTypeFilenames:
      data = [draggingPBoard propertyListForType:NSFilenamesPboardType];
      break;
    case GHOST_kDragnDropTypeString:
      data = [draggingPBoard stringForType:NSStringPboardType];
      break;
    default:
      return NO;
      break;
  }
  systemCocoa->handleDraggingEvent(GHOST_kEventDraggingDropDone,
                                   m_draggedObjectType,
                                   associatedWindow,
                                   mouseLocation.x,
                                   mouseLocation.y,
                                   (void *)data);
  return YES;
}

@end

/* NSView for handling input and drawing. */
#define COCOA_VIEW_CLASS CocoaOpenGLView
#define COCOA_VIEW_BASE_CLASS NSOpenGLView
#include "GHOST_WindowViewCocoa.h"
#undef COCOA_VIEW_CLASS
#undef COCOA_VIEW_BASE_CLASS

#define COCOA_VIEW_CLASS CocoaMetalView
#define COCOA_VIEW_BASE_CLASS NSView
#include "GHOST_WindowViewCocoa.h"
#undef COCOA_VIEW_CLASS
#undef COCOA_VIEW_BASE_CLASS

#pragma mark initialization / finalization

/* clang-format on */

GHOST_WindowCocoa::GHOST_WindowCocoa(GHOST_SystemCocoa *systemCocoa,
                                     const char *title,
                                     GHOST_TInt32 left,
                                     GHOST_TInt32 bottom,
                                     GHOST_TUns32 width,
                                     GHOST_TUns32 height,
                                     GHOST_TWindowState state,
                                     GHOST_TDrawingContextType type,
                                     const bool stereoVisual,
                                     bool is_debug,
                                     bool is_dialog,
                                     GHOST_WindowCocoa *parentWindow)
    : GHOST_Window(width, height, state, stereoVisual, false),
      m_openGLView(nil),
      m_metalView(nil),
      m_metalLayer(nil),
      m_systemCocoa(systemCocoa),
      m_customCursor(0),
      m_immediateDraw(false),
      m_debug_context(is_debug),
      m_is_dialog(is_dialog)
{
  m_fullScreen = false;

  NSAutoreleasePool *pool = [[NSAutoreleasePool alloc] init];

  // Creates the window
  NSRect rect;
  NSSize minSize;

  rect.origin.x = left;
  rect.origin.y = bottom;
  rect.size.width = width;
  rect.size.height = height;

  NSWindowStyleMask styleMask = NSWindowStyleMaskTitled | NSWindowStyleMaskClosable |
                                NSWindowStyleMaskResizable;
  if (!is_dialog) {
    styleMask |= NSWindowStyleMaskMiniaturizable;
  }

  m_window = [[CocoaWindow alloc] initWithContentRect:rect
                                            styleMask:styleMask
                                              backing:NSBackingStoreBuffered
                                                defer:NO];

  if (m_window == nil) {
    [pool drain];
    return;
  }

  [m_window setSystemAndWindowCocoa:systemCocoa windowCocoa:this];

  // Forbid to resize the window below the blender defined minimum one
  minSize.width = 320;
  minSize.height = 240;
  [m_window setContentMinSize:minSize];

  // Create NSView inside the window
  id<MTLDevice> metalDevice = MTLCreateSystemDefaultDevice();
  NSView *view;

  if (metalDevice) {
    // Create metal layer and view if supported
    m_metalLayer = [[CAMetalLayer alloc] init];
    [m_metalLayer setEdgeAntialiasingMask:0];
    [m_metalLayer setMasksToBounds:NO];
    [m_metalLayer setOpaque:YES];
    [m_metalLayer setFramebufferOnly:YES];
    [m_metalLayer setPresentsWithTransaction:NO];
    [m_metalLayer removeAllAnimations];
    [m_metalLayer setDevice:metalDevice];

    m_metalView = [[CocoaMetalView alloc] initWithFrame:rect];
    [m_metalView setWantsLayer:YES];
    [m_metalView setLayer:m_metalLayer];
    [m_metalView setSystemAndWindowCocoa:systemCocoa windowCocoa:this];
    view = m_metalView;
  }
  else {
    // Fallback to OpenGL view if there is no Metal support
    m_openGLView = [[CocoaOpenGLView alloc] initWithFrame:rect];
    [m_openGLView setSystemAndWindowCocoa:systemCocoa windowCocoa:this];
    view = m_openGLView;
  }

  if (m_systemCocoa->m_nativePixel) {
    // Needs to happen early when building with the 10.14 SDK, otherwise
    // has no effect until resizeing the window.
    if ([view respondsToSelector:@selector(setWantsBestResolutionOpenGLSurface:)]) {
      [view setWantsBestResolutionOpenGLSurface:YES];
    }
  }

  [m_window setContentView:view];
  [m_window setInitialFirstResponder:view];

  [m_window makeKeyAndOrderFront:nil];

  setDrawingContextType(type);
  updateDrawingContext();
  activateDrawingContext();

  setTitle(title);

  m_tablet = GHOST_TABLET_DATA_NONE;

  CocoaWindowDelegate *windowDelegate = [[CocoaWindowDelegate alloc] init];
  [windowDelegate setSystemAndWindowCocoa:systemCocoa windowCocoa:this];
  [m_window setDelegate:windowDelegate];

  [m_window setAcceptsMouseMovedEvents:YES];

  NSView *contentview = [m_window contentView];
  [contentview setAllowedTouchTypes:(NSTouchTypeMaskDirect | NSTouchTypeMaskIndirect)];

  [m_window registerForDraggedTypes:[NSArray arrayWithObjects:NSFilenamesPboardType,
                                                              NSStringPboardType,
                                                              NSTIFFPboardType,
                                                              nil]];

  if (is_dialog && parentWindow) {
    [parentWindow->getCocoaWindow() addChildWindow:m_window ordered:NSWindowAbove];
    [m_window setCollectionBehavior:NSWindowCollectionBehaviorFullScreenAuxiliary];
  }
  else {
    [m_window setCollectionBehavior:NSWindowCollectionBehaviorFullScreenPrimary];
  }

  if (state == GHOST_kWindowStateFullScreen)
    setState(GHOST_kWindowStateFullScreen);

  setNativePixelSize();

  [pool drain];
}

GHOST_WindowCocoa::~GHOST_WindowCocoa()
{
  NSAutoreleasePool *pool = [[NSAutoreleasePool alloc] init];

  if (m_customCursor) {
    [m_customCursor release];
    m_customCursor = nil;
  }

  releaseNativeHandles();

  if (m_openGLView) {
    [m_openGLView release];
    m_openGLView = nil;
  }
  if (m_metalView) {
    [m_metalView release];
    m_metalView = nil;
  }
  if (m_metalLayer) {
    [m_metalLayer release];
    m_metalLayer = nil;
  }

  if (m_window) {
    [m_window close];
  }

  // Check for other blender opened windows and make the frontmost key
  // Note: for some reason the closed window is still in the list
  NSArray *windowsList = [NSApp orderedWindows];
  for (int a = 0; a < [windowsList count]; a++) {
    if (m_window != (CocoaWindow *)[windowsList objectAtIndex:a]) {
      [[windowsList objectAtIndex:a] makeKeyWindow];
      break;
    }
  }
  m_window = nil;

  [pool drain];
}

#pragma mark accessors

bool GHOST_WindowCocoa::getValid() const
{
  NSView *view = (m_openGLView) ? m_openGLView : m_metalView;
  return GHOST_Window::getValid() && m_window != NULL && view != NULL;
}

void *GHOST_WindowCocoa::getOSWindow() const
{
  return (void *)m_window;
}

void GHOST_WindowCocoa::setTitle(const char *title)
{
  GHOST_ASSERT(getValid(), "GHOST_WindowCocoa::setTitle(): window invalid");
  NSAutoreleasePool *pool = [[NSAutoreleasePool alloc] init];

  NSString *windowTitle = [[NSString alloc] initWithCString:title encoding:NSUTF8StringEncoding];

  // Set associated file if applicable
  if (windowTitle && [windowTitle hasPrefix:@"Blender"]) {
    NSRange fileStrRange;
    NSString *associatedFileName;
    int len;

    fileStrRange.location = [windowTitle rangeOfString:@"["].location + 1;
    len = [windowTitle rangeOfString:@"]"].location - fileStrRange.location;

    if (len > 0) {
      fileStrRange.length = len;
      associatedFileName = [windowTitle substringWithRange:fileStrRange];
      [m_window setTitle:[associatedFileName lastPathComponent]];

      @try {
        [m_window setRepresentedFilename:associatedFileName];
      }
      @catch (NSException *e) {
        printf("\nInvalid file path given in window title");
      }
    }
    else {
      [m_window setTitle:windowTitle];
      [m_window setRepresentedFilename:@""];
    }
  }
  else {
    [m_window setTitle:windowTitle];
    [m_window setRepresentedFilename:@""];
  }

  [windowTitle release];
  [pool drain];
}

std::string GHOST_WindowCocoa::getTitle() const
{
  GHOST_ASSERT(getValid(), "GHOST_WindowCocoa::getTitle(): window invalid");

  NSAutoreleasePool *pool = [[NSAutoreleasePool alloc] init];

  NSString *windowTitle = [m_window title];

  std::string title;
  if (windowTitle != nil) {
    title = [windowTitle UTF8String];
  }

  [pool drain];

  return title;
}

void GHOST_WindowCocoa::getWindowBounds(GHOST_Rect &bounds) const
{
  NSRect rect;
  GHOST_ASSERT(getValid(), "GHOST_WindowCocoa::getWindowBounds(): window invalid");

  NSAutoreleasePool *pool = [[NSAutoreleasePool alloc] init];

  NSRect screenSize = [[m_window screen] visibleFrame];

  rect = [m_window frame];

  bounds.m_b = screenSize.size.height - (rect.origin.y - screenSize.origin.y);
  bounds.m_l = rect.origin.x - screenSize.origin.x;
  bounds.m_r = rect.origin.x - screenSize.origin.x + rect.size.width;
  bounds.m_t = screenSize.size.height - (rect.origin.y + rect.size.height - screenSize.origin.y);

  [pool drain];
}

void GHOST_WindowCocoa::getClientBounds(GHOST_Rect &bounds) const
{
  NSRect rect;
  GHOST_ASSERT(getValid(), "GHOST_WindowCocoa::getClientBounds(): window invalid");

  NSAutoreleasePool *pool = [[NSAutoreleasePool alloc] init];

  NSRect screenSize = [[m_window screen] visibleFrame];

  // Max window contents as screen size (excluding title bar...)
  NSRect contentRect = [CocoaWindow contentRectForFrameRect:screenSize
                                                  styleMask:[m_window styleMask]];

  rect = [m_window contentRectForFrameRect:[m_window frame]];

  bounds.m_b = contentRect.size.height - (rect.origin.y - contentRect.origin.y);
  bounds.m_l = rect.origin.x - contentRect.origin.x;
  bounds.m_r = rect.origin.x - contentRect.origin.x + rect.size.width;
  bounds.m_t = contentRect.size.height - (rect.origin.y + rect.size.height - contentRect.origin.y);
  [pool drain];
}

GHOST_TSuccess GHOST_WindowCocoa::setClientWidth(GHOST_TUns32 width)
{
  GHOST_ASSERT(getValid(), "GHOST_WindowCocoa::setClientWidth(): window invalid");
  NSAutoreleasePool *pool = [[NSAutoreleasePool alloc] init];
  GHOST_Rect cBnds, wBnds;
  getClientBounds(cBnds);
  if (((GHOST_TUns32)cBnds.getWidth()) != width) {
    NSSize size;
    size.width = width;
    size.height = cBnds.getHeight();
    [m_window setContentSize:size];
  }
  [pool drain];
  return GHOST_kSuccess;
}

GHOST_TSuccess GHOST_WindowCocoa::setClientHeight(GHOST_TUns32 height)
{
  GHOST_ASSERT(getValid(), "GHOST_WindowCocoa::setClientHeight(): window invalid");
  NSAutoreleasePool *pool = [[NSAutoreleasePool alloc] init];
  GHOST_Rect cBnds, wBnds;
  getClientBounds(cBnds);
  if (((GHOST_TUns32)cBnds.getHeight()) != height) {
    NSSize size;
    size.width = cBnds.getWidth();
    size.height = height;
    [m_window setContentSize:size];
  }
  [pool drain];
  return GHOST_kSuccess;
}

GHOST_TSuccess GHOST_WindowCocoa::setClientSize(GHOST_TUns32 width, GHOST_TUns32 height)
{
  GHOST_ASSERT(getValid(), "GHOST_WindowCocoa::setClientSize(): window invalid");
  NSAutoreleasePool *pool = [[NSAutoreleasePool alloc] init];
  GHOST_Rect cBnds, wBnds;
  getClientBounds(cBnds);
  if ((((GHOST_TUns32)cBnds.getWidth()) != width) ||
      (((GHOST_TUns32)cBnds.getHeight()) != height)) {
    NSSize size;
    size.width = width;
    size.height = height;
    [m_window setContentSize:size];
  }
  [pool drain];
  return GHOST_kSuccess;
}

GHOST_TWindowState GHOST_WindowCocoa::getState() const
{
  GHOST_ASSERT(getValid(), "GHOST_WindowCocoa::getState(): window invalid");
  NSAutoreleasePool *pool = [[NSAutoreleasePool alloc] init];
  GHOST_TWindowState state;

  NSUInteger masks = [m_window styleMask];

  if (masks & NSWindowStyleMaskFullScreen) {
    // Lion style fullscreen
    if (!m_immediateDraw) {
      state = GHOST_kWindowStateFullScreen;
    }
    else {
      state = GHOST_kWindowStateNormal;
    }
  }
  else if ([m_window isMiniaturized]) {
    state = GHOST_kWindowStateMinimized;
  }
  else if ([m_window isZoomed]) {
    state = GHOST_kWindowStateMaximized;
  }
  else {
    if (m_immediateDraw) {
      state = GHOST_kWindowStateFullScreen;
    }
    else {
      state = GHOST_kWindowStateNormal;
    }
  }
  [pool drain];
  return state;
}

void GHOST_WindowCocoa::screenToClient(GHOST_TInt32 inX,
                                       GHOST_TInt32 inY,
                                       GHOST_TInt32 &outX,
                                       GHOST_TInt32 &outY) const
{
  GHOST_ASSERT(getValid(), "GHOST_WindowCocoa::screenToClient(): window invalid");

  screenToClientIntern(inX, inY, outX, outY);

  /* switch y to match ghost convention */
  GHOST_Rect cBnds;
  getClientBounds(cBnds);
  outY = (cBnds.getHeight() - 1) - outY;
}

void GHOST_WindowCocoa::clientToScreen(GHOST_TInt32 inX,
                                       GHOST_TInt32 inY,
                                       GHOST_TInt32 &outX,
                                       GHOST_TInt32 &outY) const
{
  GHOST_ASSERT(getValid(), "GHOST_WindowCocoa::clientToScreen(): window invalid");

  /* switch y to match ghost convention */
  GHOST_Rect cBnds;
  getClientBounds(cBnds);
  inY = (cBnds.getHeight() - 1) - inY;

  clientToScreenIntern(inX, inY, outX, outY);
}

void GHOST_WindowCocoa::screenToClientIntern(GHOST_TInt32 inX,
                                             GHOST_TInt32 inY,
                                             GHOST_TInt32 &outX,
                                             GHOST_TInt32 &outY) const
{
  NSRect screenCoord;
  NSRect baseCoord;

  screenCoord.origin.x = inX;
  screenCoord.origin.y = inY;

  baseCoord = [m_window convertRectFromScreen:screenCoord];

  outX = baseCoord.origin.x;
  outY = baseCoord.origin.y;
}

void GHOST_WindowCocoa::clientToScreenIntern(GHOST_TInt32 inX,
                                             GHOST_TInt32 inY,
                                             GHOST_TInt32 &outX,
                                             GHOST_TInt32 &outY) const
{
  NSRect screenCoord;
  NSRect baseCoord;

  baseCoord.origin.x = inX;
  baseCoord.origin.y = inY;

  screenCoord = [m_window convertRectToScreen:baseCoord];

  outX = screenCoord.origin.x;
  outY = screenCoord.origin.y;
}

NSScreen *GHOST_WindowCocoa::getScreen()
{
  return [m_window screen];
}

/* called for event, when window leaves monitor to another */
void GHOST_WindowCocoa::setNativePixelSize(void)
{
  NSView *view = (m_openGLView) ? m_openGLView : m_metalView;
  NSRect backingBounds = [view convertRectToBacking:[view bounds]];

  GHOST_Rect rect;
  getClientBounds(rect);

  m_nativePixelSize = (float)backingBounds.size.width / (float)rect.getWidth();
}

/**
 * \note Fullscreen switch is not actual fullscreen with display capture.
 * As this capture removes all OS X window manager features.
 *
 * Instead, the menu bar and the dock are hidden, and the window is made border-less and enlarged.
 * Thus, process switch, exposé, spaces, ... still work in fullscreen mode
 */
GHOST_TSuccess GHOST_WindowCocoa::setState(GHOST_TWindowState state)
{
  GHOST_ASSERT(getValid(), "GHOST_WindowCocoa::setState(): window invalid");
  switch (state) {
    case GHOST_kWindowStateMinimized:
      [m_window miniaturize:nil];
      break;
    case GHOST_kWindowStateMaximized:
      [m_window zoom:nil];
      break;

    case GHOST_kWindowStateFullScreen: {
      NSUInteger masks = [m_window styleMask];

      if (!(masks & NSWindowStyleMaskFullScreen)) {
        [m_window toggleFullScreen:nil];
      }
      break;
    }
    case GHOST_kWindowStateNormal:
    default:
      NSAutoreleasePool *pool = [[NSAutoreleasePool alloc] init];
      NSUInteger masks = [m_window styleMask];

      if (masks & NSWindowStyleMaskFullScreen) {
        // Lion style fullscreen
        [m_window toggleFullScreen:nil];
      }
      else if ([m_window isMiniaturized])
        [m_window deminiaturize:nil];
      else if ([m_window isZoomed])
        [m_window zoom:nil];
      [pool drain];
      break;
  }

  return GHOST_kSuccess;
}

GHOST_TSuccess GHOST_WindowCocoa::setModifiedState(bool isUnsavedChanges)
{
  NSAutoreleasePool *pool = [[NSAutoreleasePool alloc] init];

  [m_window setDocumentEdited:isUnsavedChanges];

  [pool drain];
  return GHOST_Window::setModifiedState(isUnsavedChanges);
}

GHOST_TSuccess GHOST_WindowCocoa::setOrder(GHOST_TWindowOrder order)
{
  NSAutoreleasePool *pool = [[NSAutoreleasePool alloc] init];

  GHOST_ASSERT(getValid(), "GHOST_WindowCocoa::setOrder(): window invalid");
  if (order == GHOST_kWindowOrderTop) {
    [NSApp activateIgnoringOtherApps:YES];
    [m_window makeKeyAndOrderFront:nil];
  }
  else {
    NSArray *windowsList;

    [m_window orderBack:nil];

    // Check for other blender opened windows and make the frontmost key
    windowsList = [NSApp orderedWindows];
    if ([windowsList count]) {
      [[windowsList objectAtIndex:0] makeKeyAndOrderFront:nil];
    }
  }

  [pool drain];
  return GHOST_kSuccess;
}

#pragma mark Drawing context

GHOST_Context *GHOST_WindowCocoa::newDrawingContext(GHOST_TDrawingContextType type)
{
  if (type == GHOST_kDrawingContextTypeOpenGL) {

    GHOST_Context *context = new GHOST_ContextCGL(
        m_wantStereoVisual, m_metalView, m_metalLayer, m_openGLView);

    if (context->initializeDrawingContext())
      return context;
    else
      delete context;
  }

  return NULL;
}

#pragma mark invalidate

GHOST_TSuccess GHOST_WindowCocoa::invalidate()
{
  GHOST_ASSERT(getValid(), "GHOST_WindowCocoa::invalidate(): window invalid");
  NSAutoreleasePool *pool = [[NSAutoreleasePool alloc] init];
  NSView *view = (m_openGLView) ? m_openGLView : m_metalView;
  [view setNeedsDisplay:YES];
  [pool drain];
  return GHOST_kSuccess;
}

#pragma mark Progress bar

GHOST_TSuccess GHOST_WindowCocoa::setProgressBar(float progress)
{
  NSAutoreleasePool *pool = [[NSAutoreleasePool alloc] init];

  if ((progress >= 0.0) && (progress <= 1.0)) {
    NSImage *dockIcon = [[NSImage alloc] initWithSize:NSMakeSize(128, 128)];

    [dockIcon lockFocus];

    [[NSImage imageNamed:@"NSApplicationIcon"] drawAtPoint:NSZeroPoint
                                                  fromRect:NSZeroRect
                                                 operation:NSCompositingOperationSourceOver
                                                  fraction:1.0];

    NSRect progressRect = {{8, 8}, {112, 14}};
    NSBezierPath *progressPath;

    /* Draw white track. */
<<<<<<< HEAD
    [[[NSColor whiteColor] colorWithAlphaComponent: 0.6] setFill];
=======
    [[[NSColor whiteColor] colorWithAlphaComponent:0.6] setFill];
>>>>>>> 29fb12da
    progressPath = [NSBezierPath bezierPathWithRoundedRect:progressRect xRadius:7 yRadius:7];
    [progressPath fill];

    /* Black progress fill. */
<<<<<<< HEAD
    [[[NSColor blackColor] colorWithAlphaComponent: 0.7] setFill];
=======
    [[[NSColor blackColor] colorWithAlphaComponent:0.7] setFill];
>>>>>>> 29fb12da
    progressRect = NSInsetRect(progressRect, 2, 2);
    progressRect.size.width *= progress;
    progressPath = [NSBezierPath bezierPathWithRoundedRect:progressRect xRadius:5 yRadius:5];
    [progressPath fill];

    [dockIcon unlockFocus];

    [NSApp setApplicationIconImage:dockIcon];
    [dockIcon release];

    m_progressBarVisible = true;
  }

  [pool drain];
  return GHOST_kSuccess;
}

static void postNotification()
{
  NSUserNotification *notification = [[NSUserNotification alloc] init];
  notification.title = @"Blender progress notification";
  notification.informativeText = @"Calculation is finished";
  notification.soundName = NSUserNotificationDefaultSoundName;
  [[NSUserNotificationCenter defaultUserNotificationCenter] deliverNotification:notification];
  [notification release];
}

GHOST_TSuccess GHOST_WindowCocoa::endProgressBar()
{
  if (!m_progressBarVisible)
    return GHOST_kFailure;
  m_progressBarVisible = false;

  NSAutoreleasePool *pool = [[NSAutoreleasePool alloc] init];

  NSImage *dockIcon = [[NSImage alloc] initWithSize:NSMakeSize(128, 128)];
  [dockIcon lockFocus];
  [[NSImage imageNamed:@"NSApplicationIcon"] drawAtPoint:NSZeroPoint
                                                fromRect:NSZeroRect
                                               operation:NSCompositingOperationSourceOver
                                                fraction:1.0];
  [dockIcon unlockFocus];
  [NSApp setApplicationIconImage:dockIcon];

  // We use notifications to inform the user when the progress reached 100%
  // Atm. just fire this when the progressbar ends, the behavior is controlled
  // in the NotificationCenter If Blender is not frontmost window, a message
  // pops up with sound, in any case an entry in notifications
  if ([NSUserNotificationCenter respondsToSelector:@selector(defaultUserNotificationCenter)]) {
    postNotification();
  }

  [dockIcon release];

  [pool drain];
  return GHOST_kSuccess;
}

#pragma mark Cursor handling

static NSCursor *getImageCursor(GHOST_TStandardCursor shape, NSString *name, NSPoint hotspot)
{
  static NSCursor *cursors[(int)GHOST_kStandardCursorNumCursors] = {0};
  static bool loaded[(int)GHOST_kStandardCursorNumCursors] = {false};

  const int index = (int)shape;
  if (!loaded[index]) {
    /* Load image from file in application Resources folder. */
    /* clang-format off */
    @autoreleasepool {
      /* clang-format on */
      NSImage *image = [NSImage imageNamed:name];
      if (image != NULL) {
        cursors[index] = [[NSCursor alloc] initWithImage:image hotSpot:hotspot];
      }
    }

    loaded[index] = true;
  }

  return cursors[index];
}

NSCursor *GHOST_WindowCocoa::getStandardCursor(GHOST_TStandardCursor shape) const
{
  switch (shape) {
    case GHOST_kStandardCursorCustom:
      if (m_customCursor) {
        return m_customCursor;
      }
      else {
        return NULL;
      }
    case GHOST_kStandardCursorDestroy:
      return [NSCursor disappearingItemCursor];
    case GHOST_kStandardCursorText:
      return [NSCursor IBeamCursor];
    case GHOST_kStandardCursorCrosshair:
      return [NSCursor crosshairCursor];
    case GHOST_kStandardCursorUpDown:
      return [NSCursor resizeUpDownCursor];
    case GHOST_kStandardCursorLeftRight:
      return [NSCursor resizeLeftRightCursor];
    case GHOST_kStandardCursorTopSide:
      return [NSCursor resizeUpCursor];
    case GHOST_kStandardCursorBottomSide:
      return [NSCursor resizeDownCursor];
    case GHOST_kStandardCursorLeftSide:
      return [NSCursor resizeLeftCursor];
    case GHOST_kStandardCursorRightSide:
      return [NSCursor resizeRightCursor];
    case GHOST_kStandardCursorCopy:
      return [NSCursor dragCopyCursor];
    case GHOST_kStandardCursorStop:
      return [NSCursor operationNotAllowedCursor];
    case GHOST_kStandardCursorMove:
      return [NSCursor pointingHandCursor];
    case GHOST_kStandardCursorDefault:
      return [NSCursor arrowCursor];
    case GHOST_kStandardCursorKnife:
      return getImageCursor(shape, @"knife.pdf", NSMakePoint(6, 24));
    case GHOST_kStandardCursorEraser:
      return getImageCursor(shape, @"eraser.pdf", NSMakePoint(6, 24));
    case GHOST_kStandardCursorPencil:
      return getImageCursor(shape, @"pen.pdf", NSMakePoint(6, 24));
    case GHOST_kStandardCursorEyedropper:
      return getImageCursor(shape, @"eyedropper.pdf", NSMakePoint(6, 24));
    case GHOST_kStandardCursorZoomIn:
      return getImageCursor(shape, @"zoomin.pdf", NSMakePoint(8, 7));
    case GHOST_kStandardCursorZoomOut:
      return getImageCursor(shape, @"zoomout.pdf", NSMakePoint(8, 7));
    case GHOST_kStandardCursorNSEWScroll:
      return getImageCursor(shape, @"scrollnsew.pdf", NSMakePoint(16, 16));
    case GHOST_kStandardCursorNSScroll:
      return getImageCursor(shape, @"scrollns.pdf", NSMakePoint(16, 16));
    case GHOST_kStandardCursorEWScroll:
      return getImageCursor(shape, @"scrollew.pdf", NSMakePoint(16, 16));
    case GHOST_kStandardCursorUpArrow:
      return getImageCursor(shape, @"arrowup.pdf", NSMakePoint(16, 16));
    case GHOST_kStandardCursorDownArrow:
      return getImageCursor(shape, @"arrowdown.pdf", NSMakePoint(16, 16));
    case GHOST_kStandardCursorLeftArrow:
      return getImageCursor(shape, @"arrowleft.pdf", NSMakePoint(16, 16));
    case GHOST_kStandardCursorRightArrow:
      return getImageCursor(shape, @"arrowright.pdf", NSMakePoint(16, 16));
    case GHOST_kStandardCursorVerticalSplit:
      return getImageCursor(shape, @"splitv.pdf", NSMakePoint(16, 16));
    case GHOST_kStandardCursorHorizontalSplit:
      return getImageCursor(shape, @"splith.pdf", NSMakePoint(16, 16));
    case GHOST_kStandardCursorCrosshairA:
      return getImageCursor(shape, @"paint_cursor_cross.pdf", NSMakePoint(16, 15));
    case GHOST_kStandardCursorCrosshairB:
      return getImageCursor(shape, @"paint_cursor_dot.pdf", NSMakePoint(16, 15));
    case GHOST_kStandardCursorCrosshairC:
      return getImageCursor(shape, @"crossc.pdf", NSMakePoint(16, 16));
    default:
      return NULL;
  }
}

void GHOST_WindowCocoa::loadCursor(bool visible, GHOST_TStandardCursor shape) const
{
  static bool systemCursorVisible = true;
  if (visible != systemCursorVisible) {
    if (visible) {
      [NSCursor unhide];
      systemCursorVisible = true;
    }
    else {
      [NSCursor hide];
      systemCursorVisible = false;
    }
  }

  NSCursor *cursor = getStandardCursor(shape);
  if (cursor == NULL) {
    cursor = getStandardCursor(GHOST_kStandardCursorDefault);
  }

  [cursor set];
}

bool GHOST_WindowCocoa::isDialog() const
{
  return m_is_dialog;
}

GHOST_TSuccess GHOST_WindowCocoa::setWindowCursorVisibility(bool visible)
{
  NSAutoreleasePool *pool = [[NSAutoreleasePool alloc] init];

  if ([m_window isVisible]) {
    loadCursor(visible, getCursorShape());
  }

  [pool drain];
  return GHOST_kSuccess;
}

GHOST_TSuccess GHOST_WindowCocoa::setWindowCursorGrab(GHOST_TGrabCursorMode mode)
{
  GHOST_TSuccess err = GHOST_kSuccess;

  if (mode != GHOST_kGrabDisable) {
    // No need to perform grab without warp as it is always on in OS X
    if (mode != GHOST_kGrabNormal) {
      NSAutoreleasePool *pool = [[NSAutoreleasePool alloc] init];

      m_systemCocoa->getCursorPosition(m_cursorGrabInitPos[0], m_cursorGrabInitPos[1]);
      setCursorGrabAccum(0, 0);

      if (mode == GHOST_kGrabHide) {
        setWindowCursorVisibility(false);
      }

      // Make window key if it wasn't to get the mouse move events
      [m_window makeKeyWindow];

      [pool drain];
    }
  }
  else {
    if (m_cursorGrab == GHOST_kGrabHide) {
      m_systemCocoa->setCursorPosition(m_cursorGrabInitPos[0], m_cursorGrabInitPos[1]);
      setWindowCursorVisibility(true);
    }

    /* Almost works without but important otherwise the mouse GHOST location
     * can be incorrect on exit. */
    setCursorGrabAccum(0, 0);
    m_cursorGrabBounds.m_l = m_cursorGrabBounds.m_r = -1; /* disable */
  }
  return err;
}

GHOST_TSuccess GHOST_WindowCocoa::setWindowCursorShape(GHOST_TStandardCursor shape)
{
  NSAutoreleasePool *pool = [[NSAutoreleasePool alloc] init];

  if ([m_window isVisible]) {
    loadCursor(getCursorVisibility(), shape);
  }

  [pool drain];
  return GHOST_kSuccess;
}

GHOST_TSuccess GHOST_WindowCocoa::hasCursorShape(GHOST_TStandardCursor shape)
{
  NSAutoreleasePool *pool = [[NSAutoreleasePool alloc] init];
  GHOST_TSuccess success = (getStandardCursor(shape)) ? GHOST_kSuccess : GHOST_kFailure;
  [pool drain];
  return success;
}

/** Reverse the bits in a GHOST_TUns8
static GHOST_TUns8 uns8ReverseBits(GHOST_TUns8 ch)
{
  ch= ((ch >> 1) & 0x55) | ((ch << 1) & 0xAA);
  ch= ((ch >> 2) & 0x33) | ((ch << 2) & 0xCC);
  ch= ((ch >> 4) & 0x0F) | ((ch << 4) & 0xF0);
  return ch;
}
*/

/** Reverse the bits in a GHOST_TUns16 */
static GHOST_TUns16 uns16ReverseBits(GHOST_TUns16 shrt)
{
  shrt = ((shrt >> 1) & 0x5555) | ((shrt << 1) & 0xAAAA);
  shrt = ((shrt >> 2) & 0x3333) | ((shrt << 2) & 0xCCCC);
  shrt = ((shrt >> 4) & 0x0F0F) | ((shrt << 4) & 0xF0F0);
  shrt = ((shrt >> 8) & 0x00FF) | ((shrt << 8) & 0xFF00);
  return shrt;
}

GHOST_TSuccess GHOST_WindowCocoa::setWindowCustomCursorShape(GHOST_TUns8 *bitmap,
                                                             GHOST_TUns8 *mask,
                                                             int sizex,
                                                             int sizey,
                                                             int hotX,
                                                             int hotY,
                                                             bool canInvertColor)
{
  int y, nbUns16;
  NSPoint hotSpotPoint;
  NSBitmapImageRep *cursorImageRep;
  NSImage *cursorImage;
  NSSize imSize;
  GHOST_TUns16 *cursorBitmap;

  NSAutoreleasePool *pool = [[NSAutoreleasePool alloc] init];

  if (m_customCursor) {
    [m_customCursor release];
    m_customCursor = nil;
  }

  cursorImageRep = [[NSBitmapImageRep alloc]
      initWithBitmapDataPlanes:nil
                    pixelsWide:sizex
                    pixelsHigh:sizey
                 bitsPerSample:1
               samplesPerPixel:2
                      hasAlpha:YES
                      isPlanar:YES
                colorSpaceName:NSDeviceWhiteColorSpace
                   bytesPerRow:(sizex / 8 + (sizex % 8 > 0 ? 1 : 0))
                  bitsPerPixel:1];

  cursorBitmap = (GHOST_TUns16 *)[cursorImageRep bitmapData];
  nbUns16 = [cursorImageRep bytesPerPlane] / 2;

  for (y = 0; y < nbUns16; y++) {
#if !defined(__LITTLE_ENDIAN__)
    cursorBitmap[y] = uns16ReverseBits((bitmap[2 * y] << 0) | (bitmap[2 * y + 1] << 8));
    cursorBitmap[nbUns16 + y] = uns16ReverseBits((mask[2 * y] << 0) | (mask[2 * y + 1] << 8));
#else
    cursorBitmap[y] = uns16ReverseBits((bitmap[2 * y + 1] << 0) | (bitmap[2 * y] << 8));
    cursorBitmap[nbUns16 + y] = uns16ReverseBits((mask[2 * y + 1] << 0) | (mask[2 * y] << 8));
#endif

    /* Flip white cursor with black outline to black cursor with white outline
     * to match macOS platform conventions. */
    if (canInvertColor) {
      cursorBitmap[y] = ~cursorBitmap[y];
    }
  }

  imSize.width = sizex;
  imSize.height = sizey;
  cursorImage = [[NSImage alloc] initWithSize:imSize];
  [cursorImage addRepresentation:cursorImageRep];

  hotSpotPoint.x = hotX;
  hotSpotPoint.y = hotY;

  // foreground and background color parameter is not handled for now (10.6)
  m_customCursor = [[NSCursor alloc] initWithImage:cursorImage hotSpot:hotSpotPoint];

  [cursorImageRep release];
  [cursorImage release];

  if ([m_window isVisible]) {
    loadCursor(getCursorVisibility(), GHOST_kStandardCursorCustom);
  }
  [pool drain];
  return GHOST_kSuccess;
}<|MERGE_RESOLUTION|>--- conflicted
+++ resolved
@@ -879,20 +879,12 @@
     NSBezierPath *progressPath;
 
     /* Draw white track. */
-<<<<<<< HEAD
-    [[[NSColor whiteColor] colorWithAlphaComponent: 0.6] setFill];
-=======
     [[[NSColor whiteColor] colorWithAlphaComponent:0.6] setFill];
->>>>>>> 29fb12da
     progressPath = [NSBezierPath bezierPathWithRoundedRect:progressRect xRadius:7 yRadius:7];
     [progressPath fill];
 
     /* Black progress fill. */
-<<<<<<< HEAD
-    [[[NSColor blackColor] colorWithAlphaComponent: 0.7] setFill];
-=======
     [[[NSColor blackColor] colorWithAlphaComponent:0.7] setFill];
->>>>>>> 29fb12da
     progressRect = NSInsetRect(progressRect, 2, 2);
     progressRect.size.width *= progress;
     progressPath = [NSBezierPath bezierPathWithRoundedRect:progressRect xRadius:5 yRadius:5];
