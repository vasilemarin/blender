--- conflicted
+++ resolved
@@ -280,16 +280,8 @@
  * \param	height	The height the window.
  * \param	state	The state of the window when opened.
  * \param	type	The type of drawing context installed in this window.
-<<<<<<< HEAD
- * \param	stereoVisual	Stereo visual for quad buffered stereo.
- * \param	exclusive	Use to show the window ontop and ignore others
- *						(used fullscreen).
- * \param	alphaBackground	Enable transparency of window with display background
- * \param	numOfAASamples	Number of samples used for AA (zero if no AA)
-=======
  * \param glSettings: Misc OpenGL settings.
  * \param exclusive: Use to show the window ontop and ignore others (used fullscreen).
->>>>>>> fc972047
  * \param	parentWindow    Parent (embedder) window
  * \return	The new window (or 0 if creation failed).
  */
@@ -314,12 +306,8 @@
 	                             left, top, width, height,
 	                             state, parentWindow, type,
 	                             ((glSettings.flags & GHOST_glStereoVisual) != 0), exclusive,
-<<<<<<< HEAD
-								 ((glSettings.flags & GHOST_glAlphaBackground) != 0),
-	                             glSettings.numOfAASamples);
-=======
+	                             ((glSettings.flags & GHOST_glAlphaBackground) != 0),
 	                             glSettings.numOfAASamples, (glSettings.flags & GHOST_glDebugContext) != 0);
->>>>>>> fc972047
 
 	if (window) {
 		/* Both are now handle in GHOST_WindowX11.cpp
