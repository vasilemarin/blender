--- conflicted
+++ resolved
@@ -518,39 +518,6 @@
     }
   }
 
-<<<<<<< HEAD
-=======
-#if defined(WITH_GL_EGL)
-  context = new GHOST_ContextEGL(this,
-                                 false,
-                                 EGLNativeWindowType(nullptr),
-                                 EGLNativeDisplayType(m_display),
-                                 profile_mask,
-                                 3,
-                                 3,
-                                 GHOST_OPENGL_EGL_CONTEXT_FLAGS |
-                                     (debug_context ? EGL_CONTEXT_OPENGL_DEBUG_BIT_KHR : 0),
-                                 GHOST_OPENGL_EGL_RESET_NOTIFICATION_STRATEGY,
-                                 EGL_OPENGL_API);
-#else
-  context = new GHOST_ContextGLX(false,
-                                 (Window)NULL,
-                                 m_display,
-                                 (GLXFBConfig)NULL,
-                                 profile_mask,
-                                 3,
-                                 3,
-                                 GHOST_OPENGL_GLX_CONTEXT_FLAGS |
-                                     (debug_context ? GLX_CONTEXT_DEBUG_BIT_ARB : 0),
-                                 GHOST_OPENGL_GLX_RESET_NOTIFICATION_STRATEGY);
-#endif
-
-  if (context->initializeDrawingContext())
-    return context;
-  else
-    delete context;
-
->>>>>>> 9c6a382f
   return NULL;
 }
 
