--- conflicted
+++ resolved
@@ -257,12 +257,8 @@
         MEM_freeN(mem); \
     }
 
-<<<<<<< HEAD
-/* Needed when type includes a namespace, then the namespace should not be used after ~. */
-=======
 /* Needed when type includes a namespace, then the namespace should not be
  * specified after ~, so using a macro fails. */
->>>>>>> a554ff96
 template<class T> inline void OBJECT_GUARDED_DESTRUCTOR(T *what)
 {
   what->~T();
@@ -291,10 +287,6 @@
       } \
     } \
     (void)0
-<<<<<<< HEAD
-
-=======
->>>>>>> a554ff96
 #endif /* __cplusplus */
 
 #endif /* __MEM_GUARDEDALLOC_H__ */