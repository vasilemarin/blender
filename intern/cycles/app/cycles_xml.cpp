--- conflicted
+++ resolved
@@ -338,214 +338,6 @@
 
 			snode = (ShaderNode*) node_type->create(node_type);
 		}
-<<<<<<< HEAD
-		else if(string_iequals(node.name(), "toon_bsdf")) {
-			ToonBsdfNode *toon = new ToonBsdfNode();
-			xml_read_enum_value((int*)&toon->component, ToonBsdfNode::component_enum, node, "component");
-			snode = toon;
-		}
-		else if(string_iequals(node.name(), "glossy_bsdf")) {
-			GlossyBsdfNode *glossy = new GlossyBsdfNode();
-			xml_read_enum_value((int*)&glossy->distribution, GlossyBsdfNode::distribution_enum, node, "distribution");
-			snode = glossy;
-		}
-		else if(string_iequals(node.name(), "glass_bsdf")) {
-			GlassBsdfNode *diel = new GlassBsdfNode();
-			xml_read_enum_value((int*)&diel->distribution, GlassBsdfNode::distribution_enum, node, "distribution");
-			snode = diel;
-		}
-		else if(string_iequals(node.name(), "refraction_bsdf")) {
-			RefractionBsdfNode *diel = new RefractionBsdfNode();
-			xml_read_enum_value((int*)&diel->distribution, RefractionBsdfNode::distribution_enum, node, "distribution");
-			snode = diel;
-		}
-		else if(string_iequals(node.name(), "hair_bsdf")) {
-			HairBsdfNode *hair = new HairBsdfNode();
-			xml_read_enum_value((int*)&hair->component, HairBsdfNode::component_enum, node, "component");
-			snode = hair;
-		}
-		else if(string_iequals(node.name(), "emission")) {
-			snode = new EmissionNode();
-		}
-		else if(string_iequals(node.name(), "ambient_occlusion")) {
-			snode = new AmbientOcclusionNode();
-		}
-		else if(string_iequals(node.name(), "background")) {
-			snode = new BackgroundNode();
-		}
-		else if(string_iequals(node.name(), "holdout")) {
-			snode = new HoldoutNode();
-		}
-		else if(string_iequals(node.name(), "absorption_volume")) {
-			snode = new AbsorptionVolumeNode();
-		}
-		else if(string_iequals(node.name(), "scatter_volume")) {
-			snode = new ScatterVolumeNode();
-		}
-		else if(string_iequals(node.name(), "subsurface_scattering")) {
-			SubsurfaceScatteringNode *sss = new SubsurfaceScatteringNode();
-
-			string falloff;
-			xml_read_string(&falloff, node, "falloff");
-			if(falloff == "cubic")
-				sss->closure = CLOSURE_BSSRDF_CUBIC_ID;
-			else if(falloff == "gaussian")
-				sss->closure = CLOSURE_BSSRDF_GAUSSIAN_ID;
-			else /*if(falloff == "burley")*/
-				sss->closure = CLOSURE_BSSRDF_BURLEY_ID;
-
-			snode = sss;
-		}
-		else if(string_iequals(node.name(), "geometry")) {
-			snode = new GeometryNode();
-		}
-		else if(string_iequals(node.name(), "texture_coordinate")) {
-			snode = new TextureCoordinateNode();
-		}
-		else if(string_iequals(node.name(), "light_path")) {
-			snode = new LightPathNode();
-		}
-		else if(string_iequals(node.name(), "light_falloff")) {
-			snode = new LightFalloffNode();
-		}
-		else if(string_iequals(node.name(), "object_info")) {
-			snode = new ObjectInfoNode();
-		}
-		else if(string_iequals(node.name(), "particle_info")) {
-			snode = new ParticleInfoNode();
-		}
-		else if(string_iequals(node.name(), "hair_info")) {
-			snode = new HairInfoNode();
-		}
-		else if(string_iequals(node.name(), "value")) {
-			ValueNode *value = new ValueNode();
-			xml_read_float(&value->value, node, "value");
-			snode = value;
-		}
-		else if(string_iequals(node.name(), "color")) {
-			ColorNode *color = new ColorNode();
-			xml_read_float3(&color->value, node, "value");
-			snode = color;
-		}
-		else if(string_iequals(node.name(), "mix_closure")) {
-			snode = new MixClosureNode();
-		}
-		else if(string_iequals(node.name(), "add_closure")) {
-			snode = new AddClosureNode();
-		}
-		else if(string_iequals(node.name(), "invert")) {
-			snode = new InvertNode();
-		}
-		else if(string_iequals(node.name(), "mix")) {
-			/* ToDo: Tag Mix case for optimization */
-			MixNode *mix = new MixNode();
-			xml_read_enum_value((int*)&mix->type, MixNode::type_enum, node, "type");
-			xml_read_bool(&mix->use_clamp, node, "use_clamp");
-			snode = mix;
-		}
-		else if(string_iequals(node.name(), "gamma")) {
-			snode = new GammaNode();
-		}
-		else if(string_iequals(node.name(), "brightness")) {
-			snode = new BrightContrastNode();
-		}
-		else if(string_iequals(node.name(), "combine_rgb")) {
-			snode = new CombineRGBNode();
-		}
-		else if(string_iequals(node.name(), "separate_rgb")) {
-			snode = new SeparateRGBNode();
-		}
-		else if(string_iequals(node.name(), "combine_hsv")) {
-			snode = new CombineHSVNode();
-		}
-		else if(string_iequals(node.name(), "separate_hsv")) {
-			snode = new SeparateHSVNode();
-		}
-		else if(string_iequals(node.name(), "combine_xyz")) {
-			snode = new CombineXYZNode();
-		}
-		else if(string_iequals(node.name(), "separate_xyz")) {
-			snode = new SeparateXYZNode();
-		}
-		else if(string_iequals(node.name(), "hsv")) {
-			snode = new HSVNode();
-		}
-		else if(string_iequals(node.name(), "wavelength")) {
-			snode = new WavelengthNode();
-		}
-		else if(string_iequals(node.name(), "blackbody")) {
-			snode = new BlackbodyNode();
-		}
-		else if(string_iequals(node.name(), "attribute")) {
-			AttributeNode *attr = new AttributeNode();
-			xml_read_ustring(&attr->attribute, node, "attribute");
-			snode = attr;
-		}
-		else if(string_iequals(node.name(), "uv_map")) {
-			UVMapNode *uvm = new UVMapNode();
-			xml_read_ustring(&uvm->attribute, node, "uv_map");
-			snode = uvm;
-		}
-		else if(string_iequals(node.name(), "camera")) {
-			snode = new CameraNode();
-		}
-		else if(string_iequals(node.name(), "fresnel")) {
-			snode = new FresnelNode();
-		}
-		else if(string_iequals(node.name(), "layer_weight")) {
-			snode = new LayerWeightNode();
-		}
-		else if(string_iequals(node.name(), "wireframe")) {
-			WireframeNode *wire = new WireframeNode;
-			xml_read_bool(&wire->use_pixel_size, node, "use_pixel_size");
-			snode = wire;
-		}
-		else if(string_iequals(node.name(), "normal_map")) {
-			NormalMapNode *nmap = new NormalMapNode;
-			xml_read_ustring(&nmap->attribute, node, "attribute");
-			xml_read_enum_value((int*)&nmap->space, NormalMapNode::space_enum, node, "space");
-			snode = nmap;
-		}
-		else if(string_iequals(node.name(), "tangent")) {
-			TangentNode *tangent = new TangentNode;
-			xml_read_ustring(&tangent->attribute, node, "attribute");
-			xml_read_enum_value((int*)&tangent->direction_type, TangentNode::direction_type_enum, node, "direction_type");
-			xml_read_enum_value((int*)&tangent->axis, TangentNode::axis_enum, node, "axis");
-			snode = tangent;
-		}
-		else if(string_iequals(node.name(), "math")) {
-			MathNode *math = new MathNode();
-			xml_read_enum_value((int*)&math->type, MathNode::type_enum, node, "type");
-			xml_read_bool(&math->use_clamp, node, "use_clamp");
-			snode = math;
-		}
-		else if(string_iequals(node.name(), "vector_math")) {
-			VectorMathNode *vmath = new VectorMathNode();
-			xml_read_enum_value((int*)&vmath->type, VectorMathNode::type_enum, node, "type");
-			snode = vmath;
-		}
-		else if(string_iequals(node.name(), "vector_transform")) {
-			VectorTransformNode *vtransform = new VectorTransformNode();
-			xml_read_enum_value((int*)&vtransform->type, VectorTransformNode::type_enum, node, "type");
-			xml_read_enum_value((int*)&vtransform->convert_from, VectorTransformNode::convert_space_enum, node, "convert_from");
-			xml_read_enum_value((int*)&vtransform->convert_to, VectorTransformNode::convert_space_enum, node, "convert_to");
-			snode = vtransform;
-		}
-		else if(string_iequals(node.name(), "openvdb")) {
-			OpenVDBNode *vdbnode = new OpenVDBNode();
-			xml_read_string(&vdbnode->filename, node, "src");
-			vdbnode->filename = path_join(state.base, vdbnode->filename);
-
-			snode = vdbnode;
-		}
-		else if(string_iequals(node.name(), "connect")) {
-			/* connect nodes */
-			vector<string> from_tokens, to_tokens;
-
-			string_split(from_tokens, node.attribute("from").value());
-			string_split(to_tokens, node.attribute("to").value());
-=======
->>>>>>> 7547c6a2
 
 		xml_read_node(graph_reader, snode, node);
 
