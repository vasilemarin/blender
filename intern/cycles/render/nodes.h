/*
 * Copyright 2011-2013 Blender Foundation
 *
 * Licensed under the Apache License, Version 2.0 (the "License");
 * you may not use this file except in compliance with the License.
 * You may obtain a copy of the License at
 *
 * http://www.apache.org/licenses/LICENSE-2.0
 *
 * Unless required by applicable law or agreed to in writing, software
 * distributed under the License is distributed on an "AS IS" BASIS,
 * WITHOUT WARRANTIES OR CONDITIONS OF ANY KIND, either express or implied.
 * See the License for the specific language governing permissions and
 * limitations under the License.
 */

#ifndef __NODES_H__
#define __NODES_H__

#include "graph/node.h"
#include "render/graph.h"
#include "render/image.h"

#include "util/util_array.h"
#include "util/util_string.h"

CCL_NAMESPACE_BEGIN

class ImageManager;
class LightManager;
class Scene;
class Shader;

/* Texture Mapping */

class TextureMapping {
 public:
  TextureMapping();
  Transform compute_transform();
  bool skip();
  void compile(SVMCompiler &compiler, int offset_in, int offset_out);
  int compile(SVMCompiler &compiler, ShaderInput *vector_in);
  void compile(OSLCompiler &compiler);

  int compile_begin(SVMCompiler &compiler, ShaderInput *vector_in);
  void compile_end(SVMCompiler &compiler, ShaderInput *vector_in, int vector_offset);

  float3 translation;
  float3 rotation;
  float3 scale;

  float3 min, max;
  bool use_minmax;

  enum Type { POINT = 0, TEXTURE = 1, VECTOR = 2, NORMAL = 3 };
  Type type;

  enum Mapping { NONE = 0, X = 1, Y = 2, Z = 3 };
  Mapping x_mapping, y_mapping, z_mapping;

  enum Projection { FLAT, CUBE, TUBE, SPHERE };
  Projection projection;
};

/* Nodes */

class TextureNode : public ShaderNode {
 public:
  explicit TextureNode(const NodeType *node_type) : ShaderNode(node_type)
  {
  }
  TextureMapping tex_mapping;
  NODE_SOCKET_API_STRUCT_MEMBER(float3, tex_mapping, translation)
  NODE_SOCKET_API_STRUCT_MEMBER(float3, tex_mapping, rotation)
  NODE_SOCKET_API_STRUCT_MEMBER(float3, tex_mapping, scale)
  NODE_SOCKET_API_STRUCT_MEMBER(float3, tex_mapping, min)
  NODE_SOCKET_API_STRUCT_MEMBER(float3, tex_mapping, max)
  NODE_SOCKET_API_STRUCT_MEMBER(bool, tex_mapping, use_minmax)
  NODE_SOCKET_API_STRUCT_MEMBER(TextureMapping::Type, tex_mapping, type)
  NODE_SOCKET_API_STRUCT_MEMBER(TextureMapping::Mapping, tex_mapping, x_mapping)
  NODE_SOCKET_API_STRUCT_MEMBER(TextureMapping::Mapping, tex_mapping, y_mapping)
  NODE_SOCKET_API_STRUCT_MEMBER(TextureMapping::Mapping, tex_mapping, z_mapping)
  NODE_SOCKET_API_STRUCT_MEMBER(TextureMapping::Projection, tex_mapping, projection)
};

/* Any node which uses image manager's slot should be a subclass of this one. */
class ImageSlotTextureNode : public TextureNode {
 public:
  explicit ImageSlotTextureNode(const NodeType *node_type) : TextureNode(node_type)
  {
    special_type = SHADER_SPECIAL_TYPE_IMAGE_SLOT;
  }

  virtual bool equals(const ShaderNode &other)
  {
    const ImageSlotTextureNode &other_node = (const ImageSlotTextureNode &)other;
    return TextureNode::equals(other) && handle == other_node.handle;
  }

  ImageHandle handle;
};

class ImageTextureNode : public ImageSlotTextureNode {
 public:
  SHADER_NODE_NO_CLONE_CLASS(ImageTextureNode)
  ShaderNode *clone(ShaderGraph *graph) const;
  void attributes(Shader *shader, AttributeRequestSet *attributes);
  bool has_attribute_dependency()
  {
    return true;
  }

  virtual bool equals(const ShaderNode &other)
  {
    const ImageTextureNode &other_node = (const ImageTextureNode &)other;
    return ImageSlotTextureNode::equals(other) && animated == other_node.animated;
  }

  ImageParams image_params() const;

  /* Parameters. */
  NODE_SOCKET_API(ustring, filename)
  NODE_SOCKET_API(ustring, colorspace)
  NODE_SOCKET_API(ImageAlphaType, alpha_type)
  NODE_SOCKET_API(NodeImageProjection, projection)
  NODE_SOCKET_API(InterpolationType, interpolation)
  NODE_SOCKET_API(ExtensionType, extension)
  NODE_SOCKET_API(float, projection_blend)
  NODE_SOCKET_API(bool, animated)
  NODE_SOCKET_API(float3, vector)
  NODE_SOCKET_API_ARRAY(array<int>, tiles)

 protected:
  void cull_tiles(Scene *scene, ShaderGraph *graph);
};

class EnvironmentTextureNode : public ImageSlotTextureNode {
 public:
  SHADER_NODE_NO_CLONE_CLASS(EnvironmentTextureNode)
  ShaderNode *clone(ShaderGraph *graph) const;
  void attributes(Shader *shader, AttributeRequestSet *attributes);
  bool has_attribute_dependency()
  {
    return true;
  }

  virtual bool equals(const ShaderNode &other)
  {
    const EnvironmentTextureNode &other_node = (const EnvironmentTextureNode &)other;
    return ImageSlotTextureNode::equals(other) && animated == other_node.animated;
  }

  ImageParams image_params() const;

  /* Parameters. */
  NODE_SOCKET_API(ustring, filename)
  NODE_SOCKET_API(ustring, colorspace)
  NODE_SOCKET_API(ImageAlphaType, alpha_type)
  NODE_SOCKET_API(NodeEnvironmentProjection, projection)
  NODE_SOCKET_API(InterpolationType, interpolation)
  NODE_SOCKET_API(bool, animated)
  NODE_SOCKET_API(float3, vector)
};

class SkyTextureNode : public TextureNode {
 public:
  SHADER_NODE_CLASS(SkyTextureNode)

  NODE_SOCKET_API(NodeSkyType, sky_type)
  NODE_SOCKET_API(float3, sun_direction)
  NODE_SOCKET_API(float, turbidity)
  NODE_SOCKET_API(float, ground_albedo)
  NODE_SOCKET_API(bool, sun_disc)
  NODE_SOCKET_API(float, sun_size)
  NODE_SOCKET_API(float, sun_intensity)
  NODE_SOCKET_API(float, sun_elevation)
  NODE_SOCKET_API(float, sun_rotation)
  NODE_SOCKET_API(float, altitude)
  NODE_SOCKET_API(float, air_density)
  NODE_SOCKET_API(float, dust_density)
  NODE_SOCKET_API(float, ozone_density)
  NODE_SOCKET_API(float3, vector)
  ImageHandle handle;

  float get_sun_size()
  {
    /* Clamping for numerical precision. */
    return fmaxf(sun_size, 0.0005f);
  }
};

class OutputNode : public ShaderNode {
 public:
  SHADER_NODE_CLASS(OutputNode)

  NODE_SOCKET_API(Node *, surface)
  NODE_SOCKET_API(Node *, volume)
  NODE_SOCKET_API(float3, displacement)
  NODE_SOCKET_API(float3, normal)

  /* Don't allow output node de-duplication. */
  virtual bool equals(const ShaderNode & /*other*/)
  {
    return false;
  }
};

class OutputAOVNode : public ShaderNode {
 public:
  SHADER_NODE_CLASS(OutputAOVNode)
  virtual void simplify_settings(Scene *scene);

  NODE_SOCKET_API(float, value)
  NODE_SOCKET_API(float3, color)

  NODE_SOCKET_API(ustring, name)

  /* Don't allow output node de-duplication. */
  virtual bool equals(const ShaderNode & /*other*/)
  {
    return false;
  }

  int offset;
  bool is_color;
};

class GradientTextureNode : public TextureNode {
 public:
  SHADER_NODE_CLASS(GradientTextureNode)

  NODE_SOCKET_API(NodeGradientType, gradient_type)
  NODE_SOCKET_API(float3, vector)
};

class NoiseTextureNode : public TextureNode {
 public:
  SHADER_NODE_CLASS(NoiseTextureNode)

  NODE_SOCKET_API(int, dimensions)
  NODE_SOCKET_API(float, w)
  NODE_SOCKET_API(float, scale)
  NODE_SOCKET_API(float, detail)
  NODE_SOCKET_API(float, roughness)
  NODE_SOCKET_API(float, distortion)
  NODE_SOCKET_API(float3, vector)
};

class VoronoiTextureNode : public TextureNode {
 public:
  SHADER_NODE_CLASS(VoronoiTextureNode)

  virtual int get_feature()
  {
    int result = ShaderNode::get_feature();
    if (dimensions == 4) {
      result |= KERNEL_FEATURE_NODE_VORONOI_EXTRA;
    }
    else if (dimensions >= 2 && feature == NODE_VORONOI_SMOOTH_F1) {
      result |= KERNEL_FEATURE_NODE_VORONOI_EXTRA;
    }
    return result;
  }

  NODE_SOCKET_API(int, dimensions)
  NODE_SOCKET_API(NodeVoronoiDistanceMetric, metric)
  NODE_SOCKET_API(NodeVoronoiFeature, feature)
  NODE_SOCKET_API(float, w)
  NODE_SOCKET_API(float, scale)
  NODE_SOCKET_API(float, exponent)
  NODE_SOCKET_API(float, smoothness)
  NODE_SOCKET_API(float, randomness)
  NODE_SOCKET_API(float3, vector)
};

class MusgraveTextureNode : public TextureNode {
 public:
  SHADER_NODE_CLASS(MusgraveTextureNode)

  NODE_SOCKET_API(int, dimensions)
  NODE_SOCKET_API(NodeMusgraveType, musgrave_type)
  NODE_SOCKET_API(float, w)
  NODE_SOCKET_API(float, scale)
  NODE_SOCKET_API(float, detail)
  NODE_SOCKET_API(float, dimension)
  NODE_SOCKET_API(float, lacunarity)
  NODE_SOCKET_API(float, offset)
  NODE_SOCKET_API(float, gain)
  NODE_SOCKET_API(float3, vector)
};

class WaveTextureNode : public TextureNode {
 public:
  SHADER_NODE_CLASS(WaveTextureNode)

  NODE_SOCKET_API(NodeWaveType, wave_type)
  NODE_SOCKET_API(NodeWaveBandsDirection, bands_direction)
  NODE_SOCKET_API(NodeWaveRingsDirection, rings_direction)
  NODE_SOCKET_API(NodeWaveProfile, profile)

  NODE_SOCKET_API(float, scale)
  NODE_SOCKET_API(float, distortion)
  NODE_SOCKET_API(float, detail)
  NODE_SOCKET_API(float, detail_scale)
  NODE_SOCKET_API(float, detail_roughness)
  NODE_SOCKET_API(float, phase)
  NODE_SOCKET_API(float3, vector)
};

class MagicTextureNode : public TextureNode {
 public:
  SHADER_NODE_CLASS(MagicTextureNode)

  NODE_SOCKET_API(int, depth)
  NODE_SOCKET_API(float3, vector)
  NODE_SOCKET_API(float, scale)
  NODE_SOCKET_API(float, distortion)
};

class CheckerTextureNode : public TextureNode {
 public:
  SHADER_NODE_CLASS(CheckerTextureNode)

  NODE_SOCKET_API(float3, vector)
  NODE_SOCKET_API(float3, color1)
  NODE_SOCKET_API(float3, color2)
  NODE_SOCKET_API(float, scale)
};

class BrickTextureNode : public TextureNode {
 public:
  SHADER_NODE_CLASS(BrickTextureNode)

  NODE_SOCKET_API(float, offset)
  NODE_SOCKET_API(float, squash)
  NODE_SOCKET_API(int, offset_frequency)
  NODE_SOCKET_API(int, squash_frequency)

  NODE_SOCKET_API(float3, color1)
  NODE_SOCKET_API(float3, color2)
  NODE_SOCKET_API(float3, mortar)
  NODE_SOCKET_API(float, scale)
  NODE_SOCKET_API(float, mortar_size)
  NODE_SOCKET_API(float, mortar_smooth)
  NODE_SOCKET_API(float, bias)
  NODE_SOCKET_API(float, brick_width)
  NODE_SOCKET_API(float, row_height)
  NODE_SOCKET_API(float3, vector)
};

class PointDensityTextureNode : public ShaderNode {
 public:
  SHADER_NODE_NO_CLONE_CLASS(PointDensityTextureNode)

  ~PointDensityTextureNode();
  ShaderNode *clone(ShaderGraph *graph) const;
  void attributes(Shader *shader, AttributeRequestSet *attributes);
  bool has_attribute_dependency()
  {
    return true;
  }

  bool has_spatial_varying()
  {
    return true;
  }

  /* Parameters. */
  NODE_SOCKET_API(ustring, filename)
  NODE_SOCKET_API(NodeTexVoxelSpace, space)
  NODE_SOCKET_API(InterpolationType, interpolation)
  NODE_SOCKET_API(Transform, tfm)
  NODE_SOCKET_API(float3, vector)

  /* Runtime. */
  ImageHandle handle;

  ImageParams image_params() const;

  virtual bool equals(const ShaderNode &other)
  {
    const PointDensityTextureNode &other_node = (const PointDensityTextureNode &)other;
    return ShaderNode::equals(other) && handle == other_node.handle;
  }
};

class IESLightNode : public TextureNode {
 public:
  SHADER_NODE_NO_CLONE_CLASS(IESLightNode)

  ~IESLightNode();
  ShaderNode *clone(ShaderGraph *graph) const;

  NODE_SOCKET_API(ustring, filename)
  NODE_SOCKET_API(ustring, ies)

  NODE_SOCKET_API(float, strength)
  NODE_SOCKET_API(float3, vector)

 private:
  LightManager *light_manager;
  int slot;

  void get_slot();
};

class WhiteNoiseTextureNode : public ShaderNode {
 public:
  SHADER_NODE_CLASS(WhiteNoiseTextureNode)

  NODE_SOCKET_API(int, dimensions)
  NODE_SOCKET_API(float3, vector)
  NODE_SOCKET_API(float, w)
};

class MappingNode : public ShaderNode {
 public:
  SHADER_NODE_CLASS(MappingNode)
  void constant_fold(const ConstantFolder &folder);

  NODE_SOCKET_API(float3, vector)
  NODE_SOCKET_API(float3, location)
  NODE_SOCKET_API(float3, rotation)
  NODE_SOCKET_API(float3, scale)
  NODE_SOCKET_API(NodeMappingType, mapping_type)
};

class RGBToBWNode : public ShaderNode {
 public:
  SHADER_NODE_CLASS(RGBToBWNode)
  void constant_fold(const ConstantFolder &folder);

  NODE_SOCKET_API(float3, color)
};

class ConvertNode : public ShaderNode {
 public:
  ConvertNode(SocketType::Type from, SocketType::Type to, bool autoconvert = false);
  ConvertNode(const ConvertNode &other);
  SHADER_NODE_BASE_CLASS(ConvertNode)

  void constant_fold(const ConstantFolder &folder);

 private:
  SocketType::Type from, to;

  union {
    float value_float;
    int value_int;
    float3 value_color;
    float3 value_vector;
    float3 value_point;
    float3 value_normal;
  };
  ustring value_string;

  static const int MAX_TYPE = 12;
  static bool register_types();
  static Node *create(const NodeType *type);
  static const NodeType *node_types[MAX_TYPE][MAX_TYPE];
  static bool initialized;
};

class BsdfBaseNode : public ShaderNode {
 public:
  BsdfBaseNode(const NodeType *node_type);

  bool has_spatial_varying()
  {
    return true;
  }
  virtual ClosureType get_closure_type()
  {
    return closure;
  }
  virtual bool has_bump();

  virtual bool equals(const ShaderNode & /*other*/)
  {
    /* TODO(sergey): With some care BSDF nodes can be de-duplicated. */
    return false;
  }

  virtual int get_feature()
  {
    return ShaderNode::get_feature() | KERNEL_FEATURE_NODE_BSDF;
  }

 protected:
  ClosureType closure;
};

class BsdfNode : public BsdfBaseNode {
 public:
  explicit BsdfNode(const NodeType *node_type);
  SHADER_NODE_BASE_CLASS(BsdfNode)

  void compile(SVMCompiler &compiler,
               ShaderInput *param1,
               ShaderInput *param2,
               ShaderInput *param3 = NULL,
               ShaderInput *param4 = NULL);

  NODE_SOCKET_API(float3, color)
  NODE_SOCKET_API(float3, normal)
  NODE_SOCKET_API(float, surface_mix_weight)
};

class AnisotropicBsdfNode : public BsdfNode {
 public:
  SHADER_NODE_CLASS(AnisotropicBsdfNode)

  NODE_SOCKET_API(float3, tangent)
  NODE_SOCKET_API(float, roughness)
  NODE_SOCKET_API(float, anisotropy)
  NODE_SOCKET_API(float, rotation)
  NODE_SOCKET_API(ClosureType, distribution)

  ClosureType get_closure_type()
  {
    return distribution;
  }
  void attributes(Shader *shader, AttributeRequestSet *attributes);
  bool has_attribute_dependency()
  {
    return true;
  }
};

class DiffuseBsdfNode : public BsdfNode {
 public:
  SHADER_NODE_CLASS(DiffuseBsdfNode)

  NODE_SOCKET_API(float, roughness)
};

/* Disney principled BRDF */
class PrincipledBsdfNode : public BsdfBaseNode {
 public:
  SHADER_NODE_CLASS(PrincipledBsdfNode)

  void expand(ShaderGraph *graph);
  bool has_surface_bssrdf();
  bool has_bssrdf_bump();
  void compile(SVMCompiler &compiler,
               ShaderInput *metallic,
               ShaderInput *subsurface,
               ShaderInput *subsurface_radius,
               ShaderInput *subsurface_ior,
               ShaderInput *subsurface_anisotropy,
               ShaderInput *specular,
               ShaderInput *roughness,
               ShaderInput *specular_tint,
               ShaderInput *anisotropic,
               ShaderInput *sheen,
               ShaderInput *sheen_tint,
               ShaderInput *clearcoat,
               ShaderInput *clearcoat_roughness,
               ShaderInput *ior,
               ShaderInput *transmission,
               ShaderInput *anisotropic_rotation,
               ShaderInput *transmission_roughness);

  NODE_SOCKET_API(float3, base_color)
  NODE_SOCKET_API(float3, subsurface_color)
  NODE_SOCKET_API(float3, subsurface_radius)
  NODE_SOCKET_API(float, subsurface_ior)
  NODE_SOCKET_API(float, subsurface_anisotropy)
  NODE_SOCKET_API(float, metallic)
  NODE_SOCKET_API(float, subsurface)
  NODE_SOCKET_API(float, specular)
  NODE_SOCKET_API(float, roughness)
  NODE_SOCKET_API(float, specular_tint)
  NODE_SOCKET_API(float, anisotropic)
  NODE_SOCKET_API(float, sheen)
  NODE_SOCKET_API(float, sheen_tint)
  NODE_SOCKET_API(float, clearcoat)
  NODE_SOCKET_API(float, clearcoat_roughness)
  NODE_SOCKET_API(float, ior)
  NODE_SOCKET_API(float, transmission)
  NODE_SOCKET_API(float, anisotropic_rotation)
  NODE_SOCKET_API(float, transmission_roughness)
  NODE_SOCKET_API(float3, normal)
  NODE_SOCKET_API(float3, clearcoat_normal)
  NODE_SOCKET_API(float3, tangent)
  NODE_SOCKET_API(float, surface_mix_weight)
  NODE_SOCKET_API(ClosureType, distribution)
  NODE_SOCKET_API(ClosureType, subsurface_method)
  NODE_SOCKET_API(float3, emission)
  NODE_SOCKET_API(float, emission_strength)
  NODE_SOCKET_API(float, alpha)

 private:
  ClosureType distribution_orig;

 public:
  bool has_integrator_dependency();
  void attributes(Shader *shader, AttributeRequestSet *attributes);
  bool has_attribute_dependency()
  {
    return true;
  }
};

class TranslucentBsdfNode : public BsdfNode {
 public:
  SHADER_NODE_CLASS(TranslucentBsdfNode)
};

class TransparentBsdfNode : public BsdfNode {
 public:
  SHADER_NODE_CLASS(TransparentBsdfNode)

  bool has_surface_transparent()
  {
    return true;
  }
};

class VelvetBsdfNode : public BsdfNode {
 public:
  SHADER_NODE_CLASS(VelvetBsdfNode)

  NODE_SOCKET_API(float, sigma)
};

class GlossyBsdfNode : public BsdfNode {
 public:
  SHADER_NODE_CLASS(GlossyBsdfNode)

  void simplify_settings(Scene *scene);
  bool has_integrator_dependency();
  ClosureType get_closure_type()
  {
    return distribution;
  }

  NODE_SOCKET_API(float, roughness)
  NODE_SOCKET_API(ClosureType, distribution)

 private:
  float roughness_orig;
  ClosureType distribution_orig;
};

class GlassBsdfNode : public BsdfNode {
 public:
  SHADER_NODE_CLASS(GlassBsdfNode)

  void simplify_settings(Scene *scene);
  bool has_integrator_dependency();
  ClosureType get_closure_type()
  {
    return distribution;
  }

  NODE_SOCKET_API(float, roughness)
  NODE_SOCKET_API(float, IOR)
  NODE_SOCKET_API(ClosureType, distribution)

 private:
  float roughness_orig;
  ClosureType distribution_orig;
};

class RefractionBsdfNode : public BsdfNode {
 public:
  SHADER_NODE_CLASS(RefractionBsdfNode)

  void simplify_settings(Scene *scene);
  bool has_integrator_dependency();
  ClosureType get_closure_type()
  {
    return distribution;
  }

  NODE_SOCKET_API(float, roughness)
  NODE_SOCKET_API(float, IOR)
  NODE_SOCKET_API(ClosureType, distribution)

 private:
  float roughness_orig;
  ClosureType distribution_orig;
};

class ToonBsdfNode : public BsdfNode {
 public:
  SHADER_NODE_CLASS(ToonBsdfNode)

  NODE_SOCKET_API(float, smooth)
  NODE_SOCKET_API(float, size)
  NODE_SOCKET_API(ClosureType, component)
};

class SubsurfaceScatteringNode : public BsdfNode {
 public:
  SHADER_NODE_CLASS(SubsurfaceScatteringNode)
  bool has_surface_bssrdf()
  {
    return true;
  }
  bool has_bssrdf_bump();
  ClosureType get_closure_type()
  {
    return method;
  }

  NODE_SOCKET_API(float, scale)
  NODE_SOCKET_API(float3, radius)
  NODE_SOCKET_API(float, subsurface_ior)
  NODE_SOCKET_API(float, subsurface_anisotropy)
  NODE_SOCKET_API(ClosureType, method)
};

class EmissionNode : public ShaderNode {
 public:
  SHADER_NODE_CLASS(EmissionNode)
  void constant_fold(const ConstantFolder &folder);

  bool has_surface_emission()
  {
    return true;
  }
  bool has_volume_support()
  {
    return true;
  }

  virtual int get_feature()
  {
    return ShaderNode::get_feature() | KERNEL_FEATURE_NODE_EMISSION;
  }

  NODE_SOCKET_API(float3, color)
  NODE_SOCKET_API(float, strength)
  NODE_SOCKET_API(float, surface_mix_weight)
};

class BackgroundNode : public ShaderNode {
 public:
  SHADER_NODE_CLASS(BackgroundNode)
  void constant_fold(const ConstantFolder &folder);

  virtual int get_feature()
  {
    return ShaderNode::get_feature() | KERNEL_FEATURE_NODE_EMISSION;
  }

  NODE_SOCKET_API(float3, color)
  NODE_SOCKET_API(float, strength)
  NODE_SOCKET_API(float, surface_mix_weight)
};

class HoldoutNode : public ShaderNode {
 public:
  SHADER_NODE_CLASS(HoldoutNode)
  virtual ClosureType get_closure_type()
  {
    return CLOSURE_HOLDOUT_ID;
  }

  NODE_SOCKET_API(float, surface_mix_weight)
  NODE_SOCKET_API(float, volume_mix_weight)
};

class AmbientOcclusionNode : public ShaderNode {
 public:
  SHADER_NODE_CLASS(AmbientOcclusionNode)

  bool has_spatial_varying()
  {
    return true;
  }
  virtual int get_feature()
  {
    return KERNEL_FEATURE_NODE_RAYTRACE;
  }

  NODE_SOCKET_API(float3, color)
  NODE_SOCKET_API(float, distance)
  NODE_SOCKET_API(float3, normal)
  NODE_SOCKET_API(int, samples)

  NODE_SOCKET_API(bool, only_local)
  NODE_SOCKET_API(bool, inside)
};

class VolumeNode : public ShaderNode {
 public:
  VolumeNode(const NodeType *node_type);
  SHADER_NODE_BASE_CLASS(VolumeNode)

  void compile(SVMCompiler &compiler, ShaderInput *param1, ShaderInput *param2);
  virtual int get_feature()
  {
    return ShaderNode::get_feature() | KERNEL_FEATURE_NODE_VOLUME;
  }
  virtual ClosureType get_closure_type()
  {
    return closure;
  }
  virtual bool has_volume_support()
  {
    return true;
  }

  NODE_SOCKET_API(float3, color)
  NODE_SOCKET_API(float, density)
  NODE_SOCKET_API(float, volume_mix_weight)

 protected:
  ClosureType closure;

 public:
  virtual bool equals(const ShaderNode & /*other*/)
  {
    /* TODO(sergey): With some care Volume nodes can be de-duplicated. */
    return false;
  }
};

class AbsorptionVolumeNode : public VolumeNode {
 public:
  SHADER_NODE_CLASS(AbsorptionVolumeNode)
};

class ScatterVolumeNode : public VolumeNode {
 public:
  SHADER_NODE_CLASS(ScatterVolumeNode)

  NODE_SOCKET_API(float, anisotropy)
};

class PrincipledVolumeNode : public VolumeNode {
 public:
  SHADER_NODE_CLASS(PrincipledVolumeNode)
  void attributes(Shader *shader, AttributeRequestSet *attributes);
  bool has_attribute_dependency()
  {
    return true;
  }

  NODE_SOCKET_API(ustring, density_attribute)
  NODE_SOCKET_API(ustring, color_attribute)
  NODE_SOCKET_API(ustring, temperature_attribute)

  NODE_SOCKET_API(float, anisotropy)
  NODE_SOCKET_API(float3, absorption_color)
  NODE_SOCKET_API(float, emission_strength)
  NODE_SOCKET_API(float3, emission_color)
  NODE_SOCKET_API(float, blackbody_intensity)
  NODE_SOCKET_API(float3, blackbody_tint)
  NODE_SOCKET_API(float, temperature)
};

/* Interface between the I/O sockets and the SVM/OSL backend. */
class PrincipledHairBsdfNode : public BsdfBaseNode {
 public:
  SHADER_NODE_CLASS(PrincipledHairBsdfNode)
  void attributes(Shader *shader, AttributeRequestSet *attributes);

  /* Longitudinal roughness. */
  NODE_SOCKET_API(float, roughness)
  /* Azimuthal roughness. */
  NODE_SOCKET_API(float, radial_roughness)
  /* Randomization factor for roughnesses. */
  NODE_SOCKET_API(float, random_roughness)
  /* Longitudinal roughness factor for only the diffuse bounce (shiny undercoat). */
  NODE_SOCKET_API(float, coat)
  /* Index of reflection. */
  NODE_SOCKET_API(float, ior)
  /* Cuticle tilt angle. */
  NODE_SOCKET_API(float, offset)
  /* Direct coloring's color. */
  NODE_SOCKET_API(float3, color)
  /* Melanin concentration. */
  NODE_SOCKET_API(float, melanin)
  /* Melanin redness ratio. */
  NODE_SOCKET_API(float, melanin_redness)
  /* Dye color. */
  NODE_SOCKET_API(float3, tint)
  /* Randomization factor for melanin quantities. */
  NODE_SOCKET_API(float, random_color)
  /* Absorption coefficient (unfiltered). */
  NODE_SOCKET_API(float3, absorption_coefficient)

  NODE_SOCKET_API(float3, normal)
  NODE_SOCKET_API(float, surface_mix_weight)
  /* If linked, here will be the given random number. */
  NODE_SOCKET_API(float, random)
  /* Selected coloring parametrization. */
  NODE_SOCKET_API(NodePrincipledHairParametrization, parametrization)
};

class HairBsdfNode : public BsdfNode {
 public:
  SHADER_NODE_CLASS(HairBsdfNode)
  ClosureType get_closure_type()
  {
    return component;
  }

  NODE_SOCKET_API(ClosureType, component)
  NODE_SOCKET_API(float, offset)
  NODE_SOCKET_API(float, roughness_u)
  NODE_SOCKET_API(float, roughness_v)
  NODE_SOCKET_API(float3, tangent)
};

class GeometryNode : public ShaderNode {
 public:
  SHADER_NODE_CLASS(GeometryNode)
  void attributes(Shader *shader, AttributeRequestSet *attributes);
  bool has_attribute_dependency()
  {
    return true;
  }
  bool has_spatial_varying()
  {
    return true;
  }
  int get_group();

  NODE_SOCKET_API(float3, normal_osl)
};

class TextureCoordinateNode : public ShaderNode {
 public:
  SHADER_NODE_CLASS(TextureCoordinateNode)
  void attributes(Shader *shader, AttributeRequestSet *attributes);
  bool has_attribute_dependency()
  {
    return true;
  }
  bool has_spatial_varying()
  {
    return true;
  }

  NODE_SOCKET_API(float3, normal_osl)
  NODE_SOCKET_API(bool, from_dupli)
  NODE_SOCKET_API(bool, use_transform)
  NODE_SOCKET_API(Transform, ob_tfm)
};

class UVMapNode : public ShaderNode {
 public:
  SHADER_NODE_CLASS(UVMapNode)
  void attributes(Shader *shader, AttributeRequestSet *attributes);
  bool has_attribute_dependency()
  {
    return true;
  }
  bool has_spatial_varying()
  {
    return true;
  }

  NODE_SOCKET_API(ustring, attribute)
  NODE_SOCKET_API(bool, from_dupli)
};

class LightPathNode : public ShaderNode {
 public:
  SHADER_NODE_CLASS(LightPathNode)
};

class LightFalloffNode : public ShaderNode {
 public:
  SHADER_NODE_CLASS(LightFalloffNode)
  bool has_spatial_varying()
  {
    return true;
  }

  NODE_SOCKET_API(float, strength)
  NODE_SOCKET_API(float, smooth)
};

class ObjectInfoNode : public ShaderNode {
 public:
  SHADER_NODE_CLASS(ObjectInfoNode)
};

class ParticleInfoNode : public ShaderNode {
 public:
  SHADER_NODE_CLASS(ParticleInfoNode)
  void attributes(Shader *shader, AttributeRequestSet *attributes);
  bool has_attribute_dependency()
  {
    return true;
  }
};

class HairInfoNode : public ShaderNode {
 public:
  SHADER_NODE_CLASS(HairInfoNode)

  void attributes(Shader *shader, AttributeRequestSet *attributes);
  bool has_attribute_dependency()
  {
    return true;
  }
  bool has_spatial_varying()
  {
    return true;
  }
  virtual int get_feature()
  {
    return ShaderNode::get_feature() | KERNEL_FEATURE_NODE_HAIR;
  }
};

class VolumeInfoNode : public ShaderNode {
 public:
  SHADER_NODE_CLASS(VolumeInfoNode)
  void attributes(Shader *shader, AttributeRequestSet *attributes);
  bool has_attribute_dependency()
  {
    return true;
  }
  bool has_spatial_varying()
  {
    return true;
  }
  void expand(ShaderGraph *graph);
};

class VertexColorNode : public ShaderNode {
 public:
  SHADER_NODE_CLASS(VertexColorNode)
  void attributes(Shader *shader, AttributeRequestSet *attributes);
  bool has_attribute_dependency()
  {
    return true;
  }
  bool has_spatial_varying()
  {
    return true;
  }

  NODE_SOCKET_API(ustring, layer_name)
};

class ValueNode : public ShaderNode {
 public:
  SHADER_NODE_CLASS(ValueNode)

  void constant_fold(const ConstantFolder &folder);

  NODE_SOCKET_API(float, value)
};

class ColorNode : public ShaderNode {
 public:
  SHADER_NODE_CLASS(ColorNode)

  void constant_fold(const ConstantFolder &folder);

  NODE_SOCKET_API(float3, value)
};

class AddClosureNode : public ShaderNode {
 public:
  SHADER_NODE_CLASS(AddClosureNode)
  void constant_fold(const ConstantFolder &folder);
};

class MixClosureNode : public ShaderNode {
 public:
  SHADER_NODE_CLASS(MixClosureNode)
  void constant_fold(const ConstantFolder &folder);

  NODE_SOCKET_API(float, fac)
};

class MixClosureWeightNode : public ShaderNode {
 public:
  SHADER_NODE_CLASS(MixClosureWeightNode)

  NODE_SOCKET_API(float, weight)
  NODE_SOCKET_API(float, fac)
};

class InvertNode : public ShaderNode {
 public:
  SHADER_NODE_CLASS(InvertNode)
  void constant_fold(const ConstantFolder &folder);

  NODE_SOCKET_API(float, fac)
  NODE_SOCKET_API(float3, color)
};

class MixNode : public ShaderNode {
 public:
  SHADER_NODE_CLASS(MixNode)
  void constant_fold(const ConstantFolder &folder);

  NODE_SOCKET_API(NodeMix, mix_type)
  NODE_SOCKET_API(bool, use_clamp)
  NODE_SOCKET_API(float3, color1)
  NODE_SOCKET_API(float3, color2)
  NODE_SOCKET_API(float, fac)
};

class CombineRGBNode : public ShaderNode {
 public:
  SHADER_NODE_CLASS(CombineRGBNode)
  void constant_fold(const ConstantFolder &folder);

  NODE_SOCKET_API(float, r)
  NODE_SOCKET_API(float, g)
  NODE_SOCKET_API(float, b)
};

class CombineHSVNode : public ShaderNode {
 public:
  SHADER_NODE_CLASS(CombineHSVNode)
  void constant_fold(const ConstantFolder &folder);

  NODE_SOCKET_API(float, h)
  NODE_SOCKET_API(float, s)
  NODE_SOCKET_API(float, v)
};

class CombineXYZNode : public ShaderNode {
 public:
  SHADER_NODE_CLASS(CombineXYZNode)
  void constant_fold(const ConstantFolder &folder);

  NODE_SOCKET_API(float, x)
  NODE_SOCKET_API(float, y)
  NODE_SOCKET_API(float, z)
};

class GammaNode : public ShaderNode {
 public:
  SHADER_NODE_CLASS(GammaNode)
  void constant_fold(const ConstantFolder &folder);

  NODE_SOCKET_API(float3, color)
  NODE_SOCKET_API(float, gamma)
};

class BrightContrastNode : public ShaderNode {
 public:
  SHADER_NODE_CLASS(BrightContrastNode)
  void constant_fold(const ConstantFolder &folder);

  NODE_SOCKET_API(float3, color)
  NODE_SOCKET_API(float, bright)
  NODE_SOCKET_API(float, contrast)
};

class SeparateRGBNode : public ShaderNode {
 public:
  SHADER_NODE_CLASS(SeparateRGBNode)
  void constant_fold(const ConstantFolder &folder);

  NODE_SOCKET_API(float3, color)
};

class SeparateHSVNode : public ShaderNode {
 public:
  SHADER_NODE_CLASS(SeparateHSVNode)
  void constant_fold(const ConstantFolder &folder);

  NODE_SOCKET_API(float3, color)
};

class SeparateXYZNode : public ShaderNode {
 public:
  SHADER_NODE_CLASS(SeparateXYZNode)
  void constant_fold(const ConstantFolder &folder);

  NODE_SOCKET_API(float3, vector)
};

class HSVNode : public ShaderNode {
 public:
  SHADER_NODE_CLASS(HSVNode)

  NODE_SOCKET_API(float, hue)
  NODE_SOCKET_API(float, saturation)
  NODE_SOCKET_API(float, value)
  NODE_SOCKET_API(float, fac)
  NODE_SOCKET_API(float3, color)
};

class AttributeNode : public ShaderNode {
 public:
  SHADER_NODE_CLASS(AttributeNode)
  void attributes(Shader *shader, AttributeRequestSet *attributes);
  bool has_attribute_dependency()
  {
    return true;
  }
  bool has_spatial_varying()
  {
    return true;
  }

  NODE_SOCKET_API(ustring, attribute)
};

class CameraNode : public ShaderNode {
 public:
  SHADER_NODE_CLASS(CameraNode)
  bool has_spatial_varying()
  {
    return true;
  }
};

class FresnelNode : public ShaderNode {
 public:
  SHADER_NODE_CLASS(FresnelNode)
  bool has_spatial_varying()
  {
    return true;
  }

  NODE_SOCKET_API(float3, normal)
  NODE_SOCKET_API(float, IOR)
};

class LayerWeightNode : public ShaderNode {
 public:
  SHADER_NODE_CLASS(LayerWeightNode)
  bool has_spatial_varying()
  {
    return true;
  }

  NODE_SOCKET_API(float3, normal)
  NODE_SOCKET_API(float, blend)
};

class WireframeNode : public ShaderNode {
 public:
  SHADER_NODE_CLASS(WireframeNode)
  bool has_spatial_varying()
  {
    return true;
  }

  NODE_SOCKET_API(float, size)
  NODE_SOCKET_API(bool, use_pixel_size)
};

class WavelengthNode : public ShaderNode {
 public:
  SHADER_NODE_CLASS(WavelengthNode)

  NODE_SOCKET_API(float, wavelength)
};

class BlackbodyNode : public ShaderNode {
 public:
  SHADER_NODE_CLASS(BlackbodyNode)
  void constant_fold(const ConstantFolder &folder);

  NODE_SOCKET_API(float, temperature)
};

class MapRangeNode : public ShaderNode {
 public:
  SHADER_NODE_CLASS(MapRangeNode)
  void expand(ShaderGraph *graph);

  NODE_SOCKET_API(float, value)
  NODE_SOCKET_API(float, from_min)
  NODE_SOCKET_API(float, from_max)
  NODE_SOCKET_API(float, to_min)
  NODE_SOCKET_API(float, to_max)
  NODE_SOCKET_API(float, steps)
  NODE_SOCKET_API(NodeMapRangeType, range_type)
  NODE_SOCKET_API(bool, clamp)
};

class ClampNode : public ShaderNode {
 public:
  SHADER_NODE_CLASS(ClampNode)
  void constant_fold(const ConstantFolder &folder);
  NODE_SOCKET_API(float, value)
  NODE_SOCKET_API(float, min)
  NODE_SOCKET_API(float, max)
  NODE_SOCKET_API(NodeClampType, clamp_type)
};

class MathNode : public ShaderNode {
 public:
  SHADER_NODE_CLASS(MathNode)
  void expand(ShaderGraph *graph);
  void constant_fold(const ConstantFolder &folder);

  NODE_SOCKET_API(float, value1)
  NODE_SOCKET_API(float, value2)
  NODE_SOCKET_API(float, value3)
  NODE_SOCKET_API(NodeMathType, math_type)
  NODE_SOCKET_API(bool, use_clamp)
};

class NormalNode : public ShaderNode {
 public:
  SHADER_NODE_CLASS(NormalNode)

  NODE_SOCKET_API(float3, direction)
  NODE_SOCKET_API(float3, normal)
};

class VectorMathNode : public ShaderNode {
 public:
  SHADER_NODE_CLASS(VectorMathNode)
  void constant_fold(const ConstantFolder &folder);

  NODE_SOCKET_API(float3, vector1)
  NODE_SOCKET_API(float3, vector2)
  NODE_SOCKET_API(float3, vector3)
  NODE_SOCKET_API(float, scale)
  NODE_SOCKET_API(NodeVectorMathType, math_type)
};

class VectorRotateNode : public ShaderNode {
 public:
  SHADER_NODE_CLASS(VectorRotateNode)

  NODE_SOCKET_API(NodeVectorRotateType, rotate_type)
  NODE_SOCKET_API(bool, invert)
  NODE_SOCKET_API(float3, vector)
  NODE_SOCKET_API(float3, center)
  NODE_SOCKET_API(float3, axis)
  NODE_SOCKET_API(float, angle)
  NODE_SOCKET_API(float3, rotation)
};

class VectorTransformNode : public ShaderNode {
 public:
  SHADER_NODE_CLASS(VectorTransformNode)

  NODE_SOCKET_API(NodeVectorTransformType, transform_type)
  NODE_SOCKET_API(NodeVectorTransformConvertSpace, convert_from)
  NODE_SOCKET_API(NodeVectorTransformConvertSpace, convert_to)
  NODE_SOCKET_API(float3, vector)
};

class BumpNode : public ShaderNode {
 public:
  SHADER_NODE_CLASS(BumpNode)
  void constant_fold(const ConstantFolder &folder);
  bool has_spatial_varying()
  {
    return true;
  }
  virtual int get_feature()
  {
    return KERNEL_FEATURE_NODE_BUMP;
  }

  NODE_SOCKET_API(bool, invert)
  NODE_SOCKET_API(bool, use_object_space)
  NODE_SOCKET_API(float, height)
  NODE_SOCKET_API(float, sample_center)
  NODE_SOCKET_API(float, sample_x)
  NODE_SOCKET_API(float, sample_y)
  NODE_SOCKET_API(float3, normal)
  NODE_SOCKET_API(float, strength)
  NODE_SOCKET_API(float, distance)
};

class CurvesNode : public ShaderNode {
 public:
  explicit CurvesNode(const NodeType *node_type);
  SHADER_NODE_BASE_CLASS(CurvesNode)

<<<<<<< HEAD
  NODE_SOCKET_API(array<float3>, curves)
=======
  virtual int get_group()
  {
    return NODE_GROUP_LEVEL_3;
  }

  NODE_SOCKET_API_ARRAY(array<float3>, curves)
>>>>>>> f13eb692
  NODE_SOCKET_API(float, min_x)
  NODE_SOCKET_API(float, max_x)
  NODE_SOCKET_API(float, fac)
  NODE_SOCKET_API(float3, value)

 protected:
  using ShaderNode::constant_fold;
  void constant_fold(const ConstantFolder &folder, ShaderInput *value_in);
  void compile(SVMCompiler &compiler, int type, ShaderInput *value_in, ShaderOutput *value_out);
  void compile(OSLCompiler &compiler, const char *name);
};

class RGBCurvesNode : public CurvesNode {
 public:
  SHADER_NODE_CLASS(RGBCurvesNode)
  void constant_fold(const ConstantFolder &folder);
};

class VectorCurvesNode : public CurvesNode {
 public:
  SHADER_NODE_CLASS(VectorCurvesNode)
  void constant_fold(const ConstantFolder &folder);
};

class RGBRampNode : public ShaderNode {
 public:
  SHADER_NODE_CLASS(RGBRampNode)
  void constant_fold(const ConstantFolder &folder);

  NODE_SOCKET_API_ARRAY(array<float3>, ramp)
  NODE_SOCKET_API_ARRAY(array<float>, ramp_alpha)
  NODE_SOCKET_API(float, fac)
  NODE_SOCKET_API(bool, interpolate)
};

class SetNormalNode : public ShaderNode {
 public:
  SHADER_NODE_CLASS(SetNormalNode)
  NODE_SOCKET_API(float3, direction)
};

class OSLNode final : public ShaderNode {
 public:
  static OSLNode *create(ShaderGraph *graph, size_t num_inputs, const OSLNode *from = NULL);
  ~OSLNode();

  static void operator delete(void *ptr)
  {
    /* Override delete operator to silence new-delete-type-mismatch ASAN warnings
     * regarding size mismatch in the destructor. This is intentional as we allocate
     * extra space at the end of the node. */
    ::operator delete(ptr);
  }
  static void operator delete(void *, void *)
  {
    /* Deliberately empty placement delete operator, to avoid MSVC warning C4291. */
  }

  ShaderNode *clone(ShaderGraph *graph) const;

  char *input_default_value();
  void add_input(ustring name, SocketType::Type type);
  void add_output(ustring name, SocketType::Type type);

  SHADER_NODE_NO_CLONE_CLASS(OSLNode)

  /* Ideally we could better detect this, but we can't query this now. */
  bool has_spatial_varying()
  {
    return true;
  }
  bool has_volume_support()
  {
    return true;
  }

  virtual bool equals(const ShaderNode & /*other*/)
  {
    return false;
  }

  string filepath;
  string bytecode_hash;
};

class NormalMapNode : public ShaderNode {
 public:
  SHADER_NODE_CLASS(NormalMapNode)
  void attributes(Shader *shader, AttributeRequestSet *attributes);
  bool has_attribute_dependency()
  {
    return true;
  }
  bool has_spatial_varying()
  {
    return true;
  }

  NODE_SOCKET_API(NodeNormalMapSpace, space)
  NODE_SOCKET_API(ustring, attribute)
  NODE_SOCKET_API(float, strength)
  NODE_SOCKET_API(float3, color)
  NODE_SOCKET_API(float3, normal_osl)
};

class TangentNode : public ShaderNode {
 public:
  SHADER_NODE_CLASS(TangentNode)
  void attributes(Shader *shader, AttributeRequestSet *attributes);
  bool has_attribute_dependency()
  {
    return true;
  }
  bool has_spatial_varying()
  {
    return true;
  }

  NODE_SOCKET_API(NodeTangentDirectionType, direction_type)
  NODE_SOCKET_API(NodeTangentAxis, axis)
  NODE_SOCKET_API(ustring, attribute)
  NODE_SOCKET_API(float3, normal_osl)
};

class BevelNode : public ShaderNode {
 public:
  SHADER_NODE_CLASS(BevelNode)
  bool has_spatial_varying()
  {
    return true;
  }
  virtual int get_feature()
  {
    return KERNEL_FEATURE_NODE_RAYTRACE;
  }

  NODE_SOCKET_API(float, radius)
  NODE_SOCKET_API(float3, normal)
  NODE_SOCKET_API(int, samples)
};

class DisplacementNode : public ShaderNode {
 public:
  SHADER_NODE_CLASS(DisplacementNode)
  void constant_fold(const ConstantFolder &folder);
  virtual int get_feature()
  {
    return KERNEL_FEATURE_NODE_BUMP;
  }

  NODE_SOCKET_API(NodeNormalMapSpace, space)
  NODE_SOCKET_API(float, height)
  NODE_SOCKET_API(float, midlevel)
  NODE_SOCKET_API(float, scale)
  NODE_SOCKET_API(float3, normal)
};

class VectorDisplacementNode : public ShaderNode {
 public:
  SHADER_NODE_CLASS(VectorDisplacementNode)
  void attributes(Shader *shader, AttributeRequestSet *attributes);
  bool has_attribute_dependency()
  {
    return true;
  }
  void constant_fold(const ConstantFolder &folder);
  virtual int get_feature()
  {
    return KERNEL_FEATURE_NODE_BUMP;
  }

  NODE_SOCKET_API(NodeNormalMapSpace, space)
  NODE_SOCKET_API(ustring, attribute)
  NODE_SOCKET_API(float3, vector)
  NODE_SOCKET_API(float, midlevel)
  NODE_SOCKET_API(float, scale)
};

CCL_NAMESPACE_END

#endif /* __NODES_H__ */<|MERGE_RESOLUTION|>--- conflicted
+++ resolved
@@ -1373,16 +1373,7 @@
   explicit CurvesNode(const NodeType *node_type);
   SHADER_NODE_BASE_CLASS(CurvesNode)
 
-<<<<<<< HEAD
-  NODE_SOCKET_API(array<float3>, curves)
-=======
-  virtual int get_group()
-  {
-    return NODE_GROUP_LEVEL_3;
-  }
-
   NODE_SOCKET_API_ARRAY(array<float3>, curves)
->>>>>>> f13eb692
   NODE_SOCKET_API(float, min_x)
   NODE_SOCKET_API(float, max_x)
   NODE_SOCKET_API(float, fac)
