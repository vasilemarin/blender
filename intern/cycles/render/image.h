--- conflicted
+++ resolved
@@ -43,53 +43,6 @@
 /* Image Parameters */
 class ImageParams {
  public:
-<<<<<<< HEAD
-  /* Must be set by image file or builtin callback. */
-  bool is_float, is_half;
-  int channels;
-  size_t width, height, depth;
-  bool builtin_free_cache;
-
-  /* Optional transform for 3D images. */
-  bool use_transform_3d;
-  Transform transform_3d;
-
-  /* Automatically set. */
-  ImageDataType type;
-  ustring colorspace;
-  bool compress_as_srgb;
-
-  ImageMetaData()
-      : is_float(false),
-        is_half(false),
-        channels(0),
-        width(0),
-        height(0),
-        depth(0),
-        builtin_free_cache(false),
-        use_transform_3d(false),
-        type((ImageDataType)0),
-        colorspace(u_colorspace_raw),
-        compress_as_srgb(false)
-  {
-  }
-
-  bool operator==(const ImageMetaData &other) const
-  {
-    return is_float == other.is_float && is_half == other.is_half && channels == other.channels &&
-           width == other.width && height == other.height && depth == other.depth &&
-           use_transform_3d == other.use_transform_3d &&
-           (!use_transform_3d || transform_3d == other.transform_3d) && type == other.type &&
-           colorspace == other.colorspace && compress_as_srgb == other.compress_as_srgb;
-  }
-};
-
-class ImageKey {
- public:
-  string filename;
-  void *builtin_data;
-=======
->>>>>>> 6c707aad
   bool animated;
   InterpolationType interpolation;
   ExtensionType extension;
@@ -129,6 +82,10 @@
   ustring colorspace;
   const char *colorspace_file_format;
 
+  /* Optional transform for 3D images. */
+  bool use_transform_3d;
+  Transform transform_3d;
+
   /* Automatically set. */
   bool compress_as_srgb;
 
