--- conflicted
+++ resolved
@@ -1034,21 +1034,12 @@
 }
 
 void LightManager::tag_update(Scene * /*scene*/, uint32_t flag)
-<<<<<<< HEAD
 {
   update_flags |= flag;
 }
 
 bool LightManager::need_update() const
 {
-=======
-{
-  update_flags |= flag;
-}
-
-bool LightManager::need_update() const
-{
->>>>>>> 9e007b46
   return update_flags != UPDATE_NONE;
 }
 
