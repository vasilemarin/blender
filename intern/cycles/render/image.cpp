/*
 * Copyright 2011-2013 Blender Foundation
 *
 * Licensed under the Apache License, Version 2.0 (the "License");
 * you may not use this file except in compliance with the License.
 * You may obtain a copy of the License at
 *
 * http://www.apache.org/licenses/LICENSE-2.0
 *
 * Unless required by applicable law or agreed to in writing, software
 * distributed under the License is distributed on an "AS IS" BASIS,
 * WITHOUT WARRANTIES OR CONDITIONS OF ANY KIND, either express or implied.
 * See the License for the specific language governing permissions and
 * limitations under the License.
 */

#include "render/image.h"
#include "render/image_oiio.h"
#include "device/device.h"
#include "render/colorspace.h"
#include "render/scene.h"
#include "render/stats.h"

#include "util/util_foreach.h"
#include "util/util_image.h"
#include "util/util_image_impl.h"
#include "util/util_logging.h"
#include "util/util_path.h"
#include "util/util_progress.h"
#include "util/util_texture.h"
#include "util/util_unique_ptr.h"

#ifdef WITH_OSL
#  include <OSL/oslexec.h>
#endif

CCL_NAMESPACE_BEGIN

namespace {

/* Some helpers to silence warning in templated function. */
bool isfinite(uchar /*value*/)
{
  return true;
}
bool isfinite(half /*value*/)
{
  return true;
}
bool isfinite(uint16_t /*value*/)
{
  return true;
}

const char *name_from_type(ImageDataType type)
{
  switch (type) {
    case IMAGE_DATA_TYPE_FLOAT4:
      return "float4";
    case IMAGE_DATA_TYPE_BYTE4:
      return "byte4";
    case IMAGE_DATA_TYPE_HALF4:
      return "half4";
    case IMAGE_DATA_TYPE_FLOAT:
      return "float";
    case IMAGE_DATA_TYPE_BYTE:
      return "byte";
    case IMAGE_DATA_TYPE_HALF:
      return "half";
    case IMAGE_DATA_TYPE_USHORT4:
      return "ushort4";
    case IMAGE_DATA_TYPE_USHORT:
      return "ushort";
    case IMAGE_DATA_NUM_TYPES:
      assert(!"System enumerator type, should never be used");
      return "";
  }
  assert(!"Unhandled image data type");
  return "";
}

}  // namespace

/* Image Handle */

ImageHandle::ImageHandle() : manager(NULL)
{
}

ImageHandle::ImageHandle(const ImageHandle &other)
    : tile_slots(other.tile_slots), manager(other.manager)
{
  /* Increase image user count. */
  foreach (const int slot, tile_slots) {
    manager->add_image_user(slot);
  }
}

ImageHandle &ImageHandle::operator=(const ImageHandle &other)
{
  clear();
  manager = other.manager;
  tile_slots = other.tile_slots;

  foreach (const int slot, tile_slots) {
    manager->add_image_user(slot);
  }

  return *this;
}

ImageHandle::~ImageHandle()
{
  clear();
}

void ImageHandle::clear()
{
  foreach (const int slot, tile_slots) {
    manager->remove_image_user(slot);
  }
}

bool ImageHandle::empty()
{
  return tile_slots.empty();
}

int ImageHandle::num_tiles()
{
  return tile_slots.size();
}

ImageMetaData ImageHandle::metadata()
{
  if (tile_slots.empty()) {
    return ImageMetaData();
  }

  ImageManager::Image *img = manager->images[tile_slots.front()];
  manager->load_image_metadata(img);
  return img->metadata;
}

int ImageHandle::svm_slot(const int tile_index) const
{
  if (tile_index >= tile_slots.size()) {
    return -1;
  }

  if (manager->osl_texture_system) {
    ImageManager::Image *img = manager->images[tile_slots[tile_index]];
    if (img->loader->osl_filepath()) {
      return -1;
    }
  }

  return tile_slots[tile_index];
}

device_memory *ImageHandle::image_memory(const int tile_index) const
{
  if (tile_index >= tile_slots.size()) {
    return NULL;
  }

  ImageManager::Image *img = manager->images[tile_slots[tile_index]];
  return img ? img->mem : NULL;
}

bool ImageHandle::operator==(const ImageHandle &other) const
{
  return manager == other.manager && tile_slots == other.tile_slots;
}

/* Image MetaData */

ImageMetaData::ImageMetaData()
    : channels(0),
      width(0),
      height(0),
      depth(0),
      type(IMAGE_DATA_NUM_TYPES),
      colorspace(u_colorspace_raw),
      colorspace_file_format(""),
      compress_as_srgb(false)
{
}

bool ImageMetaData::operator==(const ImageMetaData &other) const
{
  return channels == other.channels && width == other.width && height == other.height &&
         depth == other.depth && type == other.type && colorspace == other.colorspace &&
         compress_as_srgb == other.compress_as_srgb;
}

bool ImageMetaData::is_float() const
{
  return (type == IMAGE_DATA_TYPE_FLOAT || type == IMAGE_DATA_TYPE_FLOAT4 ||
          type == IMAGE_DATA_TYPE_HALF || type == IMAGE_DATA_TYPE_HALF4);
}

void ImageMetaData::detect_colorspace()
{
  /* Convert used specified color spaces to one we know how to handle. */
  colorspace = ColorSpaceManager::detect_known_colorspace(
      colorspace, colorspace_file_format, is_float());

  if (colorspace == u_colorspace_raw) {
    /* Nothing to do. */
  }
  else if (colorspace == u_colorspace_srgb) {
    /* Keep sRGB colorspace stored as sRGB, to save memory and/or loading time
     * for the common case of 8bit sRGB images like PNG. */
    compress_as_srgb = true;
  }
  else {
    /* Always compress non-raw 8bit images as scene linear + sRGB, as a
     * heuristic to keep memory usage the same without too much data loss
     * due to quantization in common cases. */
    compress_as_srgb = (type == IMAGE_DATA_TYPE_BYTE || type == IMAGE_DATA_TYPE_BYTE4);

    /* If colorspace conversion needed, use half instead of short so we can
     * represent HDR values that might result from conversion. */
    if (type == IMAGE_DATA_TYPE_USHORT) {
      type = IMAGE_DATA_TYPE_HALF;
    }
    else if (type == IMAGE_DATA_TYPE_USHORT4) {
      type = IMAGE_DATA_TYPE_HALF4;
    }
  }
}

/* Image Loader */

ImageLoader::ImageLoader()
{
}

ustring ImageLoader::osl_filepath() const
{
  return ustring();
}

bool ImageLoader::equals(const ImageLoader *a, const ImageLoader *b)
{
  if (a == NULL && b == NULL) {
    return true;
  }
  else {
    return (a && b && typeid(*a) == typeid(*b) && a->equals(*b));
  }
}

/* Image Manager */

ImageManager::ImageManager(const DeviceInfo &info)
{
  need_update = true;
  osl_texture_system = NULL;
  animation_frame = 0;

  /* Set image limits */
  has_half_images = info.has_half_images;
}

ImageManager::~ImageManager()
{
  for (size_t slot = 0; slot < images.size(); slot++)
    assert(!images[slot]);
}

void ImageManager::set_osl_texture_system(void *texture_system)
{
  osl_texture_system = texture_system;
}

bool ImageManager::set_animation_frame_update(int frame)
{
  if (frame != animation_frame) {
    animation_frame = frame;

    for (size_t slot = 0; slot < images.size(); slot++) {
      if (images[slot] && images[slot]->params.animated)
        return true;
    }
  }

  return false;
}

void ImageManager::load_image_metadata(Image *img)
{
  if (!img->need_metadata) {
    return;
  }

  thread_scoped_lock image_lock(img->mutex);
  if (!img->need_metadata) {
    return;
  }

  ImageMetaData &metadata = img->metadata;
  metadata = ImageMetaData();
  metadata.colorspace = img->params.colorspace;

  img->loader->load_metadata(metadata);

  metadata.detect_colorspace();

  /* No half textures on OpenCL, use full float instead. */
  if (!has_half_images) {
    if (metadata.type == IMAGE_DATA_TYPE_HALF4) {
      metadata.type = IMAGE_DATA_TYPE_FLOAT4;
    }
    else if (metadata.type == IMAGE_DATA_TYPE_HALF) {
      metadata.type = IMAGE_DATA_TYPE_FLOAT;
    }
  }

  img->need_metadata = false;
}

ImageHandle ImageManager::add_image(const string &filename, const ImageParams &params)
{
  const int slot = add_image_slot(new OIIOImageLoader(filename), params, false);

  ImageHandle handle;
  handle.tile_slots.push_back(slot);
  handle.manager = this;
  return handle;
}

ImageHandle ImageManager::add_image(const string &filename,
                                    const ImageParams &params,
                                    const vector<int> &tiles)
{
  ImageHandle handle;
  handle.manager = this;

  foreach (int tile, tiles) {
    string tile_filename = filename;
    if (tile != 0) {
      string_replace(tile_filename, "<UDIM>", string_printf("%04d", tile));
    }
    const int slot = add_image_slot(new OIIOImageLoader(tile_filename), params, false);
    handle.tile_slots.push_back(slot);
  }

  return handle;
}

ImageHandle ImageManager::add_image(ImageLoader *loader, const ImageParams &params)
{
  const int slot = add_image_slot(loader, params, true);

  ImageHandle handle;
  handle.tile_slots.push_back(slot);
  handle.manager = this;
  return handle;
}

int ImageManager::add_image_slot(ImageLoader *loader,
                                 const ImageParams &params,
                                 const bool builtin)
{
  Image *img;
  size_t slot;

  thread_scoped_lock device_lock(device_mutex);

  /* Fnd existing image. */
  for (slot = 0; slot < images.size(); slot++) {
    img = images[slot];
    if (img && ImageLoader::equals(img->loader, loader) && img->params == params) {
      img->users++;
      delete loader;
      return slot;
    }
  }

  /* Find free slot. */
  for (slot = 0; slot < images.size(); slot++) {
    if (!images[slot])
      break;
  }

  if (slot == images.size()) {
    images.resize(images.size() + 1);
  }

  /* Add new image. */
  img = new Image();
  img->params = params;
  img->loader = loader;
  img->need_metadata = true;
  img->need_load = !(osl_texture_system && img->loader->osl_filepath());
  img->builtin = builtin;
  img->users = 1;
  img->mem = NULL;

  images[slot] = img;

  need_update = true;

  return slot;
}

void ImageManager::add_image_user(int slot)
{
  Image *image = images[slot];
  assert(image && image->users >= 1);

  image->users++;
}

void ImageManager::remove_image_user(int slot)
{
  Image *image = images[slot];
  assert(image && image->users >= 1);

  /* decrement user count */
  image->users--;

  /* don't remove immediately, rather do it all together later on. one of
   * the reasons for this is that on shader changes we add and remove nodes
   * that use them, but we do not want to reload the image all the time. */
  if (image->users == 0)
    need_update = true;
}

static bool image_associate_alpha(ImageManager::Image *img)
{
  /* For typical RGBA images we let OIIO convert to associated alpha,
   * but some types we want to leave the RGB channels untouched. */
  return !(ColorSpaceManager::colorspace_is_data(img->params.colorspace) ||
           img->params.alpha_type == IMAGE_ALPHA_IGNORE ||
           img->params.alpha_type == IMAGE_ALPHA_CHANNEL_PACKED);
}

template<TypeDesc::BASETYPE FileFormat, typename StorageType, typename DeviceType>
bool ImageManager::file_load_image(Image *img,
                                   int texture_limit,
                                   device_vector<DeviceType> &tex_img)
{
  /* we only handle certain number of components */
  if (!(img->metadata.channels >= 1 && img->metadata.channels <= 4)) {
    return false;
  }

  /* Get metadata. */
  int width = img->metadata.width;
  int height = img->metadata.height;
  int depth = img->metadata.depth;
  int components = img->metadata.channels;

  /* Read pixels. */
  vector<StorageType> pixels_storage;
  StorageType *pixels;
  const size_t max_size = max(max(width, height), depth);
  if (max_size == 0) {
    /* Don't bother with empty images. */
    return false;
  }

  /* Allocate memory as needed, may be smaller to resize down. */
  if (texture_limit > 0 && max_size > texture_limit) {
    pixels_storage.resize(((size_t)width) * height * depth * 4);
    pixels = &pixels_storage[0];
  }
  else {
    thread_scoped_lock device_lock(device_mutex);
    pixels = (StorageType *)tex_img.alloc(width, height, depth);
  }

  if (pixels == NULL) {
    /* Could be that we've run out of memory. */
    return false;
  }

  const size_t num_pixels = ((size_t)width) * height * depth;
  img->loader->load_pixels(
      img->metadata, pixels, num_pixels * components, image_associate_alpha(img));

  /* The kernel can handle 1 and 4 channel images. Anything that is not a single
   * channel image is converted to RGBA format. */
  bool is_rgba = (img->metadata.type == IMAGE_DATA_TYPE_FLOAT4 ||
                  img->metadata.type == IMAGE_DATA_TYPE_HALF4 ||
                  img->metadata.type == IMAGE_DATA_TYPE_BYTE4 ||
                  img->metadata.type == IMAGE_DATA_TYPE_USHORT4);

  if (is_rgba) {
    const StorageType one = util_image_cast_from_float<StorageType>(1.0f);

    if (components == 2) {
      /* Grayscale + alpha to RGBA. */
      for (size_t i = num_pixels - 1, pixel = 0; pixel < num_pixels; pixel++, i--) {
        pixels[i * 4 + 3] = pixels[i * 2 + 1];
        pixels[i * 4 + 2] = pixels[i * 2 + 0];
        pixels[i * 4 + 1] = pixels[i * 2 + 0];
        pixels[i * 4 + 0] = pixels[i * 2 + 0];
      }
    }
    else if (components == 3) {
      /* RGB to RGBA. */
      for (size_t i = num_pixels - 1, pixel = 0; pixel < num_pixels; pixel++, i--) {
        pixels[i * 4 + 3] = one;
        pixels[i * 4 + 2] = pixels[i * 3 + 2];
        pixels[i * 4 + 1] = pixels[i * 3 + 1];
        pixels[i * 4 + 0] = pixels[i * 3 + 0];
      }
    }
    else if (components == 1) {
      /* Grayscale to RGBA. */
      for (size_t i = num_pixels - 1, pixel = 0; pixel < num_pixels; pixel++, i--) {
        pixels[i * 4 + 3] = one;
        pixels[i * 4 + 2] = pixels[i];
        pixels[i * 4 + 1] = pixels[i];
        pixels[i * 4 + 0] = pixels[i];
      }
    }

    /* Disable alpha if requested by the user. */
    if (img->params.alpha_type == IMAGE_ALPHA_IGNORE) {
      for (size_t i = num_pixels - 1, pixel = 0; pixel < num_pixels; pixel++, i--) {
        pixels[i * 4 + 3] = one;
      }
    }

    if (img->metadata.colorspace != u_colorspace_raw &&
        img->metadata.colorspace != u_colorspace_srgb) {
      /* Convert to scene linear. */
      ColorSpaceManager::to_scene_linear(
          img->metadata.colorspace, pixels, width, height, depth, img->metadata.compress_as_srgb);
    }
  }

  /* Make sure we don't have buggy values. */
  if (FileFormat == TypeDesc::FLOAT) {
    /* For RGBA buffers we put all channels to 0 if either of them is not
     * finite. This way we avoid possible artifacts caused by fully changed
     * hue. */
    if (is_rgba) {
      for (size_t i = 0; i < num_pixels; i += 4) {
        StorageType *pixel = &pixels[i * 4];
        if (!isfinite(pixel[0]) || !isfinite(pixel[1]) || !isfinite(pixel[2]) ||
            !isfinite(pixel[3])) {
          pixel[0] = 0;
          pixel[1] = 0;
          pixel[2] = 0;
          pixel[3] = 0;
        }
      }
    }
    else {
      for (size_t i = 0; i < num_pixels; ++i) {
        StorageType *pixel = &pixels[i];
        if (!isfinite(pixel[0])) {
          pixel[0] = 0;
        }
      }
    }
  }

  /* Scale image down if needed. */
  if (pixels_storage.size() > 0) {
    float scale_factor = 1.0f;
    while (max_size * scale_factor > texture_limit) {
      scale_factor *= 0.5f;
    }
    VLOG(1) << "Scaling image " << img->loader->name() << " by a factor of " << scale_factor
            << ".";
    vector<StorageType> scaled_pixels;
    size_t scaled_width, scaled_height, scaled_depth;
    util_image_resize_pixels(pixels_storage,
                             width,
                             height,
                             depth,
                             is_rgba ? 4 : 1,
                             scale_factor,
                             &scaled_pixels,
                             &scaled_width,
                             &scaled_height,
                             &scaled_depth);

    StorageType *texture_pixels;

    {
      thread_scoped_lock device_lock(device_mutex);
      texture_pixels = (StorageType *)tex_img.alloc(scaled_width, scaled_height, scaled_depth);
    }

    memcpy(texture_pixels, &scaled_pixels[0], scaled_pixels.size() * sizeof(StorageType));
  }

  return true;
}

static void image_set_device_memory(ImageManager::Image *img, device_memory *mem)
{
  img->mem = mem;
<<<<<<< HEAD
  mem->interpolation = img->key.interpolation;
  mem->extension = img->key.extension;
  mem->use_transform_3d = img->metadata.use_transform_3d;
  mem->transform_3d = img->metadata.transform_3d;
=======
  mem->image_data_type = img->metadata.type;
  mem->interpolation = img->params.interpolation;
  mem->extension = img->params.extension;
>>>>>>> 6c707aad
}

void ImageManager::device_load_image(Device *device, Scene *scene, int slot, Progress *progress)
{
  if (progress->get_cancel()) {
    return;
  }

  Image *img = images[slot];

  progress->set_status("Updating Images", "Loading " + img->loader->name());

  const int texture_limit = scene->params.texture_limit;

  load_image_metadata(img);
  ImageDataType type = img->metadata.type;

  /* Slot assignment */
  img->mem_name = string_printf("__tex_image_%s_%03d", name_from_type(type), slot);

  /* Free previous texture in slot. */
  if (img->mem) {
    thread_scoped_lock device_lock(device_mutex);
    delete img->mem;
    img->mem = NULL;
  }

  /* Create new texture. */
  if (type == IMAGE_DATA_TYPE_FLOAT4) {
    device_vector<float4> *tex_img = new device_vector<float4>(
        device, img->mem_name.c_str(), MEM_TEXTURE);

    if (!file_load_image<TypeDesc::FLOAT, float>(img, texture_limit, *tex_img)) {
      /* on failure to load, we set a 1x1 pixels pink image */
      thread_scoped_lock device_lock(device_mutex);
      float *pixels = (float *)tex_img->alloc(1, 1);

      pixels[0] = TEX_IMAGE_MISSING_R;
      pixels[1] = TEX_IMAGE_MISSING_G;
      pixels[2] = TEX_IMAGE_MISSING_B;
      pixels[3] = TEX_IMAGE_MISSING_A;
    }

    image_set_device_memory(img, tex_img);

    thread_scoped_lock device_lock(device_mutex);
    tex_img->copy_to_device();
  }
  else if (type == IMAGE_DATA_TYPE_FLOAT) {
    device_vector<float> *tex_img = new device_vector<float>(
        device, img->mem_name.c_str(), MEM_TEXTURE);

    if (!file_load_image<TypeDesc::FLOAT, float>(img, texture_limit, *tex_img)) {
      /* on failure to load, we set a 1x1 pixels pink image */
      thread_scoped_lock device_lock(device_mutex);
      float *pixels = (float *)tex_img->alloc(1, 1);

      pixels[0] = TEX_IMAGE_MISSING_R;
    }

    image_set_device_memory(img, tex_img);

    thread_scoped_lock device_lock(device_mutex);
    tex_img->copy_to_device();
  }
  else if (type == IMAGE_DATA_TYPE_BYTE4) {
    device_vector<uchar4> *tex_img = new device_vector<uchar4>(
        device, img->mem_name.c_str(), MEM_TEXTURE);

    if (!file_load_image<TypeDesc::UINT8, uchar>(img, texture_limit, *tex_img)) {
      /* on failure to load, we set a 1x1 pixels pink image */
      thread_scoped_lock device_lock(device_mutex);
      uchar *pixels = (uchar *)tex_img->alloc(1, 1);

      pixels[0] = (TEX_IMAGE_MISSING_R * 255);
      pixels[1] = (TEX_IMAGE_MISSING_G * 255);
      pixels[2] = (TEX_IMAGE_MISSING_B * 255);
      pixels[3] = (TEX_IMAGE_MISSING_A * 255);
    }

    image_set_device_memory(img, tex_img);

    thread_scoped_lock device_lock(device_mutex);
    tex_img->copy_to_device();
  }
  else if (type == IMAGE_DATA_TYPE_BYTE) {
    device_vector<uchar> *tex_img = new device_vector<uchar>(
        device, img->mem_name.c_str(), MEM_TEXTURE);

    if (!file_load_image<TypeDesc::UINT8, uchar>(img, texture_limit, *tex_img)) {
      /* on failure to load, we set a 1x1 pixels pink image */
      thread_scoped_lock device_lock(device_mutex);
      uchar *pixels = (uchar *)tex_img->alloc(1, 1);

      pixels[0] = (TEX_IMAGE_MISSING_R * 255);
    }

    image_set_device_memory(img, tex_img);

    thread_scoped_lock device_lock(device_mutex);
    tex_img->copy_to_device();
  }
  else if (type == IMAGE_DATA_TYPE_HALF4) {
    device_vector<half4> *tex_img = new device_vector<half4>(
        device, img->mem_name.c_str(), MEM_TEXTURE);

    if (!file_load_image<TypeDesc::HALF, half>(img, texture_limit, *tex_img)) {
      /* on failure to load, we set a 1x1 pixels pink image */
      thread_scoped_lock device_lock(device_mutex);
      half *pixels = (half *)tex_img->alloc(1, 1);

      pixels[0] = TEX_IMAGE_MISSING_R;
      pixels[1] = TEX_IMAGE_MISSING_G;
      pixels[2] = TEX_IMAGE_MISSING_B;
      pixels[3] = TEX_IMAGE_MISSING_A;
    }

    image_set_device_memory(img, tex_img);

    thread_scoped_lock device_lock(device_mutex);
    tex_img->copy_to_device();
  }
  else if (type == IMAGE_DATA_TYPE_USHORT) {
    device_vector<uint16_t> *tex_img = new device_vector<uint16_t>(
        device, img->mem_name.c_str(), MEM_TEXTURE);

    if (!file_load_image<TypeDesc::USHORT, uint16_t>(img, texture_limit, *tex_img)) {
      /* on failure to load, we set a 1x1 pixels pink image */
      thread_scoped_lock device_lock(device_mutex);
      uint16_t *pixels = (uint16_t *)tex_img->alloc(1, 1);

      pixels[0] = (TEX_IMAGE_MISSING_R * 65535);
    }

    image_set_device_memory(img, tex_img);

    thread_scoped_lock device_lock(device_mutex);
    tex_img->copy_to_device();
  }
  else if (type == IMAGE_DATA_TYPE_USHORT4) {
    device_vector<ushort4> *tex_img = new device_vector<ushort4>(
        device, img->mem_name.c_str(), MEM_TEXTURE);

    if (!file_load_image<TypeDesc::USHORT, uint16_t>(img, texture_limit, *tex_img)) {
      /* on failure to load, we set a 1x1 pixels pink image */
      thread_scoped_lock device_lock(device_mutex);
      uint16_t *pixels = (uint16_t *)tex_img->alloc(1, 1);

      pixels[0] = (TEX_IMAGE_MISSING_R * 65535);
      pixels[1] = (TEX_IMAGE_MISSING_G * 65535);
      pixels[2] = (TEX_IMAGE_MISSING_B * 65535);
      pixels[3] = (TEX_IMAGE_MISSING_A * 65535);
    }

    image_set_device_memory(img, tex_img);

    thread_scoped_lock device_lock(device_mutex);
    tex_img->copy_to_device();
  }
  else if (type == IMAGE_DATA_TYPE_HALF) {
    device_vector<half> *tex_img = new device_vector<half>(
        device, img->mem_name.c_str(), MEM_TEXTURE);

    if (!file_load_image<TypeDesc::HALF, half>(img, texture_limit, *tex_img)) {
      /* on failure to load, we set a 1x1 pixels pink image */
      thread_scoped_lock device_lock(device_mutex);
      half *pixels = (half *)tex_img->alloc(1, 1);

      pixels[0] = TEX_IMAGE_MISSING_R;
    }

    image_set_device_memory(img, tex_img);

    thread_scoped_lock device_lock(device_mutex);
    tex_img->copy_to_device();
  }

  /* Cleanup memory in image loader. */
  img->loader->cleanup();
  img->need_load = false;
}

void ImageManager::device_free_image(Device *, int slot)
{
  Image *img = images[slot];
  if (img == NULL) {
    return;
  }

  if (osl_texture_system) {
#ifdef WITH_OSL
    ustring filepath = img->loader->osl_filepath();
    if (filepath) {
      ((OSL::TextureSystem *)osl_texture_system)->invalidate(filepath);
    }
#endif
  }

  if (img->mem) {
    thread_scoped_lock device_lock(device_mutex);
    delete img->mem;
  }

  delete img->loader;
  delete img;
  images[slot] = NULL;
}

void ImageManager::device_update(Device *device, Scene *scene, Progress &progress)
{
  if (!need_update) {
    return;
  }

  TaskPool pool;
  for (size_t slot = 0; slot < images.size(); slot++) {
    Image *img = images[slot];
    if (img && img->users == 0) {
      device_free_image(device, slot);
    }
    else if (img && img->need_load) {
      pool.push(
          function_bind(&ImageManager::device_load_image, this, device, scene, slot, &progress));
    }
  }

  pool.wait_work();

  need_update = false;
}

void ImageManager::device_update_slot(Device *device, Scene *scene, int slot, Progress *progress)
{
  Image *img = images[slot];
  assert(img != NULL);

  if (img->users == 0) {
    device_free_image(device, slot);
  }
  else if (img->need_load) {
    device_load_image(device, scene, slot, progress);
  }
}

void ImageManager::device_load_builtin(Device *device, Scene *scene, Progress &progress)
{
  /* Load only builtin images, Blender needs this to load evaluated
   * scene data from depsgraph before it is freed. */
  if (!need_update) {
    return;
  }

  TaskPool pool;
  for (size_t slot = 0; slot < images.size(); slot++) {
    Image *img = images[slot];
    if (img && img->need_load && img->builtin) {
      pool.push(
          function_bind(&ImageManager::device_load_image, this, device, scene, slot, &progress));
    }
  }

  pool.wait_work();
}

void ImageManager::device_free_builtin(Device *device)
{
  for (size_t slot = 0; slot < images.size(); slot++) {
    Image *img = images[slot];
    if (img && img->builtin) {
      device_free_image(device, slot);
    }
  }
}

void ImageManager::device_free(Device *device)
{
  for (size_t slot = 0; slot < images.size(); slot++) {
    device_free_image(device, slot);
  }
  images.clear();
}

void ImageManager::collect_statistics(RenderStats *stats)
{
  foreach (const Image *image, images) {
    stats->image.textures.add_entry(
        NamedSizeEntry(image->loader->name(), image->mem->memory_size()));
  }
}

CCL_NAMESPACE_END<|MERGE_RESOLUTION|>--- conflicted
+++ resolved
@@ -183,6 +183,7 @@
       type(IMAGE_DATA_NUM_TYPES),
       colorspace(u_colorspace_raw),
       colorspace_file_format(""),
+      use_transform_3d(false),
       compress_as_srgb(false)
 {
 }
@@ -190,8 +191,9 @@
 bool ImageMetaData::operator==(const ImageMetaData &other) const
 {
   return channels == other.channels && width == other.width && height == other.height &&
-         depth == other.depth && type == other.type && colorspace == other.colorspace &&
-         compress_as_srgb == other.compress_as_srgb;
+         depth == other.depth && use_transform_3d == other.use_transform_3d &&
+         (!use_transform_3d || transform_3d == other.transform_3d) && type == other.type &&
+         colorspace == other.colorspace && compress_as_srgb == other.compress_as_srgb;
 }
 
 bool ImageMetaData::is_float() const
@@ -599,16 +601,11 @@
 static void image_set_device_memory(ImageManager::Image *img, device_memory *mem)
 {
   img->mem = mem;
-<<<<<<< HEAD
-  mem->interpolation = img->key.interpolation;
-  mem->extension = img->key.extension;
-  mem->use_transform_3d = img->metadata.use_transform_3d;
-  mem->transform_3d = img->metadata.transform_3d;
-=======
   mem->image_data_type = img->metadata.type;
   mem->interpolation = img->params.interpolation;
   mem->extension = img->params.extension;
->>>>>>> 6c707aad
+  mem->use_transform_3d = img->metadata.use_transform_3d;
+  mem->transform_3d = img->metadata.transform_3d;
 }
 
 void ImageManager::device_load_image(Device *device, Scene *scene, int slot, Progress *progress)
