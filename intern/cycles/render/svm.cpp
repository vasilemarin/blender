/*
 * Copyright 2011-2013 Blender Foundation
 *
 * Licensed under the Apache License, Version 2.0 (the "License");
 * you may not use this file except in compliance with the License.
 * You may obtain a copy of the License at
 *
 * http://www.apache.org/licenses/LICENSE-2.0
 *
 * Unless required by applicable law or agreed to in writing, software
 * distributed under the License is distributed on an "AS IS" BASIS,
 * WITHOUT WARRANTIES OR CONDITIONS OF ANY KIND, either express or implied.
 * See the License for the specific language governing permissions and
 * limitations under the License.
 */

#include "device/device.h"
#include "render/graph.h"
#include "render/light.h"
#include "render/mesh.h"
#include "render/nodes.h"
#include "render/scene.h"
#include "render/shader.h"
#include "render/svm.h"

#include "util/util_logging.h"
#include "util/util_foreach.h"
#include "util/util_progress.h"
#include "util/util_task.h"

CCL_NAMESPACE_BEGIN

/* Shader Manager */

SVMShaderManager::SVMShaderManager()
{
}

SVMShaderManager::~SVMShaderManager()
{
}

void SVMShaderManager::reset(Scene * /*scene*/)
{
}

void SVMShaderManager::device_update_shader(Scene *scene,
                                            Shader *shader,
                                            Progress *progress,
                                            array<int4> *global_svm_nodes)
{
	if(progress->get_cancel()) {
		return;
	}
	assert(shader->graph);

	array<int4> svm_nodes;
	svm_nodes.push_back_slow(make_int4(NODE_SHADER_JUMP, 0, 0, 0));

	SVMCompiler::Summary summary;
<<<<<<< HEAD
	SVMCompiler compiler(scene->shader_manager, scene->image_manager, scene->film);
=======
	SVMCompiler compiler(scene->shader_manager, scene->image_manager, scene->light_manager);
>>>>>>> 6793aeba
	compiler.background = (shader == scene->default_background);
	compiler.compile(scene, shader, svm_nodes, 0, &summary);

	VLOG(2) << "Compilation summary:\n"
	        << "Shader name: " << shader->name << "\n"
	        << summary.full_report();

	nodes_lock_.lock();
	if(shader->use_mis && shader->has_surface_emission) {
		scene->light_manager->need_update = true;
	}

	/* The copy needs to be done inside the lock, if another thread resizes the array
	 * while memcpy is running, it'll be copying into possibly invalid/freed ram.
	 */
	size_t global_nodes_size = global_svm_nodes->size();
	global_svm_nodes->resize(global_nodes_size + svm_nodes.size());

	/* Offset local SVM nodes to a global address space. */
	int4& jump_node = (*global_svm_nodes)[shader->id];
	jump_node.y = svm_nodes[0].y + global_nodes_size - 1;
	jump_node.z = svm_nodes[0].z + global_nodes_size - 1;
	jump_node.w = svm_nodes[0].w + global_nodes_size - 1;
	/* Copy new nodes to global storage. */
	memcpy(&(*global_svm_nodes)[global_nodes_size],
	       &svm_nodes[1],
	       sizeof(int4) * (svm_nodes.size() - 1));
	nodes_lock_.unlock();
}

void SVMShaderManager::device_update(Device *device, DeviceScene *dscene, Scene *scene, Progress& progress)
{
	if(!need_update)
		return;

	VLOG(1) << "Total " << scene->shaders.size() << " shaders.";

	double start_time = time_dt();

	/* test if we need to update */
	device_free(device, dscene, scene);

	/* determine which shaders are in use */
	device_update_shaders_used(scene);

	/* svm_nodes */
	array<int4> svm_nodes;
	size_t i;

	for(i = 0; i < scene->shaders.size(); i++) {
		svm_nodes.push_back_slow(make_int4(NODE_SHADER_JUMP, 0, 0, 0));
	}

	TaskPool task_pool;
	foreach(Shader *shader, scene->shaders) {
		task_pool.push(function_bind(&SVMShaderManager::device_update_shader,
		                             this,
		                             scene,
		                             shader,
		                             &progress,
		                             &svm_nodes),
		               false);
	}
	task_pool.wait_work();

	if(progress.get_cancel()) {
		return;
	}

	dscene->svm_nodes.steal_data(svm_nodes);
	dscene->svm_nodes.copy_to_device();

	for(i = 0; i < scene->shaders.size(); i++) {
		Shader *shader = scene->shaders[i];
		shader->need_update = false;
	}

	device_update_common(device, dscene, scene, progress);

	need_update = false;

	VLOG(1) << "Shader manager updated "
	        << scene->shaders.size() << " shaders in "
	        << time_dt() - start_time << " seconds.";
}

void SVMShaderManager::device_free(Device *device, DeviceScene *dscene, Scene *scene)
{
	device_free_common(device, dscene, scene);

	dscene->svm_nodes.free();
}

/* Graph Compiler */

<<<<<<< HEAD
SVMCompiler::SVMCompiler(ShaderManager *shader_manager_, ImageManager *image_manager_, Film *film_)
{
	shader_manager = shader_manager_;
	image_manager = image_manager_;
	film = film_;
=======
SVMCompiler::SVMCompiler(ShaderManager *shader_manager_,
                         ImageManager *image_manager_,
                         LightManager *light_manager_)
{
	shader_manager = shader_manager_;
	image_manager = image_manager_;
	light_manager = light_manager_;
>>>>>>> 6793aeba
	max_stack_use = 0;
	current_type = SHADER_TYPE_SURFACE;
	current_shader = NULL;
	current_graph = NULL;
	background = false;
	mix_weight_offset = SVM_STACK_INVALID;
	compile_failed = false;
}

int SVMCompiler::stack_size(SocketType::Type type)
{
	int size = 0;

	switch(type) {
		case SocketType::FLOAT:
		case SocketType::INT:
			size = 1;
			break;
		case SocketType::COLOR:
		case SocketType::VECTOR:
		case SocketType::NORMAL:
		case SocketType::POINT:
			size = 3;
			break;
		case SocketType::CLOSURE:
			size = 0;
			break;
		default:
			assert(0);
			break;
	}

	return size;
}

int SVMCompiler::stack_find_offset(int size)
{
	int offset = -1;

	/* find free space in stack & mark as used */
	for(int i = 0, num_unused = 0; i < SVM_STACK_SIZE; i++) {
		if(active_stack.users[i]) num_unused = 0;
		else num_unused++;

		if(num_unused == size) {
			offset = i+1 - size;
			max_stack_use = max(i+1, max_stack_use);

			while(i >= offset)
				active_stack.users[i--] = 1;

			return offset;
		}
	}

	if(!compile_failed) {
		compile_failed = true;
		fprintf(stderr, "Cycles: out of SVM stack space, shader \"%s\" too big.\n", current_shader->name.c_str());
	}

	return 0;
}

int SVMCompiler::stack_find_offset(SocketType::Type type)
{
	return stack_find_offset(stack_size(type));
}

void SVMCompiler::stack_clear_offset(SocketType::Type type, int offset)
{
	int size = stack_size(type);

	for(int i = 0; i < size; i++)
		active_stack.users[offset + i]--;
}

int SVMCompiler::stack_assign(ShaderInput *input)
{
	/* stack offset assign? */
	if(input->stack_offset == SVM_STACK_INVALID) {
		if(input->link) {
			/* linked to output -> use output offset */
			input->stack_offset = input->link->stack_offset;
		}
		else {
			Node *node = input->parent;

			/* not linked to output -> add nodes to load default value */
			input->stack_offset = stack_find_offset(input->type());

			if(input->type() == SocketType::FLOAT) {
				add_node(NODE_VALUE_F, __float_as_int(node->get_float(input->socket_type)), input->stack_offset);
			}
			else if(input->type() == SocketType::INT) {
				add_node(NODE_VALUE_F, node->get_int(input->socket_type), input->stack_offset);
			}
			else if(input->type() == SocketType::VECTOR ||
			        input->type() == SocketType::NORMAL ||
			        input->type() == SocketType::POINT ||
			        input->type() == SocketType::COLOR)
			{

				add_node(NODE_VALUE_V, input->stack_offset);
				add_node(NODE_VALUE_V, node->get_float3(input->socket_type));
			}
			else /* should not get called for closure */
				assert(0);
		}
	}

	return input->stack_offset;
}

int SVMCompiler::stack_assign(ShaderOutput *output)
{
	/* if no stack offset assigned yet, find one */
	if(output->stack_offset == SVM_STACK_INVALID)
		output->stack_offset = stack_find_offset(output->type());

	return output->stack_offset;
}

int SVMCompiler::stack_assign_if_linked(ShaderInput *input)
{
	if(input->link)
		return stack_assign(input);

	return SVM_STACK_INVALID;
}

int SVMCompiler::stack_assign_if_linked(ShaderOutput *output)
{
	if(!output->links.empty())
		return stack_assign(output);

	return SVM_STACK_INVALID;
}

void SVMCompiler::stack_link(ShaderInput *input, ShaderOutput *output)
{
	if(output->stack_offset == SVM_STACK_INVALID) {
		assert(input->link);
		assert(stack_size(output->type()) == stack_size(input->link->type()));

		output->stack_offset = input->link->stack_offset;

		int size = stack_size(output->type());

		for(int i = 0; i < size; i++)
			active_stack.users[output->stack_offset + i]++;
	}
}

void SVMCompiler::stack_clear_users(ShaderNode *node, ShaderNodeSet& done)
{
	/* optimization we should add:
	 * find and lower user counts for outputs for which all inputs are done.
	 * this is done before the node is compiled, under the assumption that the
	 * node will first load all inputs from the stack and then writes its
	 * outputs. this used to work, but was disabled because it gave trouble
	 * with inputs getting stack positions assigned */

	foreach(ShaderInput *input, node->inputs) {
		ShaderOutput *output = input->link;

		if(output && output->stack_offset != SVM_STACK_INVALID) {
			bool all_done = true;

			/* optimization we should add: verify if in->parent is actually used */
			foreach(ShaderInput *in, output->links)
				if(in->parent != node && done.find(in->parent) == done.end())
					all_done = false;

			if(all_done) {
				stack_clear_offset(output->type(), output->stack_offset);
				output->stack_offset = SVM_STACK_INVALID;

				foreach(ShaderInput *in, output->links)
					in->stack_offset = SVM_STACK_INVALID;
			}
		}
	}
}

void SVMCompiler::stack_clear_temporary(ShaderNode *node)
{
	foreach(ShaderInput *input, node->inputs) {
		if(!input->link && input->stack_offset != SVM_STACK_INVALID) {
			stack_clear_offset(input->type(), input->stack_offset);
			input->stack_offset = SVM_STACK_INVALID;
		}
	}
}

uint SVMCompiler::encode_uchar4(uint x, uint y, uint z, uint w)
{
	assert(x <= 255);
	assert(y <= 255);
	assert(z <= 255);
	assert(w <= 255);

	return (x) | (y << 8) | (z << 16) | (w << 24);
}

void SVMCompiler::add_node(int a, int b, int c, int d)
{
	current_svm_nodes.push_back_slow(make_int4(a, b, c, d));
}

void SVMCompiler::add_node(ShaderNodeType type, int a, int b, int c)
{
	current_svm_nodes.push_back_slow(make_int4(type, a, b, c));
}

void SVMCompiler::add_node(ShaderNodeType type, const float3& f)
{
	current_svm_nodes.push_back_slow(make_int4(type,
		__float_as_int(f.x),
		__float_as_int(f.y),
		__float_as_int(f.z)));
}

void SVMCompiler::add_node(const float4& f)
{
	current_svm_nodes.push_back_slow(make_int4(
		__float_as_int(f.x),
		__float_as_int(f.y),
		__float_as_int(f.z),
		__float_as_int(f.w)));
}

uint SVMCompiler::attribute(ustring name)
{
	return shader_manager->get_attribute_id(name);
}

uint SVMCompiler::attribute(AttributeStandard std)
{
	return shader_manager->get_attribute_id(std);
}

uint SVMCompiler::attribute_standard(ustring name)
{
	AttributeStandard std = Attribute::name_standard(name.c_str());
	return (std)? attribute(std): attribute(name);
}

bool SVMCompiler::node_skip_input(ShaderNode * /*node*/, ShaderInput *input)
{
	/* nasty exception .. */
	if(current_type == SHADER_TYPE_DISPLACEMENT && input->link && input->link->parent->special_type == SHADER_SPECIAL_TYPE_BUMP)
		return true;

	return false;
}

void SVMCompiler::find_dependencies(ShaderNodeSet& dependencies,
                                    const ShaderNodeSet& done,
                                    ShaderInput *input,
                                    ShaderNode *skip_node)
{
	ShaderNode *node = (input->link)? input->link->parent: NULL;

	if(node != NULL &&
	   done.find(node) == done.end() &&
	   node != skip_node &&
	   dependencies.find(node) == dependencies.end())
	{
		foreach(ShaderInput *in, node->inputs)
			if(!node_skip_input(node, in))
				find_dependencies(dependencies, done, in, skip_node);

		dependencies.insert(node);
	}
}

void SVMCompiler::generate_node(ShaderNode *node, ShaderNodeSet& done)
{
	node->compile(*this);
	stack_clear_users(node, done);
	stack_clear_temporary(node);

	if(current_type == SHADER_TYPE_SURFACE) {
		if(node->has_spatial_varying())
			current_shader->has_surface_spatial_varying = true;
	}
	else if(current_type == SHADER_TYPE_VOLUME) {
		if(node->has_spatial_varying())
			current_shader->has_volume_spatial_varying = true;
	}

	if(node->has_object_dependency()) {
		current_shader->has_object_dependency = true;
	}

	if(node->has_attribute_dependency()) {
		current_shader->has_attribute_dependency = true;
	}

	if(node->has_integrator_dependency()) {
		current_shader->has_integrator_dependency = true;
	}
}

void SVMCompiler::generate_svm_nodes(const ShaderNodeSet& nodes,
                                     CompilerState *state)
{
	ShaderNodeSet& done = state->nodes_done;
	vector<bool>& done_flag = state->nodes_done_flag;

	bool nodes_done;
	do {
		nodes_done = true;

		foreach(ShaderNode *node, nodes) {
			if(!done_flag[node->id]) {
				bool inputs_done = true;

				foreach(ShaderInput *input, node->inputs)
					if(!node_skip_input(node, input))
						if(input->link && !done_flag[input->link->parent->id])
							inputs_done = false;

				if(inputs_done) {
					generate_node(node, done);
					done.insert(node);
					done_flag[node->id] = true;
				}
				else
					nodes_done = false;
			}
		}
	} while(!nodes_done);
}

void SVMCompiler::generate_closure_node(ShaderNode *node,
                                        CompilerState *state)
{
	/* execute dependencies for closure */
	foreach(ShaderInput *in, node->inputs) {
		if(!node_skip_input(node, in) && in->link) {
			ShaderNodeSet dependencies;
			find_dependencies(dependencies, state->nodes_done, in);
			generate_svm_nodes(dependencies, state);
		}
	}

	/* closure mix weight */
	const char *weight_name = (current_type == SHADER_TYPE_VOLUME)? "VolumeMixWeight": "SurfaceMixWeight";
	ShaderInput *weight_in = node->input(weight_name);

	if(weight_in && (weight_in->link || node->get_float(weight_in->socket_type) != 1.0f))
		mix_weight_offset = stack_assign(weight_in);
	else
		mix_weight_offset = SVM_STACK_INVALID;

	/* compile closure itself */
	generate_node(node, state->nodes_done);

	mix_weight_offset = SVM_STACK_INVALID;

	if(current_type == SHADER_TYPE_SURFACE) {
		if(node->has_surface_emission())
			current_shader->has_surface_emission = true;
		if(node->has_surface_transparent())
			current_shader->has_surface_transparent = true;
		if(node->has_surface_bssrdf()) {
			current_shader->has_surface_bssrdf = true;
			if(node->has_bssrdf_bump())
				current_shader->has_bssrdf_bump = true;
		}
		if(node->has_bump()) {
			current_shader->has_bump = true;
		}
	}
}

void SVMCompiler::generated_shared_closure_nodes(ShaderNode *root_node,
                                                 ShaderNode *node,
                                                 CompilerState *state,
                                                 const ShaderNodeSet& shared)
{
	if(shared.find(node) != shared.end()) {
		generate_multi_closure(root_node, node, state);
	}
	else {
		foreach(ShaderInput *in, node->inputs) {
			if(in->type() == SocketType::CLOSURE && in->link)
				generated_shared_closure_nodes(root_node,
				                               in->link->parent,
				                               state,
				                               shared);
		}
	}
}

void SVMCompiler::generate_multi_closure(ShaderNode *root_node,
                                         ShaderNode *node,
                                         CompilerState *state)
{
	/* only generate once */
	if(state->closure_done.find(node) != state->closure_done.end())
		return;

	state->closure_done.insert(node);

	if(node->special_type == SHADER_SPECIAL_TYPE_COMBINE_CLOSURE) {
		/* weighting is already taken care of in ShaderGraph::transform_multi_closure */
		ShaderInput *cl1in = node->input("Closure1");
		ShaderInput *cl2in = node->input("Closure2");
		ShaderInput *facin = node->input("Fac");

		/* skip empty mix/add closure nodes */
		if(!cl1in->link && !cl2in->link)
			return;

		if(facin && facin->link) {
			/* mix closure: generate instructions to compute mix weight */
			ShaderNodeSet dependencies;
			find_dependencies(dependencies, state->nodes_done, facin);
			generate_svm_nodes(dependencies, state);

			/* execute shared dependencies. this is needed to allow skipping
			 * of zero weight closures and their dependencies later, so we
			 * ensure that they only skip dependencies that are unique to them */
			ShaderNodeSet cl1deps, cl2deps, shareddeps;

			find_dependencies(cl1deps, state->nodes_done, cl1in);
			find_dependencies(cl2deps, state->nodes_done, cl2in);

			ShaderNodeIDComparator node_id_comp;
			set_intersection(cl1deps.begin(), cl1deps.end(),
			                 cl2deps.begin(), cl2deps.end(),
			                 std::inserter(shareddeps, shareddeps.begin()),
			                 node_id_comp);

			/* it's possible some nodes are not shared between this mix node
			 * inputs, but still needed to be always executed, this mainly
			 * happens when a node of current subbranch is used by a parent
			 * node or so */
			if(root_node != node) {
				foreach(ShaderInput *in, root_node->inputs) {
					ShaderNodeSet rootdeps;
					find_dependencies(rootdeps, state->nodes_done, in, node);
					set_intersection(rootdeps.begin(), rootdeps.end(),
					                 cl1deps.begin(), cl1deps.end(),
					                 std::inserter(shareddeps, shareddeps.begin()),
					                 node_id_comp);
					set_intersection(rootdeps.begin(), rootdeps.end(),
					                 cl2deps.begin(), cl2deps.end(),
					                 std::inserter(shareddeps, shareddeps.begin()),
					                 node_id_comp);
				}
			}

			if(!shareddeps.empty()) {
				if(cl1in->link) {
					generated_shared_closure_nodes(root_node,
					                               cl1in->link->parent,
					                               state,
					                               shareddeps);
				}
				if(cl2in->link) {
					generated_shared_closure_nodes(root_node,
					                               cl2in->link->parent,
					                               state,
					                               shareddeps);
				}

				generate_svm_nodes(shareddeps, state);
			}

			/* generate instructions for input closure 1 */
			if(cl1in->link) {
				/* Add instruction to skip closure and its dependencies if mix
				 * weight is zero.
				 */
				current_svm_nodes.push_back_slow(make_int4(NODE_JUMP_IF_ONE,
				                                      0,
				                                      stack_assign(facin),
				                                      0));
				int node_jump_skip_index = current_svm_nodes.size() - 1;

				generate_multi_closure(root_node, cl1in->link->parent, state);

				/* Fill in jump instruction location to be after closure. */
				current_svm_nodes[node_jump_skip_index].y =
				        current_svm_nodes.size() - node_jump_skip_index - 1;
			}

			/* generate instructions for input closure 2 */
			if(cl2in->link) {
				/* Add instruction to skip closure and its dependencies if mix
				 * weight is zero.
				 */
				current_svm_nodes.push_back_slow(make_int4(NODE_JUMP_IF_ZERO,
				                                      0,
				                                      stack_assign(facin),
				                                      0));
				int node_jump_skip_index = current_svm_nodes.size() - 1;

				generate_multi_closure(root_node, cl2in->link->parent, state);

				/* Fill in jump instruction location to be after closure. */
				current_svm_nodes[node_jump_skip_index].y =
				        current_svm_nodes.size() - node_jump_skip_index - 1;
			}

			/* unassign */
			facin->stack_offset = SVM_STACK_INVALID;
		}
		else {
			/* execute closures and their dependencies, no runtime checks
			 * to skip closures here because was already optimized due to
			 * fixed weight or add closure that always needs both */
			if(cl1in->link)
				generate_multi_closure(root_node, cl1in->link->parent, state);
			if(cl2in->link)
				generate_multi_closure(root_node, cl2in->link->parent, state);
		}
	}
	else {
		generate_closure_node(node, state);
	}

	state->nodes_done.insert(node);
	state->nodes_done_flag[node->id] = true;
}


void SVMCompiler::compile_type(Shader *shader, ShaderGraph *graph, ShaderType type)
{
	/* Converting a shader graph into svm_nodes that can be executed
	 * sequentially on the virtual machine is fairly simple. We can keep
	 * looping over nodes and each time all the inputs of a node are
	 * ready, we add svm_nodes for it that read the inputs from the
	 * stack and write outputs back to the stack.
	 *
	 * With the SVM, we always sample only a single closure. We can think
	 * of all closures nodes as a binary tree with mix closures as inner
	 * nodes and other closures as leafs. The SVM will traverse that tree,
	 * each time deciding to go left or right depending on the mix weights,
	 * until a closure is found.
	 *
	 * We only execute nodes that are needed for the mix weights and chosen
	 * closure.
	 */

	current_type = type;
	current_graph = graph;

	/* get input in output node */
	ShaderNode *node = graph->output();
	ShaderInput *clin = NULL;

	switch(type) {
		case SHADER_TYPE_SURFACE:
			clin = node->input("Surface");
			break;
		case SHADER_TYPE_VOLUME:
			clin = node->input("Volume");
			break;
		case SHADER_TYPE_DISPLACEMENT:
			clin = node->input("Displacement");
			break;
		case SHADER_TYPE_BUMP:
			clin = node->input("Normal");
			break;
		default:
			assert(0);
			break;
	}

	/* clear all compiler state */
	memset((void *)&active_stack, 0, sizeof(active_stack));
	current_svm_nodes.clear();

	foreach(ShaderNode *node_iter, graph->nodes) {
		foreach(ShaderInput *input, node_iter->inputs)
			input->stack_offset = SVM_STACK_INVALID;
		foreach(ShaderOutput *output, node_iter->outputs)
			output->stack_offset = SVM_STACK_INVALID;
	}

	/* for the bump shader we need add a node to store the shader state */
	bool need_bump_state = (type == SHADER_TYPE_BUMP) && (shader->displacement_method == DISPLACE_BOTH);
	int bump_state_offset = SVM_STACK_INVALID;
	if(need_bump_state) {
		bump_state_offset = stack_find_offset(SVM_BUMP_EVAL_STATE_SIZE);
		add_node(NODE_ENTER_BUMP_EVAL, bump_state_offset);
	}

	if(shader->used) {
		CompilerState state(graph);
		if(clin->link) {
			bool generate = false;

			switch(type) {
				case SHADER_TYPE_SURFACE: /* generate surface shader */
					generate = true;
					shader->has_surface = true;
					break;
				case SHADER_TYPE_VOLUME: /* generate volume shader */
					generate = true;
					shader->has_volume = true;
					break;
				case SHADER_TYPE_DISPLACEMENT: /* generate displacement shader */
					generate = true;
					shader->has_displacement = true;
					break;
				case SHADER_TYPE_BUMP: /* generate bump shader */
					generate = true;
					break;
				default:
					break;
			}

			if(generate) {
				generate_multi_closure(clin->link->parent,
				                       clin->link->parent,
				                       &state);
			}
		}

		/* compile output node */
		node->compile(*this);
	}

	/* add node to restore state after bump shader has finished */
	if(need_bump_state) {
		add_node(NODE_LEAVE_BUMP_EVAL, bump_state_offset);
	}

	/* if compile failed, generate empty shader */
	if(compile_failed) {
		current_svm_nodes.clear();
		compile_failed = false;
	}

	/* for bump shaders we fall thru to the surface shader, but if this is any other kind of shader it ends here */
	if(type != SHADER_TYPE_BUMP) {
		add_node(NODE_END, 0, 0, 0);
	}
}

void SVMCompiler::compile(Scene *scene,
                          Shader *shader,
                          array<int4>& svm_nodes,
                          int index,
                          Summary *summary)
{
	/* copy graph for shader with bump mapping */
	ShaderNode *output = shader->graph->output();
	int start_num_svm_nodes = svm_nodes.size();

	const double time_start = time_dt();

	bool has_bump = (shader->displacement_method != DISPLACE_TRUE) &&
	                output->input("Surface")->link && output->input("Displacement")->link;

	/* finalize */
	{
		scoped_timer timer((summary != NULL)? &summary->time_finalize: NULL);
		shader->graph->finalize(scene,
		                        has_bump,
		                        shader->has_integrator_dependency,
		                        shader->displacement_method == DISPLACE_BOTH);
	}

	current_shader = shader;

	shader->has_surface = false;
	shader->has_surface_emission = false;
	shader->has_surface_transparent = false;
	shader->has_surface_bssrdf = false;
	shader->has_bump = has_bump;
	shader->has_bssrdf_bump = has_bump;
	shader->has_volume = false;
	shader->has_displacement = false;
	shader->has_surface_spatial_varying = false;
	shader->has_volume_spatial_varying = false;
	shader->has_object_dependency = false;
	shader->has_attribute_dependency = false;
	shader->has_integrator_dependency = false;

	/* generate bump shader */
	if(has_bump) {
		scoped_timer timer((summary != NULL)? &summary->time_generate_bump: NULL);
		compile_type(shader, shader->graph, SHADER_TYPE_BUMP);
		svm_nodes[index].y = svm_nodes.size();
		svm_nodes.append(current_svm_nodes);
	}

	/* generate surface shader */
	{
		scoped_timer timer((summary != NULL)? &summary->time_generate_surface: NULL);
		compile_type(shader, shader->graph, SHADER_TYPE_SURFACE);
		/* only set jump offset if there's no bump shader, as the bump shader will fall thru to this one if it exists */
		if(!has_bump) {
			svm_nodes[index].y = svm_nodes.size();
		}
		svm_nodes.append(current_svm_nodes);
	}

	/* generate volume shader */
	{
		scoped_timer timer((summary != NULL)? &summary->time_generate_volume: NULL);
		compile_type(shader, shader->graph, SHADER_TYPE_VOLUME);
		svm_nodes[index].z = svm_nodes.size();
		svm_nodes.append(current_svm_nodes);
	}

	/* generate displacement shader */
	{
		scoped_timer timer((summary != NULL)? &summary->time_generate_displacement: NULL);
		compile_type(shader, shader->graph, SHADER_TYPE_DISPLACEMENT);
		svm_nodes[index].w = svm_nodes.size();
		svm_nodes.append(current_svm_nodes);
	}

	/* Fill in summary information. */
	if(summary != NULL) {
		summary->time_total = time_dt() - time_start;
		summary->peak_stack_usage = max_stack_use;
		summary->num_svm_nodes = svm_nodes.size() - start_num_svm_nodes;
	}
}

/* Compiler summary implementation. */

SVMCompiler::Summary::Summary()
	: num_svm_nodes(0),
	  peak_stack_usage(0),
	  time_finalize(0.0),
	  time_generate_surface(0.0),
	  time_generate_bump(0.0),
	  time_generate_volume(0.0),
	  time_generate_displacement(0.0),
	  time_total(0.0)
{
}

string SVMCompiler::Summary::full_report() const
{
	string report = "";
	report += string_printf("Number of SVM nodes: %d\n", num_svm_nodes);
	report += string_printf("Peak stack usage:    %d\n", peak_stack_usage);

	report += string_printf("Time (in seconds):\n");
	report += string_printf("Finalize:            %f\n", time_finalize);
	report += string_printf("  Surface:           %f\n", time_generate_surface);
	report += string_printf("  Bump:              %f\n", time_generate_bump);
	report += string_printf("  Volume:            %f\n", time_generate_volume);
	report += string_printf("  Displacement:      %f\n", time_generate_displacement);
	report += string_printf("Generate:            %f\n", time_generate_surface +
	                                                     time_generate_bump +
	                                                     time_generate_volume +
	                                                     time_generate_displacement);
	report += string_printf("Total:               %f\n", time_total);

	return report;
}

/* Global state of the compiler. */

SVMCompiler::CompilerState::CompilerState(ShaderGraph *graph)
{
	int max_id = 0;
	foreach(ShaderNode *node, graph->nodes) {
		max_id = max(node->id, max_id);
	}
	nodes_done_flag.resize(max_id + 1, false);
}

CCL_NAMESPACE_END<|MERGE_RESOLUTION|>--- conflicted
+++ resolved
@@ -58,11 +58,7 @@
 	svm_nodes.push_back_slow(make_int4(NODE_SHADER_JUMP, 0, 0, 0));
 
 	SVMCompiler::Summary summary;
-<<<<<<< HEAD
-	SVMCompiler compiler(scene->shader_manager, scene->image_manager, scene->film);
-=======
 	SVMCompiler compiler(scene->shader_manager, scene->image_manager, scene->light_manager);
->>>>>>> 6793aeba
 	compiler.background = (shader == scene->default_background);
 	compiler.compile(scene, shader, svm_nodes, 0, &summary);
 
@@ -158,13 +154,6 @@
 
 /* Graph Compiler */
 
-<<<<<<< HEAD
-SVMCompiler::SVMCompiler(ShaderManager *shader_manager_, ImageManager *image_manager_, Film *film_)
-{
-	shader_manager = shader_manager_;
-	image_manager = image_manager_;
-	film = film_;
-=======
 SVMCompiler::SVMCompiler(ShaderManager *shader_manager_,
                          ImageManager *image_manager_,
                          LightManager *light_manager_)
@@ -172,7 +161,6 @@
 	shader_manager = shader_manager_;
 	image_manager = image_manager_;
 	light_manager = light_manager_;
->>>>>>> 6793aeba
 	max_stack_use = 0;
 	current_type = SHADER_TYPE_SURFACE;
 	current_shader = NULL;
