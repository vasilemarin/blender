/*
 * Copyright 2011-2013 Blender Foundation
 *
 * Licensed under the Apache License, Version 2.0 (the "License");
 * you may not use this file except in compliance with the License.
 * You may obtain a copy of the License at
 *
 * http://www.apache.org/licenses/LICENSE-2.0
 *
 * Unless required by applicable law or agreed to in writing, software
 * distributed under the License is distributed on an "AS IS" BASIS,
 * WITHOUT WARRANTIES OR CONDITIONS OF ANY KIND, either express or implied.
 * See the License for the specific language governing permissions and
 * limitations under the License.
 */

#include "bvh/bvh.h"
#include "bvh/bvh_build.h"

#include "render/camera.h"
#include "render/curves.h"
#include "device/device.h"
#include "render/graph.h"
#include "render/shader.h"
#include "render/integrator.h"
#include "render/light.h"
#include "render/mesh.h"
#include "render/nodes.h"
#include "render/object.h"
#include "render/scene.h"
#include "render/stats.h"

#include "kernel/osl/osl_globals.h"

#include "subd/subd_split.h"
#include "subd/subd_patch_table.h"

#include "util/util_foreach.h"
#include "util/util_logging.h"
#include "util/util_progress.h"
#include "util/util_set.h"

#ifdef WITH_EMBREE
#  include "bvh/bvh_embree.h"
#endif

CCL_NAMESPACE_BEGIN

/* Triangle */

void Mesh::Triangle::bounds_grow(const float3 *verts, BoundBox &bounds) const
{
  bounds.grow(verts[v[0]]);
  bounds.grow(verts[v[1]]);
  bounds.grow(verts[v[2]]);
}

void Mesh::Triangle::motion_verts(const float3 *verts,
                                  const float3 *vert_steps,
                                  size_t num_verts,
                                  size_t num_steps,
                                  float time,
                                  float3 r_verts[3]) const
{
  /* Figure out which steps we need to fetch and their interpolation factor. */
  const size_t max_step = num_steps - 1;
  const size_t step = min((int)(time * max_step), max_step - 1);
  const float t = time * max_step - step;
  /* Fetch vertex coordinates. */
  float3 curr_verts[3];
  float3 next_verts[3];
  verts_for_step(verts, vert_steps, num_verts, num_steps, step, curr_verts);
  verts_for_step(verts, vert_steps, num_verts, num_steps, step + 1, next_verts);
  /* Interpolate between steps. */
  r_verts[0] = (1.0f - t) * curr_verts[0] + t * next_verts[0];
  r_verts[1] = (1.0f - t) * curr_verts[1] + t * next_verts[1];
  r_verts[2] = (1.0f - t) * curr_verts[2] + t * next_verts[2];
}

void Mesh::Triangle::verts_for_step(const float3 *verts,
                                    const float3 *vert_steps,
                                    size_t num_verts,
                                    size_t num_steps,
                                    size_t step,
                                    float3 r_verts[3]) const
{
  const size_t center_step = ((num_steps - 1) / 2);
  if (step == center_step) {
    /* Center step: regular vertex location. */
    r_verts[0] = verts[v[0]];
    r_verts[1] = verts[v[1]];
    r_verts[2] = verts[v[2]];
  }
  else {
    /* Center step not stored in the attribute array array. */
    if (step > center_step) {
      step--;
    }
    size_t offset = step * num_verts;
    r_verts[0] = vert_steps[offset + v[0]];
    r_verts[1] = vert_steps[offset + v[1]];
    r_verts[2] = vert_steps[offset + v[2]];
  }
}

float3 Mesh::Triangle::compute_normal(const float3 *verts) const
{
  const float3 &v0 = verts[v[0]];
  const float3 &v1 = verts[v[1]];
  const float3 &v2 = verts[v[2]];
  const float3 norm = cross(v1 - v0, v2 - v0);
  const float normlen = len(norm);
  if (normlen == 0.0f) {
    return make_float3(1.0f, 0.0f, 0.0f);
  }
  return norm / normlen;
}

bool Mesh::Triangle::valid(const float3 *verts) const
{
  return isfinite3_safe(verts[v[0]]) && isfinite3_safe(verts[v[1]]) && isfinite3_safe(verts[v[2]]);
}

/* Curve */

void Mesh::Curve::bounds_grow(const int k,
                              const float3 *curve_keys,
                              const float *curve_radius,
                              BoundBox &bounds) const
{
  float3 P[4];

  P[0] = curve_keys[max(first_key + k - 1, first_key)];
  P[1] = curve_keys[first_key + k];
  P[2] = curve_keys[first_key + k + 1];
  P[3] = curve_keys[min(first_key + k + 2, first_key + num_keys - 1)];

  float3 lower;
  float3 upper;

  curvebounds(&lower.x, &upper.x, P, 0);
  curvebounds(&lower.y, &upper.y, P, 1);
  curvebounds(&lower.z, &upper.z, P, 2);

  float mr = max(curve_radius[first_key + k], curve_radius[first_key + k + 1]);

  bounds.grow(lower, mr);
  bounds.grow(upper, mr);
}

void Mesh::Curve::bounds_grow(const int k,
                              const float3 *curve_keys,
                              const float *curve_radius,
                              const Transform &aligned_space,
                              BoundBox &bounds) const
{
  float3 P[4];

  P[0] = curve_keys[max(first_key + k - 1, first_key)];
  P[1] = curve_keys[first_key + k];
  P[2] = curve_keys[first_key + k + 1];
  P[3] = curve_keys[min(first_key + k + 2, first_key + num_keys - 1)];

  P[0] = transform_point(&aligned_space, P[0]);
  P[1] = transform_point(&aligned_space, P[1]);
  P[2] = transform_point(&aligned_space, P[2]);
  P[3] = transform_point(&aligned_space, P[3]);

  float3 lower;
  float3 upper;

  curvebounds(&lower.x, &upper.x, P, 0);
  curvebounds(&lower.y, &upper.y, P, 1);
  curvebounds(&lower.z, &upper.z, P, 2);

  float mr = max(curve_radius[first_key + k], curve_radius[first_key + k + 1]);

  bounds.grow(lower, mr);
  bounds.grow(upper, mr);
}

void Mesh::Curve::bounds_grow(float4 keys[4], BoundBox &bounds) const
{
  float3 P[4] = {
      float4_to_float3(keys[0]),
      float4_to_float3(keys[1]),
      float4_to_float3(keys[2]),
      float4_to_float3(keys[3]),
  };

  float3 lower;
  float3 upper;

  curvebounds(&lower.x, &upper.x, P, 0);
  curvebounds(&lower.y, &upper.y, P, 1);
  curvebounds(&lower.z, &upper.z, P, 2);

  float mr = max(keys[1].w, keys[2].w);

  bounds.grow(lower, mr);
  bounds.grow(upper, mr);
}

void Mesh::Curve::motion_keys(const float3 *curve_keys,
                              const float *curve_radius,
                              const float3 *key_steps,
                              size_t num_curve_keys,
                              size_t num_steps,
                              float time,
                              size_t k0,
                              size_t k1,
                              float4 r_keys[2]) const
{
  /* Figure out which steps we need to fetch and their interpolation factor. */
  const size_t max_step = num_steps - 1;
  const size_t step = min((int)(time * max_step), max_step - 1);
  const float t = time * max_step - step;
  /* Fetch vertex coordinates. */
  float4 curr_keys[2];
  float4 next_keys[2];
  keys_for_step(
      curve_keys, curve_radius, key_steps, num_curve_keys, num_steps, step, k0, k1, curr_keys);
  keys_for_step(
      curve_keys, curve_radius, key_steps, num_curve_keys, num_steps, step + 1, k0, k1, next_keys);
  /* Interpolate between steps. */
  r_keys[0] = (1.0f - t) * curr_keys[0] + t * next_keys[0];
  r_keys[1] = (1.0f - t) * curr_keys[1] + t * next_keys[1];
}

void Mesh::Curve::cardinal_motion_keys(const float3 *curve_keys,
                                       const float *curve_radius,
                                       const float3 *key_steps,
                                       size_t num_curve_keys,
                                       size_t num_steps,
                                       float time,
                                       size_t k0,
                                       size_t k1,
                                       size_t k2,
                                       size_t k3,
                                       float4 r_keys[4]) const
{
  /* Figure out which steps we need to fetch and their interpolation factor. */
  const size_t max_step = num_steps - 1;
  const size_t step = min((int)(time * max_step), max_step - 1);
  const float t = time * max_step - step;
  /* Fetch vertex coordinates. */
  float4 curr_keys[4];
  float4 next_keys[4];
  cardinal_keys_for_step(curve_keys,
                         curve_radius,
                         key_steps,
                         num_curve_keys,
                         num_steps,
                         step,
                         k0,
                         k1,
                         k2,
                         k3,
                         curr_keys);
  cardinal_keys_for_step(curve_keys,
                         curve_radius,
                         key_steps,
                         num_curve_keys,
                         num_steps,
                         step + 1,
                         k0,
                         k1,
                         k2,
                         k3,
                         next_keys);
  /* Interpolate between steps. */
  r_keys[0] = (1.0f - t) * curr_keys[0] + t * next_keys[0];
  r_keys[1] = (1.0f - t) * curr_keys[1] + t * next_keys[1];
  r_keys[2] = (1.0f - t) * curr_keys[2] + t * next_keys[2];
  r_keys[3] = (1.0f - t) * curr_keys[3] + t * next_keys[3];
}

void Mesh::Curve::keys_for_step(const float3 *curve_keys,
                                const float *curve_radius,
                                const float3 *key_steps,
                                size_t num_curve_keys,
                                size_t num_steps,
                                size_t step,
                                size_t k0,
                                size_t k1,
                                float4 r_keys[2]) const
{
  k0 = max(k0, 0);
  k1 = min(k1, num_keys - 1);
  const size_t center_step = ((num_steps - 1) / 2);
  if (step == center_step) {
    /* Center step: regular key location. */
    /* TODO(sergey): Consider adding make_float4(float3, float)
     * function.
     */
    r_keys[0] = make_float4(curve_keys[first_key + k0].x,
                            curve_keys[first_key + k0].y,
                            curve_keys[first_key + k0].z,
                            curve_radius[first_key + k0]);
    r_keys[1] = make_float4(curve_keys[first_key + k1].x,
                            curve_keys[first_key + k1].y,
                            curve_keys[first_key + k1].z,
                            curve_radius[first_key + k1]);
  }
  else {
    /* Center step is not stored in this array. */
    if (step > center_step) {
      step--;
    }
    const size_t offset = first_key + step * num_curve_keys;
    r_keys[0] = make_float4(key_steps[offset + k0].x,
                            key_steps[offset + k0].y,
                            key_steps[offset + k0].z,
                            curve_radius[first_key + k0]);
    r_keys[1] = make_float4(key_steps[offset + k1].x,
                            key_steps[offset + k1].y,
                            key_steps[offset + k1].z,
                            curve_radius[first_key + k1]);
  }
}

void Mesh::Curve::cardinal_keys_for_step(const float3 *curve_keys,
                                         const float *curve_radius,
                                         const float3 *key_steps,
                                         size_t num_curve_keys,
                                         size_t num_steps,
                                         size_t step,
                                         size_t k0,
                                         size_t k1,
                                         size_t k2,
                                         size_t k3,
                                         float4 r_keys[4]) const
{
  k0 = max(k0, 0);
  k3 = min(k3, num_keys - 1);
  const size_t center_step = ((num_steps - 1) / 2);
  if (step == center_step) {
    /* Center step: regular key location. */
    r_keys[0] = make_float4(curve_keys[first_key + k0].x,
                            curve_keys[first_key + k0].y,
                            curve_keys[first_key + k0].z,
                            curve_radius[first_key + k0]);
    r_keys[1] = make_float4(curve_keys[first_key + k1].x,
                            curve_keys[first_key + k1].y,
                            curve_keys[first_key + k1].z,
                            curve_radius[first_key + k1]);
    r_keys[2] = make_float4(curve_keys[first_key + k2].x,
                            curve_keys[first_key + k2].y,
                            curve_keys[first_key + k2].z,
                            curve_radius[first_key + k2]);
    r_keys[3] = make_float4(curve_keys[first_key + k3].x,
                            curve_keys[first_key + k3].y,
                            curve_keys[first_key + k3].z,
                            curve_radius[first_key + k3]);
  }
  else {
    /* Center step is not stored in this array. */
    if (step > center_step) {
      step--;
    }
    const size_t offset = first_key + step * num_curve_keys;
    r_keys[0] = make_float4(key_steps[offset + k0].x,
                            key_steps[offset + k0].y,
                            key_steps[offset + k0].z,
                            curve_radius[first_key + k0]);
    r_keys[1] = make_float4(key_steps[offset + k1].x,
                            key_steps[offset + k1].y,
                            key_steps[offset + k1].z,
                            curve_radius[first_key + k1]);
    r_keys[2] = make_float4(key_steps[offset + k2].x,
                            key_steps[offset + k2].y,
                            key_steps[offset + k2].z,
                            curve_radius[first_key + k2]);
    r_keys[3] = make_float4(key_steps[offset + k3].x,
                            key_steps[offset + k3].y,
                            key_steps[offset + k3].z,
                            curve_radius[first_key + k3]);
  }
}

/* SubdFace */

float3 Mesh::SubdFace::normal(const Mesh *mesh) const
{
  float3 v0 = mesh->verts[mesh->subd_face_corners[start_corner + 0]];
  float3 v1 = mesh->verts[mesh->subd_face_corners[start_corner + 1]];
  float3 v2 = mesh->verts[mesh->subd_face_corners[start_corner + 2]];

  return safe_normalize(cross(v1 - v0, v2 - v0));
}

/* Mesh */

NODE_DEFINE(Mesh)
{
  NodeType *type = NodeType::add("mesh", create);

  SOCKET_UINT(motion_steps, "Motion Steps", 3);
  SOCKET_BOOLEAN(use_motion_blur, "Use Motion Blur", false);

  SOCKET_INT_ARRAY(triangles, "Triangles", array<int>());
  SOCKET_POINT_ARRAY(verts, "Vertices", array<float3>());
  SOCKET_INT_ARRAY(shader, "Shader", array<int>());
  SOCKET_BOOLEAN_ARRAY(smooth, "Smooth", array<bool>());

  SOCKET_POINT_ARRAY(curve_keys, "Curve Keys", array<float3>());
  SOCKET_FLOAT_ARRAY(curve_radius, "Curve Radius", array<float>());
  SOCKET_INT_ARRAY(curve_first_key, "Curve First Key", array<int>());
  SOCKET_INT_ARRAY(curve_shader, "Curve Shader", array<int>());

  return type;
}

Mesh::Mesh() : Node(node_type)
{
  need_update = true;
  need_update_rebuild = false;
  transform_applied = false;
  transform_negative_scaled = false;
  transform_normal = transform_identity();
  bounds = BoundBox::empty;

  bvh = NULL;

  tri_offset = 0;
  vert_offset = 0;

  curve_offset = 0;
  curvekey_offset = 0;

  patch_offset = 0;
  face_offset = 0;
  corner_offset = 0;

  attr_map_offset = 0;

  num_subd_verts = 0;

  attributes.triangle_mesh = this;
  curve_attributes.curve_mesh = this;
  subd_attributes.subd_mesh = this;

  geometry_flags = GEOMETRY_NONE;

  volume_isovalue = 0.001f;
  has_volume = false;
  has_surface_bssrdf = false;

  num_ngons = 0;

  subdivision_type = SUBDIVISION_NONE;
  subd_params = NULL;

  patch_table = NULL;
}

Mesh::~Mesh()
{
  delete bvh;
  delete patch_table;
  delete subd_params;
}

void Mesh::resize_mesh(int numverts, int numtris)
{
  verts.resize(numverts);
  triangles.resize(numtris * 3);
  shader.resize(numtris);
  smooth.resize(numtris);

  if (subd_faces.size()) {
    triangle_patch.resize(numtris);
    vert_patch_uv.resize(numverts);
  }

  attributes.resize();
}

void Mesh::reserve_mesh(int numverts, int numtris)
{
  /* reserve space to add verts and triangles later */
  verts.reserve(numverts);
  triangles.reserve(numtris * 3);
  shader.reserve(numtris);
  smooth.reserve(numtris);

  if (subd_faces.size()) {
    triangle_patch.reserve(numtris);
    vert_patch_uv.reserve(numverts);
  }

  attributes.resize(true);
}

void Mesh::resize_curves(int numcurves, int numkeys)
{
  curve_keys.resize(numkeys);
  curve_radius.resize(numkeys);
  curve_first_key.resize(numcurves);
  curve_shader.resize(numcurves);

  curve_attributes.resize();
}

void Mesh::reserve_curves(int numcurves, int numkeys)
{
  curve_keys.reserve(numkeys);
  curve_radius.reserve(numkeys);
  curve_first_key.reserve(numcurves);
  curve_shader.reserve(numcurves);

  curve_attributes.resize(true);
}

void Mesh::resize_subd_faces(int numfaces, int num_ngons_, int numcorners)
{
  subd_faces.resize(numfaces);
  subd_face_corners.resize(numcorners);
  num_ngons = num_ngons_;

  subd_attributes.resize();
}

void Mesh::reserve_subd_faces(int numfaces, int num_ngons_, int numcorners)
{
  subd_faces.reserve(numfaces);
  subd_face_corners.reserve(numcorners);
  num_ngons = num_ngons_;

  subd_attributes.resize(true);
}

void Mesh::clear(bool preserve_voxel_data)
{
  /* clear all verts and triangles */
  verts.clear();
  triangles.clear();
  shader.clear();
  smooth.clear();

  triangle_patch.clear();
  vert_patch_uv.clear();

  curve_keys.clear();
  curve_radius.clear();
  curve_first_key.clear();
  curve_shader.clear();

  subd_faces.clear();
  subd_face_corners.clear();

  num_subd_verts = 0;

  subd_creases.clear();

  curve_attributes.clear();
  subd_attributes.clear();
  attributes.clear(preserve_voxel_data);

  used_shaders.clear();

  if (!preserve_voxel_data) {
    geometry_flags = GEOMETRY_NONE;
  }

  transform_applied = false;
  transform_negative_scaled = false;
  transform_normal = transform_identity();

  delete patch_table;
  patch_table = NULL;
}

void Mesh::add_vertex(float3 P)
{
  verts.push_back_reserved(P);

  if (subd_faces.size()) {
    vert_patch_uv.push_back_reserved(make_float2(0.0f, 0.0f));
  }
}

void Mesh::add_vertex_slow(float3 P)
{
  verts.push_back_slow(P);

  if (subd_faces.size()) {
    vert_patch_uv.push_back_slow(make_float2(0.0f, 0.0f));
  }
}

void Mesh::add_triangle(int v0, int v1, int v2, int shader_, bool smooth_)
{
  triangles.push_back_reserved(v0);
  triangles.push_back_reserved(v1);
  triangles.push_back_reserved(v2);
  shader.push_back_reserved(shader_);
  smooth.push_back_reserved(smooth_);

  if (subd_faces.size()) {
    triangle_patch.push_back_reserved(-1);
  }
}

void Mesh::add_curve_key(float3 co, float radius)
{
  curve_keys.push_back_reserved(co);
  curve_radius.push_back_reserved(radius);
}

void Mesh::add_curve(int first_key, int shader)
{
  curve_first_key.push_back_reserved(first_key);
  curve_shader.push_back_reserved(shader);
}

void Mesh::add_subd_face(int *corners, int num_corners, int shader_, bool smooth_)
{
  int start_corner = subd_face_corners.size();

  for (int i = 0; i < num_corners; i++) {
    subd_face_corners.push_back_reserved(corners[i]);
  }

  int ptex_offset = 0;

  if (subd_faces.size()) {
    SubdFace &s = subd_faces[subd_faces.size() - 1];
    ptex_offset = s.ptex_offset + s.num_ptex_faces();
  }

  SubdFace face = {start_corner, num_corners, shader_, smooth_, ptex_offset};
  subd_faces.push_back_reserved(face);
}

void Mesh::compute_bounds()
{
  BoundBox bnds = BoundBox::empty;
  size_t verts_size = verts.size();
  size_t curve_keys_size = curve_keys.size();

  if (verts_size + curve_keys_size > 0) {
    for (size_t i = 0; i < verts_size; i++)
      bnds.grow(verts[i]);

    for (size_t i = 0; i < curve_keys_size; i++)
      bnds.grow(curve_keys[i], curve_radius[i]);

    Attribute *attr = attributes.find(ATTR_STD_MOTION_VERTEX_POSITION);
    if (use_motion_blur && attr) {
      size_t steps_size = verts.size() * (motion_steps - 1);
      float3 *vert_steps = attr->data_float3();

      for (size_t i = 0; i < steps_size; i++)
        bnds.grow(vert_steps[i]);
    }

    Attribute *curve_attr = curve_attributes.find(ATTR_STD_MOTION_VERTEX_POSITION);
    if (use_motion_blur && curve_attr) {
      size_t steps_size = curve_keys.size() * (motion_steps - 1);
      float3 *key_steps = curve_attr->data_float3();

      for (size_t i = 0; i < steps_size; i++)
        bnds.grow(key_steps[i]);
    }

    if (!bnds.valid()) {
      bnds = BoundBox::empty;

      /* skip nan or inf coordinates */
      for (size_t i = 0; i < verts_size; i++)
        bnds.grow_safe(verts[i]);

      for (size_t i = 0; i < curve_keys_size; i++)
        bnds.grow_safe(curve_keys[i], curve_radius[i]);

      if (use_motion_blur && attr) {
        size_t steps_size = verts.size() * (motion_steps - 1);
        float3 *vert_steps = attr->data_float3();

        for (size_t i = 0; i < steps_size; i++)
          bnds.grow_safe(vert_steps[i]);
      }

      if (use_motion_blur && curve_attr) {
        size_t steps_size = curve_keys.size() * (motion_steps - 1);
        float3 *key_steps = curve_attr->data_float3();

        for (size_t i = 0; i < steps_size; i++)
          bnds.grow_safe(key_steps[i]);
      }
    }
  }

  if (!bnds.valid()) {
    /* empty mesh */
    bnds.grow(make_float3(0.0f, 0.0f, 0.0f));
  }

  bounds = bnds;
}

void Mesh::add_face_normals()
{
  /* don't compute if already there */
  if (attributes.find(ATTR_STD_FACE_NORMAL))
    return;

  /* get attributes */
  Attribute *attr_fN = attributes.add(ATTR_STD_FACE_NORMAL);
  float3 *fN = attr_fN->data_float3();

  /* compute face normals */
  size_t triangles_size = num_triangles();

  if (triangles_size) {
    float3 *verts_ptr = verts.data();

    for (size_t i = 0; i < triangles_size; i++) {
      fN[i] = get_triangle(i).compute_normal(verts_ptr);
    }
  }

  /* expected to be in local space */
  if (transform_applied) {
    Transform ntfm = transform_inverse(transform_normal);

    for (size_t i = 0; i < triangles_size; i++)
      fN[i] = normalize(transform_direction(&ntfm, fN[i]));
  }
}

void Mesh::add_vertex_normals()
{
  bool flip = transform_negative_scaled;
  size_t verts_size = verts.size();
  size_t triangles_size = num_triangles();

  /* static vertex normals */
  if (!attributes.find(ATTR_STD_VERTEX_NORMAL) && triangles_size) {
    /* get attributes */
    Attribute *attr_fN = attributes.find(ATTR_STD_FACE_NORMAL);
    Attribute *attr_vN = attributes.add(ATTR_STD_VERTEX_NORMAL);

    float3 *fN = attr_fN->data_float3();
    float3 *vN = attr_vN->data_float3();

    /* compute vertex normals */
    memset(vN, 0, verts.size() * sizeof(float3));

    for (size_t i = 0; i < triangles_size; i++) {
      for (size_t j = 0; j < 3; j++) {
        vN[get_triangle(i).v[j]] += fN[i];
      }
    }

    for (size_t i = 0; i < verts_size; i++) {
      vN[i] = normalize(vN[i]);
      if (flip) {
        vN[i] = -vN[i];
      }
    }
  }

  /* motion vertex normals */
  Attribute *attr_mP = attributes.find(ATTR_STD_MOTION_VERTEX_POSITION);
  Attribute *attr_mN = attributes.find(ATTR_STD_MOTION_VERTEX_NORMAL);

  if (has_motion_blur() && attr_mP && !attr_mN && triangles_size) {
    /* create attribute */
    attr_mN = attributes.add(ATTR_STD_MOTION_VERTEX_NORMAL);

    for (int step = 0; step < motion_steps - 1; step++) {
      float3 *mP = attr_mP->data_float3() + step * verts.size();
      float3 *mN = attr_mN->data_float3() + step * verts.size();

      /* compute */
      memset(mN, 0, verts.size() * sizeof(float3));

      for (size_t i = 0; i < triangles_size; i++) {
        for (size_t j = 0; j < 3; j++) {
          float3 fN = get_triangle(i).compute_normal(mP);
          mN[get_triangle(i).v[j]] += fN;
        }
      }

      for (size_t i = 0; i < verts_size; i++) {
        mN[i] = normalize(mN[i]);
        if (flip) {
          mN[i] = -mN[i];
        }
      }
    }
  }

  /* subd vertex normals */
  if (!subd_attributes.find(ATTR_STD_VERTEX_NORMAL) && subd_faces.size()) {
    /* get attributes */
    Attribute *attr_vN = subd_attributes.add(ATTR_STD_VERTEX_NORMAL);
    float3 *vN = attr_vN->data_float3();

    /* compute vertex normals */
    memset(vN, 0, verts.size() * sizeof(float3));

    for (size_t i = 0; i < subd_faces.size(); i++) {
      SubdFace &face = subd_faces[i];
      float3 fN = face.normal(this);

      for (size_t j = 0; j < face.num_corners; j++) {
        size_t corner = subd_face_corners[face.start_corner + j];
        vN[corner] += fN;
      }
    }

    for (size_t i = 0; i < verts_size; i++) {
      vN[i] = normalize(vN[i]);
      if (flip) {
        vN[i] = -vN[i];
      }
    }
  }
}

void Mesh::add_undisplaced()
{
  AttributeSet &attrs = (subdivision_type == SUBDIVISION_NONE) ? attributes : subd_attributes;

  /* don't compute if already there */
  if (attrs.find(ATTR_STD_POSITION_UNDISPLACED)) {
    return;
  }

  /* get attribute */
  Attribute *attr = attrs.add(ATTR_STD_POSITION_UNDISPLACED);
  attr->flags |= ATTR_SUBDIVIDED;

  float3 *data = attr->data_float3();

  /* copy verts */
  size_t size = attr->buffer_size(
      this, (subdivision_type == SUBDIVISION_NONE) ? ATTR_PRIM_TRIANGLE : ATTR_PRIM_SUBD);

  /* Center points for ngons aren't stored in Mesh::verts but are included in size since they will be
   * calculated later, we subtract them from size here so we don't have an overflow while copying.
   */
  size -= num_ngons * attr->data_sizeof();

  if (size) {
    memcpy(data, verts.data(), size);
  }
}

void Mesh::pack_shaders(Scene *scene, uint *tri_shader)
{
  uint shader_id = 0;
  uint last_shader = -1;
  bool last_smooth = false;

  size_t triangles_size = num_triangles();
  int *shader_ptr = shader.data();

<<<<<<< HEAD
	for(size_t i = 0; i < triangles_size; i++) {
		if(shader_ptr[i] != last_shader || last_smooth != smooth[i]) {
			last_shader = shader_ptr[i];
			if(!scene->integrator->ignore_polygon_smoothing) {
				last_smooth = smooth[i];
			}
			Shader *shader = (last_shader < used_shaders.size()) ?
				used_shaders[last_shader] : scene->default_surface;
			shader_id = scene->shader_manager->get_shader_id(shader, last_smooth);
		}
=======
  for (size_t i = 0; i < triangles_size; i++) {
    if (shader_ptr[i] != last_shader || last_smooth != smooth[i]) {
      last_shader = shader_ptr[i];
      last_smooth = smooth[i];
      Shader *shader = (last_shader < used_shaders.size()) ? used_shaders[last_shader] :
                                                             scene->default_surface;
      shader_id = scene->shader_manager->get_shader_id(shader, last_smooth);
    }
>>>>>>> 3076d95b

    tri_shader[i] = shader_id;
  }
}

void Mesh::pack_normals(float4 *vnormal)
{
  Attribute *attr_vN = attributes.find(ATTR_STD_VERTEX_NORMAL);
  if (attr_vN == NULL) {
    /* Happens on objects with just hair. */
    return;
  }

  bool do_transform = transform_applied;
  Transform ntfm = transform_normal;

  float3 *vN = attr_vN->data_float3();
  size_t verts_size = verts.size();

  for (size_t i = 0; i < verts_size; i++) {
    float3 vNi = vN[i];

    if (do_transform)
      vNi = safe_normalize(transform_direction(&ntfm, vNi));

    vnormal[i] = make_float4(vNi.x, vNi.y, vNi.z, 0.0f);
  }
}

void Mesh::pack_verts(const vector<uint> &tri_prim_index,
                      uint4 *tri_vindex,
                      uint *tri_patch,
                      float2 *tri_patch_uv,
                      size_t vert_offset,
                      size_t tri_offset)
{
  size_t verts_size = verts.size();

  if (verts_size && subd_faces.size()) {
    float2 *vert_patch_uv_ptr = vert_patch_uv.data();

    for (size_t i = 0; i < verts_size; i++) {
      tri_patch_uv[i] = vert_patch_uv_ptr[i];
    }
  }

  size_t triangles_size = num_triangles();

  for (size_t i = 0; i < triangles_size; i++) {
    Triangle t = get_triangle(i);
    tri_vindex[i] = make_uint4(t.v[0] + vert_offset,
                               t.v[1] + vert_offset,
                               t.v[2] + vert_offset,
                               tri_prim_index[i + tri_offset]);

    tri_patch[i] = (!subd_faces.size()) ? -1 : (triangle_patch[i] * 8 + patch_offset);
  }
}

void Mesh::pack_curves(Scene *scene,
                       float4 *curve_key_co,
                       float4 *curve_data,
                       size_t curvekey_offset)
{
  size_t curve_keys_size = curve_keys.size();

  /* pack curve keys */
  if (curve_keys_size) {
    float3 *keys_ptr = curve_keys.data();
    float *radius_ptr = curve_radius.data();

    for (size_t i = 0; i < curve_keys_size; i++)
      curve_key_co[i] = make_float4(keys_ptr[i].x, keys_ptr[i].y, keys_ptr[i].z, radius_ptr[i]);
  }

  /* pack curve segments */
  size_t curve_num = num_curves();

  for (size_t i = 0; i < curve_num; i++) {
    Curve curve = get_curve(i);
    int shader_id = curve_shader[i];
    Shader *shader = (shader_id < used_shaders.size()) ? used_shaders[shader_id] :
                                                         scene->default_surface;
    shader_id = scene->shader_manager->get_shader_id(shader, false);

    curve_data[i] = make_float4(__int_as_float(curve.first_key + curvekey_offset),
                                __int_as_float(curve.num_keys),
                                __int_as_float(shader_id),
                                0.0f);
  }
}

void Mesh::pack_patches(uint *patch_data, uint vert_offset, uint face_offset, uint corner_offset)
{
  size_t num_faces = subd_faces.size();
  int ngons = 0;

  for (size_t f = 0; f < num_faces; f++) {
    SubdFace face = subd_faces[f];

    if (face.is_quad()) {
      int c[4];
      memcpy(c, &subd_face_corners[face.start_corner], sizeof(int) * 4);

      *(patch_data++) = c[0] + vert_offset;
      *(patch_data++) = c[1] + vert_offset;
      *(patch_data++) = c[2] + vert_offset;
      *(patch_data++) = c[3] + vert_offset;

      *(patch_data++) = f + face_offset;
      *(patch_data++) = face.num_corners;
      *(patch_data++) = face.start_corner + corner_offset;
      *(patch_data++) = 0;
    }
    else {
      for (int i = 0; i < face.num_corners; i++) {
        int c[4];
        c[0] = subd_face_corners[face.start_corner + mod(i + 0, face.num_corners)];
        c[1] = subd_face_corners[face.start_corner + mod(i + 1, face.num_corners)];
        c[2] = verts.size() - num_subd_verts + ngons;
        c[3] = subd_face_corners[face.start_corner + mod(i - 1, face.num_corners)];

        *(patch_data++) = c[0] + vert_offset;
        *(patch_data++) = c[1] + vert_offset;
        *(patch_data++) = c[2] + vert_offset;
        *(patch_data++) = c[3] + vert_offset;

        *(patch_data++) = f + face_offset;
        *(patch_data++) = face.num_corners | (i << 16);
        *(patch_data++) = face.start_corner + corner_offset;
        *(patch_data++) = subd_face_corners.size() + ngons + corner_offset;
      }

      ngons++;
    }
  }
}

void Mesh::compute_bvh(
    Device *device, DeviceScene *dscene, SceneParams *params, Progress *progress, int n, int total)
{
  if (progress->get_cancel())
    return;

  compute_bounds();

  if (need_build_bvh()) {
    string msg = "Updating Mesh BVH ";
    if (name == "")
      msg += string_printf("%u/%u", (uint)(n + 1), (uint)total);
    else
      msg += string_printf("%s %u/%u", name.c_str(), (uint)(n + 1), (uint)total);

    Object object;
    object.mesh = this;

    vector<Object *> objects;
    objects.push_back(&object);

    if (bvh && !need_update_rebuild) {
      progress->set_status(msg, "Refitting BVH");
      bvh->objects = objects;
      bvh->refit(*progress);
    }
    else {
      progress->set_status(msg, "Building BVH");

      BVHParams bparams;
      bparams.use_spatial_split = params->use_bvh_spatial_split;
      bparams.bvh_layout = BVHParams::best_bvh_layout(params->bvh_layout,
                                                      device->get_bvh_layout_mask());
      bparams.use_unaligned_nodes = dscene->data.bvh.have_curves &&
                                    params->use_bvh_unaligned_nodes;
      bparams.num_motion_triangle_steps = params->num_bvh_time_steps;
      bparams.num_motion_curve_steps = params->num_bvh_time_steps;
      bparams.bvh_type = params->bvh_type;
      bparams.curve_flags = dscene->data.curve.curveflags;
      bparams.curve_subdivisions = dscene->data.curve.subdivisions;

      delete bvh;
      bvh = BVH::create(bparams, objects);
      MEM_GUARDED_CALL(progress, bvh->build, *progress);
    }
  }

  need_update = false;
  need_update_rebuild = false;
}

void Mesh::tag_update(Scene *scene, bool rebuild)
{
  need_update = true;

  if (rebuild) {
    need_update_rebuild = true;
    scene->light_manager->need_update = true;
  }
  else {
    foreach (Shader *shader, used_shaders)
      if (shader->has_surface_emission)
        scene->light_manager->need_update = true;
  }

  scene->mesh_manager->need_update = true;
  scene->object_manager->need_update = true;
}

bool Mesh::has_motion_blur() const
{
  return (use_motion_blur && (attributes.find(ATTR_STD_MOTION_VERTEX_POSITION) ||
                              curve_attributes.find(ATTR_STD_MOTION_VERTEX_POSITION)));
}

bool Mesh::has_true_displacement() const
{
  foreach (Shader *shader, used_shaders) {
    if (shader->has_displacement && shader->displacement_method != DISPLACE_BUMP) {
      return true;
    }
  }

  return false;
}

float Mesh::motion_time(int step) const
{
  return (motion_steps > 1) ? 2.0f * step / (motion_steps - 1) - 1.0f : 0.0f;
}

int Mesh::motion_step(float time) const
{
  if (motion_steps > 1) {
    int attr_step = 0;

    for (int step = 0; step < motion_steps; step++) {
      float step_time = motion_time(step);
      if (step_time == time) {
        return attr_step;
      }

      /* Center step is stored in a separate attribute. */
      if (step != motion_steps / 2) {
        attr_step++;
      }
    }
  }

  return -1;
}

bool Mesh::need_build_bvh() const
{
  return !transform_applied || has_surface_bssrdf;
}

bool Mesh::is_instanced() const
{
  /* Currently we treat subsurface objects as instanced.
   *
   * While it might be not very optimal for ray traversal, it avoids having
   * duplicated BVH in the memory, saving quite some space.
   */
  return !transform_applied || has_surface_bssrdf;
}

/* Mesh Manager */

MeshManager::MeshManager()
{
  need_update = true;
  need_flags_update = true;
}

MeshManager::~MeshManager()
{
}

void MeshManager::update_osl_attributes(Device *device,
                                        Scene *scene,
                                        vector<AttributeRequestSet> &mesh_attributes)
{
#ifdef WITH_OSL
  /* for OSL, a hash map is used to lookup the attribute by name. */
  OSLGlobals *og = (OSLGlobals *)device->osl_memory();

  og->object_name_map.clear();
  og->attribute_map.clear();
  og->object_names.clear();

  og->attribute_map.resize(scene->objects.size() * ATTR_PRIM_TYPES);

  for (size_t i = 0; i < scene->objects.size(); i++) {
    /* set object name to object index map */
    Object *object = scene->objects[i];
    og->object_name_map[object->name] = i;
    og->object_names.push_back(object->name);

    /* set object attributes */
    foreach (ParamValue &attr, object->attributes) {
      OSLGlobals::Attribute osl_attr;

      osl_attr.type = attr.type();
      osl_attr.desc.element = ATTR_ELEMENT_OBJECT;
      osl_attr.value = attr;
      osl_attr.desc.offset = 0;
      osl_attr.desc.flags = 0;

      og->attribute_map[i * ATTR_PRIM_TYPES + ATTR_PRIM_TRIANGLE][attr.name()] = osl_attr;
      og->attribute_map[i * ATTR_PRIM_TYPES + ATTR_PRIM_CURVE][attr.name()] = osl_attr;
      og->attribute_map[i * ATTR_PRIM_TYPES + ATTR_PRIM_SUBD][attr.name()] = osl_attr;
    }

    /* find mesh attributes */
    size_t j;

    for (j = 0; j < scene->meshes.size(); j++)
      if (scene->meshes[j] == object->mesh)
        break;

    AttributeRequestSet &attributes = mesh_attributes[j];

    /* set object attributes */
    foreach (AttributeRequest &req, attributes.requests) {
      OSLGlobals::Attribute osl_attr;

      if (req.triangle_desc.element != ATTR_ELEMENT_NONE) {
        osl_attr.desc = req.triangle_desc;

        if (req.triangle_type == TypeDesc::TypeFloat)
          osl_attr.type = TypeDesc::TypeFloat;
        else if (req.triangle_type == TypeDesc::TypeMatrix)
          osl_attr.type = TypeDesc::TypeMatrix;
        else if (req.triangle_type == TypeFloat2)
          osl_attr.type = TypeFloat2;
        else
          osl_attr.type = TypeDesc::TypeColor;

        if (req.std != ATTR_STD_NONE) {
          /* if standard attribute, add lookup by geom: name convention */
          ustring stdname(string("geom:") + string(Attribute::standard_name(req.std)));
          og->attribute_map[i * ATTR_PRIM_TYPES + ATTR_PRIM_TRIANGLE][stdname] = osl_attr;
        }
        else if (req.name != ustring()) {
          /* add lookup by mesh attribute name */
          og->attribute_map[i * ATTR_PRIM_TYPES + ATTR_PRIM_TRIANGLE][req.name] = osl_attr;
        }
      }

      if (req.curve_desc.element != ATTR_ELEMENT_NONE) {
        osl_attr.desc = req.curve_desc;

        if (req.curve_type == TypeDesc::TypeFloat)
          osl_attr.type = TypeDesc::TypeFloat;
        else if (req.curve_type == TypeDesc::TypeMatrix)
          osl_attr.type = TypeDesc::TypeMatrix;
        else
          osl_attr.type = TypeDesc::TypeColor;

        if (req.std != ATTR_STD_NONE) {
          /* if standard attribute, add lookup by geom: name convention */
          ustring stdname(string("geom:") + string(Attribute::standard_name(req.std)));
          og->attribute_map[i * ATTR_PRIM_TYPES + ATTR_PRIM_CURVE][stdname] = osl_attr;
        }
        else if (req.name != ustring()) {
          /* add lookup by mesh attribute name */
          og->attribute_map[i * ATTR_PRIM_TYPES + ATTR_PRIM_CURVE][req.name] = osl_attr;
        }
      }

      if (req.subd_desc.element != ATTR_ELEMENT_NONE) {
        osl_attr.desc = req.subd_desc;

        if (req.subd_type == TypeDesc::TypeFloat)
          osl_attr.type = TypeDesc::TypeFloat;
        else if (req.subd_type == TypeDesc::TypeMatrix)
          osl_attr.type = TypeDesc::TypeMatrix;
        else
          osl_attr.type = TypeDesc::TypeColor;

        if (req.std != ATTR_STD_NONE) {
          /* if standard attribute, add lookup by geom: name convention */
          ustring stdname(string("geom:") + string(Attribute::standard_name(req.std)));
          og->attribute_map[i * ATTR_PRIM_TYPES + ATTR_PRIM_SUBD][stdname] = osl_attr;
        }
        else if (req.name != ustring()) {
          /* add lookup by mesh attribute name */
          og->attribute_map[i * ATTR_PRIM_TYPES + ATTR_PRIM_SUBD][req.name] = osl_attr;
        }
      }
    }
  }
#else
  (void)device;
  (void)scene;
  (void)mesh_attributes;
#endif
}

void MeshManager::update_svm_attributes(Device *,
                                        DeviceScene *dscene,
                                        Scene *scene,
                                        vector<AttributeRequestSet> &mesh_attributes)
{
  /* for SVM, the attributes_map table is used to lookup the offset of an
   * attribute, based on a unique shader attribute id. */

  /* compute array stride */
  int attr_map_size = 0;

  for (size_t i = 0; i < scene->meshes.size(); i++) {
    Mesh *mesh = scene->meshes[i];
    mesh->attr_map_offset = attr_map_size;
    attr_map_size += (mesh_attributes[i].size() + 1) * ATTR_PRIM_TYPES;
  }

  if (attr_map_size == 0)
    return;

  /* create attribute map */
  uint4 *attr_map = dscene->attributes_map.alloc(attr_map_size);
  memset(attr_map, 0, dscene->attributes_map.size() * sizeof(uint));

  for (size_t i = 0; i < scene->meshes.size(); i++) {
    Mesh *mesh = scene->meshes[i];
    AttributeRequestSet &attributes = mesh_attributes[i];

    /* set object attributes */
    int index = mesh->attr_map_offset;

    foreach (AttributeRequest &req, attributes.requests) {
      uint id;

      if (req.std == ATTR_STD_NONE)
        id = scene->shader_manager->get_attribute_id(req.name);
      else
        id = scene->shader_manager->get_attribute_id(req.std);

      if (mesh->num_triangles()) {
        attr_map[index].x = id;
        attr_map[index].y = req.triangle_desc.element;
        attr_map[index].z = as_uint(req.triangle_desc.offset);

        if (req.triangle_type == TypeDesc::TypeFloat)
          attr_map[index].w = NODE_ATTR_FLOAT;
        else if (req.triangle_type == TypeDesc::TypeMatrix)
          attr_map[index].w = NODE_ATTR_MATRIX;
        else if (req.triangle_type == TypeFloat2)
          attr_map[index].w = NODE_ATTR_FLOAT2;
        else
          attr_map[index].w = NODE_ATTR_FLOAT3;

        attr_map[index].w |= req.triangle_desc.flags << 8;
      }

      index++;

      if (mesh->num_curves()) {
        attr_map[index].x = id;
        attr_map[index].y = req.curve_desc.element;
        attr_map[index].z = as_uint(req.curve_desc.offset);

        if (req.curve_type == TypeDesc::TypeFloat)
          attr_map[index].w = NODE_ATTR_FLOAT;
        else if (req.curve_type == TypeDesc::TypeMatrix)
          attr_map[index].w = NODE_ATTR_MATRIX;
        else if (req.curve_type == TypeFloat2)
          attr_map[index].w = NODE_ATTR_FLOAT2;
        else
          attr_map[index].w = NODE_ATTR_FLOAT3;

        attr_map[index].w |= req.curve_desc.flags << 8;
      }

      index++;

      if (mesh->subd_faces.size()) {
        attr_map[index].x = id;
        attr_map[index].y = req.subd_desc.element;
        attr_map[index].z = as_uint(req.subd_desc.offset);

        if (req.subd_type == TypeDesc::TypeFloat)
          attr_map[index].w = NODE_ATTR_FLOAT;
        else if (req.subd_type == TypeDesc::TypeMatrix)
          attr_map[index].w = NODE_ATTR_MATRIX;
        else if (req.subd_type == TypeFloat2)
          attr_map[index].w = NODE_ATTR_FLOAT2;
        else
          attr_map[index].w = NODE_ATTR_FLOAT3;

        attr_map[index].w |= req.subd_desc.flags << 8;
      }

      index++;
    }

    /* terminator */
    for (int j = 0; j < ATTR_PRIM_TYPES; j++) {
      attr_map[index].x = ATTR_STD_NONE;
      attr_map[index].y = 0;
      attr_map[index].z = 0;
      attr_map[index].w = 0;

      index++;
    }
  }

  /* copy to device */
  dscene->attributes_map.copy_to_device();
}

static void update_attribute_element_size(Mesh *mesh,
                                          Attribute *mattr,
                                          AttributePrimitive prim,
                                          size_t *attr_float_size,
                                          size_t *attr_float2_size,
                                          size_t *attr_float3_size,
                                          size_t *attr_uchar4_size)
{
  if (mattr) {
    size_t size = mattr->element_size(mesh, prim);

    if (mattr->element == ATTR_ELEMENT_VOXEL) {
      /* pass */
    }
    else if (mattr->element == ATTR_ELEMENT_CORNER_BYTE) {
      *attr_uchar4_size += size;
    }
    else if (mattr->type == TypeDesc::TypeFloat) {
      *attr_float_size += size;
    }
    else if (mattr->type == TypeFloat2) {
      *attr_float2_size += size;
    }
    else if (mattr->type == TypeDesc::TypeMatrix) {
      *attr_float3_size += size * 4;
    }
    else {
      *attr_float3_size += size;
    }
  }
}

static void update_attribute_element_offset(Mesh *mesh,
                                            device_vector<float> &attr_float,
                                            size_t &attr_float_offset,
                                            device_vector<float2> &attr_float2,
                                            size_t &attr_float2_offset,
                                            device_vector<float4> &attr_float3,
                                            size_t &attr_float3_offset,
                                            device_vector<uchar4> &attr_uchar4,
                                            size_t &attr_uchar4_offset,
                                            Attribute *mattr,
                                            AttributePrimitive prim,
                                            TypeDesc &type,
                                            AttributeDescriptor &desc)
{
  if (mattr) {
    /* store element and type */
    desc.element = mattr->element;
    desc.flags = mattr->flags;
    type = mattr->type;

    /* store attribute data in arrays */
    size_t size = mattr->element_size(mesh, prim);

    AttributeElement &element = desc.element;
    int &offset = desc.offset;

    if (mattr->element == ATTR_ELEMENT_VOXEL) {
      /* store slot in offset value */
      VoxelAttribute *voxel_data = mattr->data_voxel();
      offset = voxel_data->slot;
    }
    else if (mattr->element == ATTR_ELEMENT_CORNER_BYTE) {
      uchar4 *data = mattr->data_uchar4();
      offset = attr_uchar4_offset;

      assert(attr_uchar4.size() >= offset + size);
      for (size_t k = 0; k < size; k++) {
        attr_uchar4[offset + k] = data[k];
      }
      attr_uchar4_offset += size;
    }
    else if (mattr->type == TypeDesc::TypeFloat) {
      float *data = mattr->data_float();
      offset = attr_float_offset;

      assert(attr_float.size() >= offset + size);
      for (size_t k = 0; k < size; k++) {
        attr_float[offset + k] = data[k];
      }
      attr_float_offset += size;
    }
    else if (mattr->type == TypeFloat2) {
      float2 *data = mattr->data_float2();
      offset = attr_float2_offset;

      assert(attr_float2.size() >= offset + size);
      for (size_t k = 0; k < size; k++) {
        attr_float2[offset + k] = data[k];
      }
      attr_float2_offset += size;
    }
    else if (mattr->type == TypeDesc::TypeMatrix) {
      Transform *tfm = mattr->data_transform();
      offset = attr_float3_offset;

      assert(attr_float3.size() >= offset + size * 3);
      for (size_t k = 0; k < size * 3; k++) {
        attr_float3[offset + k] = (&tfm->x)[k];
      }
      attr_float3_offset += size * 3;
    }
    else {
      float4 *data = mattr->data_float4();
      offset = attr_float3_offset;

      assert(attr_float3.size() >= offset + size);
      for (size_t k = 0; k < size; k++) {
        attr_float3[offset + k] = data[k];
      }
      attr_float3_offset += size;
    }

    /* mesh vertex/curve index is global, not per object, so we sneak
     * a correction for that in here */
    if (mesh->subdivision_type == Mesh::SUBDIVISION_CATMULL_CLARK &&
        desc.flags & ATTR_SUBDIVIDED) {
      /* indices for subdivided attributes are retrieved
       * from patch table so no need for correction here*/
    }
    else if (element == ATTR_ELEMENT_VERTEX)
      offset -= mesh->vert_offset;
    else if (element == ATTR_ELEMENT_VERTEX_MOTION)
      offset -= mesh->vert_offset;
    else if (element == ATTR_ELEMENT_FACE) {
      if (prim == ATTR_PRIM_TRIANGLE)
        offset -= mesh->tri_offset;
      else
        offset -= mesh->face_offset;
    }
    else if (element == ATTR_ELEMENT_CORNER || element == ATTR_ELEMENT_CORNER_BYTE) {
      if (prim == ATTR_PRIM_TRIANGLE)
        offset -= 3 * mesh->tri_offset;
      else
        offset -= mesh->corner_offset;
    }
    else if (element == ATTR_ELEMENT_CURVE)
      offset -= mesh->curve_offset;
    else if (element == ATTR_ELEMENT_CURVE_KEY)
      offset -= mesh->curvekey_offset;
    else if (element == ATTR_ELEMENT_CURVE_KEY_MOTION)
      offset -= mesh->curvekey_offset;
  }
  else {
    /* attribute not found */
    desc.element = ATTR_ELEMENT_NONE;
    desc.offset = 0;
  }
}

void MeshManager::device_update_attributes(Device *device,
                                           DeviceScene *dscene,
                                           Scene *scene,
                                           Progress &progress)
{
  progress.set_status("Updating Mesh", "Computing attributes");

  /* gather per mesh requested attributes. as meshes may have multiple
   * shaders assigned, this merges the requested attributes that have
   * been set per shader by the shader manager */
  vector<AttributeRequestSet> mesh_attributes(scene->meshes.size());

  for (size_t i = 0; i < scene->meshes.size(); i++) {
    Mesh *mesh = scene->meshes[i];

    scene->need_global_attributes(mesh_attributes[i]);

    foreach (Shader *shader, mesh->used_shaders) {
      mesh_attributes[i].add(shader->attributes);
    }
  }

  /* mesh attribute are stored in a single array per data type. here we fill
   * those arrays, and set the offset and element type to create attribute
   * maps next */

  /* Pre-allocate attributes to avoid arrays re-allocation which would
   * take 2x of overall attribute memory usage.
   */
  size_t attr_float_size = 0;
  size_t attr_float2_size = 0;
  size_t attr_float3_size = 0;
  size_t attr_uchar4_size = 0;
  for (size_t i = 0; i < scene->meshes.size(); i++) {
    Mesh *mesh = scene->meshes[i];
    AttributeRequestSet &attributes = mesh_attributes[i];
    foreach (AttributeRequest &req, attributes.requests) {
      Attribute *triangle_mattr = mesh->attributes.find(req);
      Attribute *curve_mattr = mesh->curve_attributes.find(req);
      Attribute *subd_mattr = mesh->subd_attributes.find(req);

      update_attribute_element_size(mesh,
                                    triangle_mattr,
                                    ATTR_PRIM_TRIANGLE,
                                    &attr_float_size,
                                    &attr_float2_size,
                                    &attr_float3_size,
                                    &attr_uchar4_size);
      update_attribute_element_size(mesh,
                                    curve_mattr,
                                    ATTR_PRIM_CURVE,
                                    &attr_float_size,
                                    &attr_float2_size,
                                    &attr_float3_size,
                                    &attr_uchar4_size);
      update_attribute_element_size(mesh,
                                    subd_mattr,
                                    ATTR_PRIM_SUBD,
                                    &attr_float_size,
                                    &attr_float2_size,
                                    &attr_float3_size,
                                    &attr_uchar4_size);
    }
  }

  dscene->attributes_float.alloc(attr_float_size);
  dscene->attributes_float2.alloc(attr_float2_size);
  dscene->attributes_float3.alloc(attr_float3_size);
  dscene->attributes_uchar4.alloc(attr_uchar4_size);

  size_t attr_float_offset = 0;
  size_t attr_float2_offset = 0;
  size_t attr_float3_offset = 0;
  size_t attr_uchar4_offset = 0;

  /* Fill in attributes. */
  for (size_t i = 0; i < scene->meshes.size(); i++) {
    Mesh *mesh = scene->meshes[i];
    AttributeRequestSet &attributes = mesh_attributes[i];

    /* todo: we now store std and name attributes from requests even if
     * they actually refer to the same mesh attributes, optimize */
    foreach (AttributeRequest &req, attributes.requests) {
      Attribute *triangle_mattr = mesh->attributes.find(req);
      Attribute *curve_mattr = mesh->curve_attributes.find(req);
      Attribute *subd_mattr = mesh->subd_attributes.find(req);

      update_attribute_element_offset(mesh,
                                      dscene->attributes_float,
                                      attr_float_offset,
                                      dscene->attributes_float2,
                                      attr_float2_offset,
                                      dscene->attributes_float3,
                                      attr_float3_offset,
                                      dscene->attributes_uchar4,
                                      attr_uchar4_offset,
                                      triangle_mattr,
                                      ATTR_PRIM_TRIANGLE,
                                      req.triangle_type,
                                      req.triangle_desc);

      update_attribute_element_offset(mesh,
                                      dscene->attributes_float,
                                      attr_float_offset,
                                      dscene->attributes_float2,
                                      attr_float2_offset,
                                      dscene->attributes_float3,
                                      attr_float3_offset,
                                      dscene->attributes_uchar4,
                                      attr_uchar4_offset,
                                      curve_mattr,
                                      ATTR_PRIM_CURVE,
                                      req.curve_type,
                                      req.curve_desc);

      update_attribute_element_offset(mesh,
                                      dscene->attributes_float,
                                      attr_float_offset,
                                      dscene->attributes_float2,
                                      attr_float2_offset,
                                      dscene->attributes_float3,
                                      attr_float3_offset,
                                      dscene->attributes_uchar4,
                                      attr_uchar4_offset,
                                      subd_mattr,
                                      ATTR_PRIM_SUBD,
                                      req.subd_type,
                                      req.subd_desc);

      if (progress.get_cancel())
        return;
    }
  }

  /* create attribute lookup maps */
  if (scene->shader_manager->use_osl())
    update_osl_attributes(device, scene, mesh_attributes);

  update_svm_attributes(device, dscene, scene, mesh_attributes);

  if (progress.get_cancel())
    return;

  /* copy to device */
  progress.set_status("Updating Mesh", "Copying Attributes to device");

  if (dscene->attributes_float.size()) {
    dscene->attributes_float.copy_to_device();
  }
  if (dscene->attributes_float2.size()) {
    dscene->attributes_float2.copy_to_device();
  }
  if (dscene->attributes_float3.size()) {
    dscene->attributes_float3.copy_to_device();
  }
  if (dscene->attributes_uchar4.size()) {
    dscene->attributes_uchar4.copy_to_device();
  }

  if (progress.get_cancel())
    return;

  /* After mesh attributes and patch tables have been copied to device memory,
   * we need to update offsets in the objects. */
  scene->object_manager->device_update_mesh_offsets(device, dscene, scene);
}

void MeshManager::mesh_calc_offset(Scene *scene)
{
  size_t vert_size = 0;
  size_t tri_size = 0;

  size_t curve_key_size = 0;
  size_t curve_size = 0;

  size_t patch_size = 0;
  size_t face_size = 0;
  size_t corner_size = 0;

  foreach (Mesh *mesh, scene->meshes) {
    mesh->vert_offset = vert_size;
    mesh->tri_offset = tri_size;

    mesh->curvekey_offset = curve_key_size;
    mesh->curve_offset = curve_size;

    mesh->patch_offset = patch_size;
    mesh->face_offset = face_size;
    mesh->corner_offset = corner_size;

    vert_size += mesh->verts.size();
    tri_size += mesh->num_triangles();

    curve_key_size += mesh->curve_keys.size();
    curve_size += mesh->num_curves();

    if (mesh->subd_faces.size()) {
      Mesh::SubdFace &last = mesh->subd_faces[mesh->subd_faces.size() - 1];
      patch_size += (last.ptex_offset + last.num_ptex_faces()) * 8;

      /* patch tables are stored in same array so include them in patch_size */
      if (mesh->patch_table) {
        mesh->patch_table_offset = patch_size;
        patch_size += mesh->patch_table->total_size();
      }
    }
    face_size += mesh->subd_faces.size();
    corner_size += mesh->subd_face_corners.size();
  }
}

void MeshManager::device_update_mesh(
    Device *, DeviceScene *dscene, Scene *scene, bool for_displacement, Progress &progress)
{
  /* Count. */
  size_t vert_size = 0;
  size_t tri_size = 0;

  size_t curve_key_size = 0;
  size_t curve_size = 0;

  size_t patch_size = 0;

  foreach (Mesh *mesh, scene->meshes) {
    vert_size += mesh->verts.size();
    tri_size += mesh->num_triangles();

    curve_key_size += mesh->curve_keys.size();
    curve_size += mesh->num_curves();

    if (mesh->subd_faces.size()) {
      Mesh::SubdFace &last = mesh->subd_faces[mesh->subd_faces.size() - 1];
      patch_size += (last.ptex_offset + last.num_ptex_faces()) * 8;

      /* patch tables are stored in same array so include them in patch_size */
      if (mesh->patch_table) {
        mesh->patch_table_offset = patch_size;
        patch_size += mesh->patch_table->total_size();
      }
    }
  }

  /* Create mapping from triangle to primitive triangle array. */
  vector<uint> tri_prim_index(tri_size);
  if (for_displacement) {
    /* For displacement kernels we do some trickery to make them believe
     * we've got all required data ready. However, that data is different
     * from final render kernels since we don't have BVH yet, so can't
     * really use same semantic of arrays.
     */
    foreach (Mesh *mesh, scene->meshes) {
      for (size_t i = 0; i < mesh->num_triangles(); ++i) {
        tri_prim_index[i + mesh->tri_offset] = 3 * (i + mesh->tri_offset);
      }
    }
  }
  else {
    for (size_t i = 0; i < dscene->prim_index.size(); ++i) {
      if ((dscene->prim_type[i] & PRIMITIVE_ALL_TRIANGLE) != 0) {
        tri_prim_index[dscene->prim_index[i]] = dscene->prim_tri_index[i];
      }
    }
  }

  /* Fill in all the arrays. */
  if (tri_size != 0) {
    /* normals */
    progress.set_status("Updating Mesh", "Computing normals");

    uint *tri_shader = dscene->tri_shader.alloc(tri_size);
    float4 *vnormal = dscene->tri_vnormal.alloc(vert_size);
    uint4 *tri_vindex = dscene->tri_vindex.alloc(tri_size);
    uint *tri_patch = dscene->tri_patch.alloc(tri_size);
    float2 *tri_patch_uv = dscene->tri_patch_uv.alloc(vert_size);

    foreach (Mesh *mesh, scene->meshes) {
      mesh->pack_shaders(scene, &tri_shader[mesh->tri_offset]);
      mesh->pack_normals(&vnormal[mesh->vert_offset]);
      mesh->pack_verts(tri_prim_index,
                       &tri_vindex[mesh->tri_offset],
                       &tri_patch[mesh->tri_offset],
                       &tri_patch_uv[mesh->vert_offset],
                       mesh->vert_offset,
                       mesh->tri_offset);
      if (progress.get_cancel())
        return;
    }

    /* vertex coordinates */
    progress.set_status("Updating Mesh", "Copying Mesh to device");

    dscene->tri_shader.copy_to_device();
    dscene->tri_vnormal.copy_to_device();
    dscene->tri_vindex.copy_to_device();
    dscene->tri_patch.copy_to_device();
    dscene->tri_patch_uv.copy_to_device();
  }

  if (curve_size != 0) {
    progress.set_status("Updating Mesh", "Copying Strands to device");

    float4 *curve_keys = dscene->curve_keys.alloc(curve_key_size);
    float4 *curves = dscene->curves.alloc(curve_size);

    foreach (Mesh *mesh, scene->meshes) {
      mesh->pack_curves(scene,
                        &curve_keys[mesh->curvekey_offset],
                        &curves[mesh->curve_offset],
                        mesh->curvekey_offset);
      if (progress.get_cancel())
        return;
    }

    dscene->curve_keys.copy_to_device();
    dscene->curves.copy_to_device();
  }

  if (patch_size != 0) {
    progress.set_status("Updating Mesh", "Copying Patches to device");

    uint *patch_data = dscene->patches.alloc(patch_size);

    foreach (Mesh *mesh, scene->meshes) {
      mesh->pack_patches(&patch_data[mesh->patch_offset],
                         mesh->vert_offset,
                         mesh->face_offset,
                         mesh->corner_offset);

      if (mesh->patch_table) {
        mesh->patch_table->copy_adjusting_offsets(&patch_data[mesh->patch_table_offset],
                                                  mesh->patch_table_offset);
      }

      if (progress.get_cancel())
        return;
    }

    dscene->patches.copy_to_device();
  }

  if (for_displacement) {
    float4 *prim_tri_verts = dscene->prim_tri_verts.alloc(tri_size * 3);
    foreach (Mesh *mesh, scene->meshes) {
      for (size_t i = 0; i < mesh->num_triangles(); ++i) {
        Mesh::Triangle t = mesh->get_triangle(i);
        size_t offset = 3 * (i + mesh->tri_offset);
        prim_tri_verts[offset + 0] = float3_to_float4(mesh->verts[t.v[0]]);
        prim_tri_verts[offset + 1] = float3_to_float4(mesh->verts[t.v[1]]);
        prim_tri_verts[offset + 2] = float3_to_float4(mesh->verts[t.v[2]]);
      }
    }
    dscene->prim_tri_verts.copy_to_device();
  }
}

void MeshManager::device_update_bvh(Device *device,
                                    DeviceScene *dscene,
                                    Scene *scene,
                                    Progress &progress)
{
  /* bvh build */
  progress.set_status("Updating Scene BVH", "Building");

  BVHParams bparams;
  bparams.top_level = true;
  bparams.bvh_layout = BVHParams::best_bvh_layout(scene->params.bvh_layout,
                                                  device->get_bvh_layout_mask());
  bparams.use_spatial_split = scene->params.use_bvh_spatial_split;
  bparams.use_unaligned_nodes = dscene->data.bvh.have_curves &&
                                scene->params.use_bvh_unaligned_nodes;
  bparams.num_motion_triangle_steps = scene->params.num_bvh_time_steps;
  bparams.num_motion_curve_steps = scene->params.num_bvh_time_steps;
  bparams.bvh_type = scene->params.bvh_type;
  bparams.curve_flags = dscene->data.curve.curveflags;
  bparams.curve_subdivisions = dscene->data.curve.subdivisions;

  VLOG(1) << "Using " << bvh_layout_name(bparams.bvh_layout) << " layout.";

#ifdef WITH_EMBREE
  if (bparams.bvh_layout == BVH_LAYOUT_EMBREE) {
    if (dscene->data.bvh.scene) {
      BVHEmbree::destroy(dscene->data.bvh.scene);
    }
  }
#endif

  BVH *bvh = BVH::create(bparams, scene->objects);
  bvh->build(progress, &device->stats);

  if (progress.get_cancel()) {
#ifdef WITH_EMBREE
    if (bparams.bvh_layout == BVH_LAYOUT_EMBREE) {
      if (dscene->data.bvh.scene) {
        BVHEmbree::destroy(dscene->data.bvh.scene);
      }
    }
#endif
    delete bvh;
    return;
  }

  /* copy to device */
  progress.set_status("Updating Scene BVH", "Copying BVH to device");

  PackedBVH &pack = bvh->pack;

  if (pack.nodes.size()) {
    dscene->bvh_nodes.steal_data(pack.nodes);
    dscene->bvh_nodes.copy_to_device();
  }
  if (pack.leaf_nodes.size()) {
    dscene->bvh_leaf_nodes.steal_data(pack.leaf_nodes);
    dscene->bvh_leaf_nodes.copy_to_device();
  }
  if (pack.object_node.size()) {
    dscene->object_node.steal_data(pack.object_node);
    dscene->object_node.copy_to_device();
  }
  if (pack.prim_tri_index.size()) {
    dscene->prim_tri_index.steal_data(pack.prim_tri_index);
    dscene->prim_tri_index.copy_to_device();
  }
  if (pack.prim_tri_verts.size()) {
    dscene->prim_tri_verts.steal_data(pack.prim_tri_verts);
    dscene->prim_tri_verts.copy_to_device();
  }
  if (pack.prim_type.size()) {
    dscene->prim_type.steal_data(pack.prim_type);
    dscene->prim_type.copy_to_device();
  }
  if (pack.prim_visibility.size()) {
    dscene->prim_visibility.steal_data(pack.prim_visibility);
    dscene->prim_visibility.copy_to_device();
  }
  if (pack.prim_index.size()) {
    dscene->prim_index.steal_data(pack.prim_index);
    dscene->prim_index.copy_to_device();
  }
  if (pack.prim_object.size()) {
    dscene->prim_object.steal_data(pack.prim_object);
    dscene->prim_object.copy_to_device();
  }
  if (pack.prim_time.size()) {
    dscene->prim_time.steal_data(pack.prim_time);
    dscene->prim_time.copy_to_device();
  }

  dscene->data.bvh.root = pack.root_index;
  dscene->data.bvh.bvh_layout = bparams.bvh_layout;
  dscene->data.bvh.use_bvh_steps = (scene->params.num_bvh_time_steps != 0);

#ifdef WITH_EMBREE
  if (bparams.bvh_layout == BVH_LAYOUT_EMBREE) {
    dscene->data.bvh.scene = ((BVHEmbree *)bvh)->scene;
  }
  else {
    dscene->data.bvh.scene = NULL;
  }
#endif

  delete bvh;
}

void MeshManager::device_update_preprocess(Device *device, Scene *scene, Progress &progress)
{
  if (!need_update && !need_flags_update) {
    return;
  }

  progress.set_status("Updating Meshes Flags");

  /* Update flags. */
  bool volume_images_updated = false;

  foreach (Mesh *mesh, scene->meshes) {
    mesh->has_volume = false;

    foreach (const Shader *shader, mesh->used_shaders) {
      if (shader->has_volume) {
        mesh->has_volume = true;
      }
      if (shader->has_surface_bssrdf) {
        mesh->has_surface_bssrdf = true;
      }
    }

    if (need_update && mesh->has_volume) {
      /* Create volume meshes if there is voxel data. */
      bool has_voxel_attributes = false;

      foreach (Attribute &attr, mesh->attributes.attributes) {
        if (attr.element == ATTR_ELEMENT_VOXEL) {
          has_voxel_attributes = true;
        }
      }

      if (has_voxel_attributes) {
        if (!volume_images_updated) {
          progress.set_status("Updating Meshes Volume Bounds");
          device_update_volume_images(device, scene, progress);
          volume_images_updated = true;
        }

        create_volume_mesh(scene, mesh, progress);
      }
    }
  }

  need_flags_update = false;
}

void MeshManager::device_update_displacement_images(Device *device,
                                                    Scene *scene,
                                                    Progress &progress)
{
  progress.set_status("Updating Displacement Images");
  TaskPool pool;
  ImageManager *image_manager = scene->image_manager;
  set<int> bump_images;
  foreach (Mesh *mesh, scene->meshes) {
    if (mesh->need_update) {
      foreach (Shader *shader, mesh->used_shaders) {
        if (!shader->has_displacement || shader->displacement_method == DISPLACE_BUMP) {
          continue;
        }
        foreach (ShaderNode *node, shader->graph->nodes) {
          if (node->special_type != SHADER_SPECIAL_TYPE_IMAGE_SLOT) {
            continue;
          }

          ImageSlotTextureNode *image_node = static_cast<ImageSlotTextureNode *>(node);
          int slot = image_node->slot;
          if (slot != -1) {
            bump_images.insert(slot);
          }
        }
      }
    }
  }
  foreach (int slot, bump_images) {
    pool.push(function_bind(
        &ImageManager::device_update_slot, image_manager, device, scene, slot, &progress));
  }
  pool.wait_work();
}

void MeshManager::device_update_volume_images(Device *device, Scene *scene, Progress &progress)
{
  progress.set_status("Updating Volume Images");
  TaskPool pool;
  ImageManager *image_manager = scene->image_manager;
  set<int> volume_images;

  foreach (Mesh *mesh, scene->meshes) {
    if (!mesh->need_update) {
      continue;
    }

    foreach (Attribute &attr, mesh->attributes.attributes) {
      if (attr.element != ATTR_ELEMENT_VOXEL) {
        continue;
      }

      VoxelAttribute *voxel = attr.data_voxel();

      if (voxel->slot != -1) {
        volume_images.insert(voxel->slot);
      }
    }
  }

  foreach (int slot, volume_images) {
    pool.push(function_bind(
        &ImageManager::device_update_slot, image_manager, device, scene, slot, &progress));
  }
  pool.wait_work();
}

void MeshManager::device_update(Device *device,
                                DeviceScene *dscene,
                                Scene *scene,
                                Progress &progress)
{
  if (!need_update)
    return;

  VLOG(1) << "Total " << scene->meshes.size() << " meshes.";

  bool true_displacement_used = false;
  size_t total_tess_needed = 0;

  foreach (Mesh *mesh, scene->meshes) {
    foreach (Shader *shader, mesh->used_shaders) {
      if (shader->need_update_mesh)
        mesh->need_update = true;
    }

    if (mesh->need_update) {
      /* Update normals. */
      mesh->add_face_normals();
      mesh->add_vertex_normals();

      if (mesh->need_attribute(scene, ATTR_STD_POSITION_UNDISPLACED)) {
        mesh->add_undisplaced();
      }

      /* Test if we need tessellation. */
      if (mesh->subdivision_type != Mesh::SUBDIVISION_NONE && mesh->num_subd_verts == 0 &&
          mesh->subd_params) {
        total_tess_needed++;
      }

      /* Test if we need displacement. */
      if (mesh->has_true_displacement()) {
        true_displacement_used = true;
      }

      if (progress.get_cancel())
        return;
    }
  }

  /* Tessellate meshes that are using subdivision */
  if (total_tess_needed) {
    Camera *dicing_camera = scene->dicing_camera;
    dicing_camera->update(scene);

    size_t i = 0;
    foreach (Mesh *mesh, scene->meshes) {
      if (mesh->need_update && mesh->subdivision_type != Mesh::SUBDIVISION_NONE &&
          mesh->num_subd_verts == 0 && mesh->subd_params) {
        string msg = "Tessellating ";
        if (mesh->name == "")
          msg += string_printf("%u/%u", (uint)(i + 1), (uint)total_tess_needed);
        else
          msg += string_printf(
              "%s %u/%u", mesh->name.c_str(), (uint)(i + 1), (uint)total_tess_needed);

        progress.set_status("Updating Mesh", msg);

        mesh->subd_params->camera = dicing_camera;
        DiagSplit dsplit(*mesh->subd_params);
        mesh->tessellate(&dsplit);

        i++;

        if (progress.get_cancel())
          return;
      }
    }
  }

  /* Update images needed for true displacement. */
  bool old_need_object_flags_update = false;
  if (true_displacement_used) {
    VLOG(1) << "Updating images used for true displacement.";
    device_update_displacement_images(device, scene, progress);
    old_need_object_flags_update = scene->object_manager->need_flags_update;
    scene->object_manager->device_update_flags(device, dscene, scene, progress, false);
  }

  /* Device update. */
  device_free(device, dscene);

  mesh_calc_offset(scene);
  if (true_displacement_used) {
    device_update_mesh(device, dscene, scene, true, progress);
  }
  if (progress.get_cancel())
    return;

  device_update_attributes(device, dscene, scene, progress);
  if (progress.get_cancel())
    return;

  /* Update displacement. */
  bool displacement_done = false;
  size_t num_bvh = 0;

  foreach (Mesh *mesh, scene->meshes) {
    if (mesh->need_update) {
      if (displace(device, dscene, scene, mesh, progress)) {
        displacement_done = true;
      }

      if (mesh->need_build_bvh()) {
        num_bvh++;
      }
    }

    if (progress.get_cancel())
      return;
  }

  /* Device re-update after displacement. */
  if (displacement_done) {
    device_free(device, dscene);

    device_update_attributes(device, dscene, scene, progress);
    if (progress.get_cancel())
      return;
  }

  TaskPool pool;

  size_t i = 0;
  foreach (Mesh *mesh, scene->meshes) {
    if (mesh->need_update) {
      pool.push(function_bind(
          &Mesh::compute_bvh, mesh, device, dscene, &scene->params, &progress, i, num_bvh));
      if (mesh->need_build_bvh()) {
        i++;
      }
    }
  }

  TaskPool::Summary summary;
  pool.wait_work(&summary);
  VLOG(2) << "Objects BVH build pool statistics:\n" << summary.full_report();

  foreach (Shader *shader, scene->shaders) {
    shader->need_update_mesh = false;
  }

  Scene::MotionType need_motion = scene->need_motion();
  bool motion_blur = need_motion == Scene::MOTION_BLUR;

  /* Update objects. */
  vector<Object *> volume_objects;
  foreach (Object *object, scene->objects) {
    object->compute_bounds(motion_blur);
  }

  if (progress.get_cancel())
    return;

  device_update_bvh(device, dscene, scene, progress);
  if (progress.get_cancel())
    return;

  device_update_mesh(device, dscene, scene, false, progress);
  if (progress.get_cancel())
    return;

  need_update = false;

  if (true_displacement_used) {
    /* Re-tag flags for update, so they're re-evaluated
     * for meshes with correct bounding boxes.
     *
     * This wouldn't cause wrong results, just true
     * displacement might be less optimal ot calculate.
     */
    scene->object_manager->need_flags_update = old_need_object_flags_update;
  }
}

void MeshManager::device_free(Device *device, DeviceScene *dscene)
{
  dscene->bvh_nodes.free();
  dscene->bvh_leaf_nodes.free();
  dscene->object_node.free();
  dscene->prim_tri_verts.free();
  dscene->prim_tri_index.free();
  dscene->prim_type.free();
  dscene->prim_visibility.free();
  dscene->prim_index.free();
  dscene->prim_object.free();
  dscene->prim_time.free();
  dscene->tri_shader.free();
  dscene->tri_vnormal.free();
  dscene->tri_vindex.free();
  dscene->tri_patch.free();
  dscene->tri_patch_uv.free();
  dscene->curves.free();
  dscene->curve_keys.free();
  dscene->patches.free();
  dscene->attributes_map.free();
  dscene->attributes_float.free();
  dscene->attributes_float2.free();
  dscene->attributes_float3.free();
  dscene->attributes_uchar4.free();

#ifdef WITH_OSL
  OSLGlobals *og = (OSLGlobals *)device->osl_memory();

  if (og) {
    og->object_name_map.clear();
    og->attribute_map.clear();
    og->object_names.clear();
  }
#else
  (void)device;
#endif
}

void MeshManager::tag_update(Scene *scene)
{
  need_update = true;
  scene->object_manager->need_update = true;
}

void MeshManager::collect_statistics(const Scene *scene, RenderStats *stats)
{
  foreach (Mesh *mesh, scene->meshes) {
    stats->mesh.geometry.add_entry(
        NamedSizeEntry(string(mesh->name.c_str()), mesh->get_total_size_in_bytes()));
  }
}

bool Mesh::need_attribute(Scene *scene, AttributeStandard std)
{
  if (std == ATTR_STD_NONE)
    return false;

  if (scene->need_global_attribute(std))
    return true;

  foreach (Shader *shader, used_shaders)
    if (shader->attributes.find(std))
      return true;

  return false;
}

bool Mesh::need_attribute(Scene * /*scene*/, ustring name)
{
  if (name == ustring())
    return false;

  foreach (Shader *shader, used_shaders)
    if (shader->attributes.find(name))
      return true;

  return false;
}

CCL_NAMESPACE_END<|MERGE_RESOLUTION|>--- conflicted
+++ resolved
@@ -859,27 +859,16 @@
   size_t triangles_size = num_triangles();
   int *shader_ptr = shader.data();
 
-<<<<<<< HEAD
-	for(size_t i = 0; i < triangles_size; i++) {
-		if(shader_ptr[i] != last_shader || last_smooth != smooth[i]) {
-			last_shader = shader_ptr[i];
-			if(!scene->integrator->ignore_polygon_smoothing) {
-				last_smooth = smooth[i];
-			}
-			Shader *shader = (last_shader < used_shaders.size()) ?
-				used_shaders[last_shader] : scene->default_surface;
-			shader_id = scene->shader_manager->get_shader_id(shader, last_smooth);
-		}
-=======
   for (size_t i = 0; i < triangles_size; i++) {
     if (shader_ptr[i] != last_shader || last_smooth != smooth[i]) {
       last_shader = shader_ptr[i];
-      last_smooth = smooth[i];
+      if (!scene->integrator->ignore_polygon_smoothing) {
+        last_smooth = smooth[i];
+      }
       Shader *shader = (last_shader < used_shaders.size()) ? used_shaders[last_shader] :
                                                              scene->default_surface;
       shader_id = scene->shader_manager->get_shader_id(shader, last_smooth);
     }
->>>>>>> 3076d95b
 
     tri_shader[i] = shader_id;
   }
