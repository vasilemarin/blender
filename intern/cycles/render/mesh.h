/*
 * Copyright 2011-2013 Blender Foundation
 *
 * Licensed under the Apache License, Version 2.0 (the "License");
 * you may not use this file except in compliance with the License.
 * You may obtain a copy of the License at
 *
 * http://www.apache.org/licenses/LICENSE-2.0
 *
 * Unless required by applicable law or agreed to in writing, software
 * distributed under the License is distributed on an "AS IS" BASIS,
 * WITHOUT WARRANTIES OR CONDITIONS OF ANY KIND, either express or implied.
 * See the License for the specific language governing permissions and
 * limitations under the License.
 */

#ifndef __MESH_H__
#define __MESH_H__

#include "graph/node.h"

#include "bvh/bvh_params.h"
#include "render/attribute.h"
#include "render/geometry.h"
#include "render/shader.h"

#include "util/util_array.h"
#include "util/util_boundbox.h"
#include "util/util_list.h"
#include "util/util_map.h"
#include "util/util_param.h"
#include "util/util_set.h"
#include "util/util_types.h"
#include "util/util_vector.h"

CCL_NAMESPACE_BEGIN

class Attribute;
class BVH;
class Device;
class DeviceScene;
class Mesh;
class Progress;
class RenderStats;
class Scene;
class SceneParams;
class AttributeRequest;
struct SubdParams;
class DiagSplit;
struct PackedPatchTable;

/* Mesh */

class Mesh : public Geometry {
 protected:
  Mesh(const NodeType *node_type_, Type geom_type_);

 public:
  NODE_DECLARE

  /* Mesh Triangle */
  struct Triangle {
    int v[3];

    void bounds_grow(const float3 *verts, BoundBox &bounds) const;

    void motion_verts(const float3 *verts,
                      const float3 *vert_steps,
                      size_t num_verts,
                      size_t num_steps,
                      float time,
                      float3 r_verts[3]) const;

    void verts_for_step(const float3 *verts,
                        const float3 *vert_steps,
                        size_t num_verts,
                        size_t num_steps,
                        size_t step,
                        float3 r_verts[3]) const;

    float3 compute_normal(const float3 *verts) const;

    bool valid(const float3 *verts) const;
  };

  Triangle get_triangle(size_t i) const
  {
    Triangle tri = {{triangles[i * 3 + 0], triangles[i * 3 + 1], triangles[i * 3 + 2]}};
    return tri;
  }

  size_t num_triangles() const
  {
    return triangles.size() / 3;
  }

  /* Mesh SubdFace */
  struct SubdFace {
    int start_corner;
    int num_corners;
    int shader;
    bool smooth;
    int ptex_offset;

    bool is_quad()
    {
      return num_corners == 4;
    }
    float3 normal(const Mesh *mesh) const;
    int num_ptex_faces() const
    {
      return num_corners == 4 ? 1 : num_corners;
    }
  };

  struct SubdEdgeCrease {
    int v[2];
    float crease;
  };

  SubdEdgeCrease get_subd_crease(size_t i) const
  {
    SubdEdgeCrease s;
    s.v[0] = subd_creases_edge[i * 2];
    s.v[1] = subd_creases_edge[i * 2 + 1];
    s.crease = subd_creases_weight[i];
    return s;
  }

  bool need_tesselation();

  enum SubdivisionType {
    SUBDIVISION_NONE,
    SUBDIVISION_LINEAR,
    SUBDIVISION_CATMULL_CLARK,
  };

  NODE_SOCKET_API(SubdivisionType, subdivision_type)

  /* Mesh Data */
  NODE_SOCKET_API_ARRAY(array<int>, triangles)
  NODE_SOCKET_API_ARRAY(array<float3>, verts)
  NODE_SOCKET_API_ARRAY(array<int>, shader)
  NODE_SOCKET_API_ARRAY(array<bool>, smooth)

  /* used for storing patch info for subd triangles, only allocated if there are patches */
  NODE_SOCKET_API_ARRAY(array<int>, triangle_patch) /* must be < 0 for non subd triangles */
  NODE_SOCKET_API_ARRAY(array<float2>, vert_patch_uv)

  /* SubdFaces */
  NODE_SOCKET_API_ARRAY(array<int>, subd_start_corner)
  NODE_SOCKET_API_ARRAY(array<int>, subd_num_corners)
  NODE_SOCKET_API_ARRAY(array<int>, subd_shader)
  NODE_SOCKET_API_ARRAY(array<bool>, subd_smooth)
  NODE_SOCKET_API_ARRAY(array<int>, subd_ptex_offset)

  NODE_SOCKET_API_ARRAY(array<int>, subd_face_corners)
  NODE_SOCKET_API(int, num_ngons)

  NODE_SOCKET_API_ARRAY(array<int>, subd_creases_edge)
  NODE_SOCKET_API_ARRAY(array<float>, subd_creases_weight)

  /* Subdivisions parameters */
  NODE_SOCKET_API(float, subd_dicing_rate)
  NODE_SOCKET_API(int, subd_max_level)
  NODE_SOCKET_API(Transform, subd_objecttoworld)

  AttributeSet subd_attributes;

 private:
  PackedPatchTable *patch_table;
  /* BVH */
  size_t vert_offset;

  size_t patch_offset;
  size_t patch_table_offset;
  size_t face_offset;
  size_t corner_offset;

  size_t num_subd_verts;
  size_t num_subd_faces;

  unordered_map<int, int> vert_to_stitching_key_map; /* real vert index -> stitching index */
  unordered_multimap<int, int>
      vert_stitching_map; /* stitching index -> multiple real vert indices */

  friend class BVH2;
  friend class BVHBuild;
  friend class BVHSpatialSplit;
  friend class DiagSplit;
  friend class EdgeDice;
  friend class GeometryManager;
  friend class ObjectManager;

  SubdParams *subd_params = nullptr;

 public:
  /* Functions */
  Mesh();
  ~Mesh();

  void resize_mesh(int numverts, int numfaces);
  void reserve_mesh(int numverts, int numfaces);
  void resize_subd_faces(int numfaces, int num_ngons, int numcorners);
  void reserve_subd_faces(int numfaces, int num_ngons, int numcorners);
  void reserve_subd_creases(size_t num_creases);
  void clear_non_sockets();
  void clear(bool preserve_shaders = false) override;
  void add_vertex(float3 P);
  void add_vertex_slow(float3 P);
  void add_triangle(int v0, int v1, int v2, int shader, bool smooth);
  void add_subd_face(int *corners, int num_corners, int shader_, bool smooth_);
  void add_crease(int v0, int v1, float weight);

  void copy_center_to_motion_step(const int motion_step);

  void compute_bounds() override;
  void apply_transform(const Transform &tfm, const bool apply_to_motion) override;
  void add_face_normals();
  void add_vertex_normals();
  void add_undisplaced();

  void get_uv_tiles(ustring map, unordered_set<int> &tiles) override;

  void pack_shaders(Scene *scene, uint *shader);
  void pack_normals(float4 *vnormal);
  void pack_verts(const vector<uint> &tri_prim_index,
                  uint4 *tri_vindex,
                  uint *tri_patch,
                  float2 *tri_patch_uv,
                  size_t vert_offset,
                  size_t tri_offset);
  void pack_patches(uint *patch_data, uint vert_offset, uint face_offset, uint corner_offset);

<<<<<<< HEAD
  void pack_primitives(Device *device,
                       DeviceScene *dscene,
                       int object,
                       uint visibility,
                       bool pack_all,
                       device_vector<ushort4> *verts_deltas,
                       int max_delta_compression_frames) override;
=======
  void pack_primitives(PackedBVH *pack,
                       int object,
                       uint visibility,
                       PackFlags pack_flags) override;
>>>>>>> 8057b985

  void tessellate(DiagSplit *split);

  SubdFace get_subd_face(size_t index) const;

  SubdParams *get_subd_params();

  size_t get_num_subd_faces() const
  {
    return num_subd_faces;
  }

  void set_num_subd_faces(size_t num_subd_faces_)
  {
    num_subd_faces = num_subd_faces_;
  }

  size_t get_num_subd_verts()
  {
    return num_subd_verts;
  }

 protected:
  void clear(bool preserve_shaders, bool preserve_voxel_data);

  void pack_deltas(Device *device, DeviceScene *dscene, device_vector<ushort4> *verts_deltas);
  void pack_topology(DeviceScene *dscene, int object, uint visibility, bool pack_all);
};

CCL_NAMESPACE_END

#endif /* __MESH_H__ */<|MERGE_RESOLUTION|>--- conflicted
+++ resolved
@@ -232,20 +232,13 @@
                   size_t tri_offset);
   void pack_patches(uint *patch_data, uint vert_offset, uint face_offset, uint corner_offset);
 
-<<<<<<< HEAD
   void pack_primitives(Device *device,
                        DeviceScene *dscene,
                        int object,
                        uint visibility,
-                       bool pack_all,
+                       PackFlags pack_flags,
                        device_vector<ushort4> *verts_deltas,
                        int max_delta_compression_frames) override;
-=======
-  void pack_primitives(PackedBVH *pack,
-                       int object,
-                       uint visibility,
-                       PackFlags pack_flags) override;
->>>>>>> 8057b985
 
   void tessellate(DiagSplit *split);
 
@@ -272,7 +265,7 @@
   void clear(bool preserve_shaders, bool preserve_voxel_data);
 
   void pack_deltas(Device *device, DeviceScene *dscene, device_vector<ushort4> *verts_deltas);
-  void pack_topology(DeviceScene *dscene, int object, uint visibility, bool pack_all);
+  void pack_topology(DeviceScene *dscene, int object, uint visibility, PackFlags pack_flags);
 };
 
 CCL_NAMESPACE_END
