/*
 * Copyright 2011-2013 Blender Foundation
 *
 * Licensed under the Apache License, Version 2.0 (the "License");
 * you may not use this file except in compliance with the License.
 * You may obtain a copy of the License at
 *
 * http://www.apache.org/licenses/LICENSE-2.0
 *
 * Unless required by applicable law or agreed to in writing, software
 * distributed under the License is distributed on an "AS IS" BASIS,
 * WITHOUT WARRANTIES OR CONDITIONS OF ANY KIND, either express or implied.
 * See the License for the specific language governing permissions and
 * limitations under the License.
 */

#include "camera.h"
#include "graph.h"
#include "mesh.h"
#include "nodes.h"
#include "object.h"
#include "scene.h"

#include "device.h"

#include "util_foreach.h"
#include "util_vector.h"

CCL_NAMESPACE_BEGIN

Camera::Camera()
{
	shuttertime = 1.0f;

	aperturesize = 0.0f;
	focaldistance = 10.0f;
	blades = 0;
	bladesrotation = 0.0f;

	matrix = transform_identity();

	motion.pre = transform_identity();
	motion.post = transform_identity();
	use_motion = false;
	use_perspective_motion = false;

	aperture_ratio = 1.0f;

	type = CAMERA_PERSPECTIVE;
	panorama_type = PANORAMA_EQUIRECTANGULAR;
	fisheye_fov = M_PI_F;
	fisheye_lens = 10.5f;
	latitude_min = -M_PI_2_F;
	latitude_max = M_PI_2_F;
	longitude_min = -M_PI_F;
	longitude_max = M_PI_F;
	fov = M_PI_4_F;
	fov_pre = fov_post = fov;

	sensorwidth = 0.036f;
	sensorheight = 0.024f;

	nearclip = 1e-5f;
	farclip = 1e5f;

	width = 1024;
	height = 512;
	resolution = 1;

	viewplane.left = -((float)width/(float)height);
	viewplane.right = (float)width/(float)height;
	viewplane.bottom = -1.0f;
	viewplane.top = 1.0f;

	screentoworld = transform_identity();
	rastertoworld = transform_identity();
	ndctoworld = transform_identity();
	rastertocamera = transform_identity();
	cameratoworld = transform_identity();
	worldtoraster = transform_identity();

	dx = make_float3(0.0f, 0.0f, 0.0f);
	dy = make_float3(0.0f, 0.0f, 0.0f);

	need_update = true;
	need_device_update = true;
	need_flags_update = true;
	previous_need_motion = -1;

	graph = NULL;
}

Camera::~Camera()
{
	delete graph;
}

void Camera::compute_auto_viewplane()
{
	if(type == CAMERA_PANORAMA) {
		viewplane.left = 0.0f;
		viewplane.right = 1.0f;
		viewplane.bottom = 0.0f;
		viewplane.top = 1.0f;
	}
	else {
		float aspect = (float)width/(float)height;
		if(width >= height) {
			viewplane.left = -aspect;
			viewplane.right = aspect;
			viewplane.bottom = -1.0f;
			viewplane.top = 1.0f;
		}
		else {
			viewplane.left = -1.0f;
			viewplane.right = 1.0f;
			viewplane.bottom = -1.0f/aspect;
			viewplane.top = 1.0f/aspect;
		}
	}
}

void Camera::update()
{
	if(!need_update)
		return;

	/* Full viewport to camera border in the viewport. */
	Transform fulltoborder = transform_from_viewplane(viewport_camera_border);
	Transform bordertofull = transform_inverse(fulltoborder);

	/* ndc to raster */
	Transform screentocamera;
	Transform ndctoraster = transform_scale(width, height, 1.0f) * bordertofull;

	/* raster to screen */
	Transform screentondc = fulltoborder * transform_from_viewplane(viewplane);

	Transform screentoraster = ndctoraster * screentondc;
	Transform rastertoscreen = transform_inverse(screentoraster);

	/* screen to camera */
	if(type == CAMERA_PERSPECTIVE)
		screentocamera = transform_inverse(transform_perspective(fov, nearclip, farclip));
	else if(type == CAMERA_ORTHOGRAPHIC)
		screentocamera = transform_inverse(transform_orthographic(nearclip, farclip));
	else
		screentocamera = transform_identity();
	
	Transform cameratoscreen = transform_inverse(screentocamera);

	rastertocamera = screentocamera * rastertoscreen;
	cameratoraster = screentoraster * cameratoscreen;

	cameratoworld = matrix;
	screentoworld = cameratoworld * screentocamera;
	rastertoworld = cameratoworld * rastertocamera;
	ndctoworld = rastertoworld * ndctoraster;

	/* note we recompose matrices instead of taking inverses of the above, this
	 * is needed to avoid inverting near degenerate matrices that happen due to
	 * precision issues with large scenes */
	worldtocamera = transform_inverse(matrix);
	worldtoscreen = cameratoscreen * worldtocamera;
	worldtondc = screentondc * worldtoscreen;
	worldtoraster = ndctoraster * worldtondc;

	/* differentials */
	if(type == CAMERA_ORTHOGRAPHIC) {
		dx = transform_direction(&rastertocamera, make_float3(1, 0, 0));
		dy = transform_direction(&rastertocamera, make_float3(0, 1, 0));
	}
	else if(type == CAMERA_PERSPECTIVE) {
		dx = transform_perspective(&rastertocamera, make_float3(1, 0, 0)) -
		     transform_perspective(&rastertocamera, make_float3(0, 0, 0));
		dy = transform_perspective(&rastertocamera, make_float3(0, 1, 0)) -
		     transform_perspective(&rastertocamera, make_float3(0, 0, 0));
	}
	else {
		dx = make_float3(0.0f, 0.0f, 0.0f);
		dy = make_float3(0.0f, 0.0f, 0.0f);
	}

	dx = transform_direction(&cameratoworld, dx);
	dy = transform_direction(&cameratoworld, dy);

	/* TODO(sergey): Support other types of camera. */
	if(type == CAMERA_PERSPECTIVE) {
		/* TODO(sergey): Move to an utility function and de-duplicate with
		 * calculation above.
		 */
		Transform screentocamera_pre =
		        transform_inverse(transform_perspective(fov_pre,
		                                                nearclip,
		                                                farclip));
		Transform screentocamera_post =
		        transform_inverse(transform_perspective(fov_post,
		                                                nearclip,
		                                                farclip));
		perspective_motion.pre = screentocamera_pre * rastertoscreen;
		perspective_motion.post = screentocamera_post * rastertoscreen;
	}

	need_update = false;
	need_device_update = true;
	need_flags_update = true;
}

void Camera::device_update(Device *device, DeviceScene *dscene, Scene *scene)
{
	Scene::MotionType need_motion = scene->need_motion(device->info.advanced_shading);

	update();

	if(previous_need_motion != need_motion) {
		/* scene's motion model could have been changed since previous device
		 * camera update this could happen for example in case when one render
		 * layer has got motion pass and another not */
		need_device_update = true;
	}

	if(!need_device_update)
		return;
	
	KernelCamera *kcam = &dscene->data.cam;

	/* store matrices */
	kcam->screentoworld = screentoworld;
	kcam->rastertoworld = rastertoworld;
	kcam->rastertocamera = rastertocamera;
	kcam->cameratoworld = cameratoworld;
	kcam->worldtocamera = worldtocamera;
	kcam->worldtoscreen = worldtoscreen;
	kcam->worldtoraster = worldtoraster;
	kcam->worldtondc = worldtondc;

	/* camera motion */
	kcam->have_motion = 0;
	kcam->have_perspective_motion = 0;

	if(need_motion == Scene::MOTION_PASS) {
		/* TODO(sergey): Support perspective (zoom, fov) motion. */
		if(type == CAMERA_PANORAMA) {
			if(use_motion) {
				kcam->motion.pre = transform_inverse(motion.pre);
				kcam->motion.post = transform_inverse(motion.post);
			}
			else {
				kcam->motion.pre = kcam->worldtocamera;
				kcam->motion.post = kcam->worldtocamera;
			}
		}
		else {
			if(use_motion) {
				kcam->motion.pre = cameratoraster * transform_inverse(motion.pre);
				kcam->motion.post = cameratoraster * transform_inverse(motion.post);
			}
			else {
				kcam->motion.pre = worldtoraster;
				kcam->motion.post = worldtoraster;
			}
		}
	}
#ifdef __CAMERA_MOTION__
	else if(need_motion == Scene::MOTION_BLUR) {
		if(use_motion) {
			transform_motion_decompose((DecompMotionTransform*)&kcam->motion, &motion, &matrix);
			kcam->have_motion = 1;
		}
		if(use_perspective_motion) {
			kcam->perspective_motion = perspective_motion;
			kcam->have_perspective_motion = 1;
		}
	}
#endif

	/* depth of field */
	kcam->aperturesize = aperturesize;
	kcam->focaldistance = focaldistance;
	kcam->blades = (blades < 3)? 0.0f: blades;
	kcam->bladesrotation = bladesrotation;

	/* motion blur */
#ifdef __CAMERA_MOTION__
	kcam->shuttertime = (need_motion == Scene::MOTION_BLUR) ? shuttertime: -1.0f;
#else
	kcam->shuttertime = -1.0f;
#endif

	/* type */
	kcam->type = type;

	/* anamorphic lens bokeh */
	kcam->inv_aperture_ratio = 1.0f / aperture_ratio;

	/* panorama */
	kcam->panorama_type = panorama_type;
	kcam->fisheye_fov = fisheye_fov;
	kcam->fisheye_lens = fisheye_lens;
	kcam->equirectangular_range = make_float4(longitude_min - longitude_max, -longitude_min,
	                                          latitude_min -  latitude_max, -latitude_min + M_PI_2_F);

	/* sensor size */
	kcam->sensorwidth = sensorwidth;
	kcam->sensorheight = sensorheight;

	/* render size */
	kcam->width = width;
	kcam->height = height;
	kcam->resolution = resolution;

	/* store differentials */
	kcam->dx = float3_to_float4(dx);
	kcam->dy = float3_to_float4(dy);

	/* clipping */
	kcam->nearclip = nearclip;
	kcam->cliplength = (farclip == FLT_MAX)? FLT_MAX: farclip - nearclip;

<<<<<<< HEAD
	/* focal length */
	kcam->focal_length = focal_length;

	need_device_update = false;
	previous_need_motion = need_motion;

=======
>>>>>>> de80e687
	/* Camera in volume. */
	kcam->is_inside_volume = 0;

	previous_need_motion = need_motion;
}

void Camera::device_update_volume(Device * /*device*/,
                                  DeviceScene *dscene,
                                  Scene *scene)
{
	if(!need_device_update && !need_flags_update) {
		return;
	}
	KernelCamera *kcam = &dscene->data.cam;
	BoundBox viewplane_boundbox = viewplane_bounds_get();
	for(size_t i = 0; i < scene->objects.size(); ++i) {
		Object *object = scene->objects[i];
		if(object->mesh->has_volume &&
		   viewplane_boundbox.intersects(object->bounds))
		{
			/* TODO(sergey): Consider adding more grained check. */
			kcam->is_inside_volume = 1;
			break;
		}
	}
<<<<<<< HEAD

	/* TODO(sergey): Make sure shaders are fully synced at this point. */
	if(graph != NULL) {
		kcam->shader = scene->shader_manager->get_shader_id(scene->shaders.size());
	}
	else {
		kcam->shader = 0;
	}
=======
	need_device_update = false;
	need_flags_update = false;
>>>>>>> de80e687
}

void Camera::device_free(Device * /*device*/, DeviceScene * /*dscene*/)
{
	/* nothing to free, only writing to constant memory */
}

bool Camera::modified(const Camera& cam)
{
	return !((shuttertime == cam.shuttertime) &&
		(aperturesize == cam.aperturesize) &&
		(blades == cam.blades) &&
		(bladesrotation == cam.bladesrotation) &&
		(focaldistance == cam.focaldistance) &&
		(type == cam.type) &&
		(fov == cam.fov) &&
		(focal_length == cam.focal_length) &&
		(nearclip == cam.nearclip) &&
		(farclip == cam.farclip) &&
		(sensorwidth == cam.sensorwidth) &&
		(sensorheight == cam.sensorheight) &&
		// modified for progressive render
		// (width == cam.width) &&
		// (height == cam.height) &&
		(viewplane == cam.viewplane) &&
		(border == cam.border) &&
		(matrix == cam.matrix) &&
		(aperture_ratio == cam.aperture_ratio) &&
		(panorama_type == cam.panorama_type) &&
		(fisheye_fov == cam.fisheye_fov) &&
		(fisheye_lens == cam.fisheye_lens) &&
		(latitude_min == cam.latitude_min) &&
		(latitude_max == cam.latitude_max) &&
		(longitude_min == cam.longitude_min) &&
		(longitude_max == cam.longitude_max));
}

bool Camera::motion_modified(const Camera& cam)
{
	return !((motion == cam.motion) &&
		(use_motion == cam.use_motion));
}

void Camera::tag_update()
{
	need_update = true;
}

float3 Camera::transform_raster_to_world(float raster_x, float raster_y)
{
	float3 D, P;
	if(type == CAMERA_PERSPECTIVE) {
		D = transform_perspective(&rastertocamera,
		                          make_float3(raster_x, raster_y, 0.0f));
		float3 Pclip = normalize(D);
		P = make_float3(0.0f, 0.0f, 0.0f);
		/* TODO(sergey): Aperture support? */
		P = transform_point(&cameratoworld, P);
		D = normalize(transform_direction(&cameratoworld, D));
		/* TODO(sergey): Clipping is conditional in kernel, and hence it could
		 * be mistakes in here, currently leading to wrong camera-in-volume
		 * detection.
		 */
		P += nearclip * D / Pclip.z;
	}
	else if(type == CAMERA_ORTHOGRAPHIC) {
		D = make_float3(0.0f, 0.0f, 1.0f);
		/* TODO(sergey): Aperture support? */
		P = transform_perspective(&rastertocamera,
		                          make_float3(raster_x, raster_y, 0.0f));
		P = transform_point(&cameratoworld, P);
		D = normalize(transform_direction(&cameratoworld, D));
	}
	else {
		assert(!"unsupported camera type");
	}
	return P;
}

BoundBox Camera::viewplane_bounds_get()
{
	/* TODO(sergey): This is all rather stupid, but is there a way to perform
	 * checks we need in a more clear and smart fasion?
	 */
	BoundBox bounds = BoundBox::empty;

	if(type == CAMERA_PANORAMA) {
		bounds.grow(make_float3(cameratoworld.x.w,
		                        cameratoworld.y.w,
		                        cameratoworld.z.w));
	}
	else {
		bounds.grow(transform_raster_to_world(0.0f, 0.0f));
		bounds.grow(transform_raster_to_world(0.0f, (float)height));
		bounds.grow(transform_raster_to_world((float)width, (float)height));
		bounds.grow(transform_raster_to_world((float)width, 0.0f));
		if(type == CAMERA_PERSPECTIVE) {
			/* Center point has the most distance in local Z axis,
			 * use it to construct bounding box/
			 */
			bounds.grow(transform_raster_to_world(0.5f*width, 0.5f*height));
		}
	}
	return bounds;
}

<<<<<<< HEAD
void Camera::set_graph(CameraNodesGraph *graph_)
{
	if(graph_) {
		graph_->remove_unneeded_nodes();
	}

	delete graph;
	graph = graph_;
}

=======
>>>>>>> de80e687
CCL_NAMESPACE_END<|MERGE_RESOLUTION|>--- conflicted
+++ resolved
@@ -317,19 +317,21 @@
 	kcam->nearclip = nearclip;
 	kcam->cliplength = (farclip == FLT_MAX)? FLT_MAX: farclip - nearclip;
 
-<<<<<<< HEAD
+	/* Camera in volume. */
+	kcam->is_inside_volume = 0;
+
+	previous_need_motion = need_motion;
+
 	/* focal length */
 	kcam->focal_length = focal_length;
 
-	need_device_update = false;
-	previous_need_motion = need_motion;
-
-=======
->>>>>>> de80e687
-	/* Camera in volume. */
-	kcam->is_inside_volume = 0;
-
-	previous_need_motion = need_motion;
+	/* TODO(sergey): Make sure shaders are fully synced at this point. */
+	if(graph != NULL) {
+		kcam->shader = scene->shader_manager->get_shader_id(scene->shaders.size());
+	}
+	else {
+		kcam->shader = 0;
+	}
 }
 
 void Camera::device_update_volume(Device * /*device*/,
@@ -351,19 +353,8 @@
 			break;
 		}
 	}
-<<<<<<< HEAD
-
-	/* TODO(sergey): Make sure shaders are fully synced at this point. */
-	if(graph != NULL) {
-		kcam->shader = scene->shader_manager->get_shader_id(scene->shaders.size());
-	}
-	else {
-		kcam->shader = 0;
-	}
-=======
 	need_device_update = false;
 	need_flags_update = false;
->>>>>>> de80e687
 }
 
 void Camera::device_free(Device * /*device*/, DeviceScene * /*dscene*/)
@@ -470,7 +461,6 @@
 	return bounds;
 }
 
-<<<<<<< HEAD
 void Camera::set_graph(CameraNodesGraph *graph_)
 {
 	if(graph_) {
@@ -481,6 +471,4 @@
 	graph = graph_;
 }
 
-=======
->>>>>>> de80e687
 CCL_NAMESPACE_END