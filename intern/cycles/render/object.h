/*
 * Copyright 2011-2013 Blender Foundation
 *
 * Licensed under the Apache License, Version 2.0 (the "License");
 * you may not use this file except in compliance with the License.
 * You may obtain a copy of the License at
 *
 * http://www.apache.org/licenses/LICENSE-2.0
 *
 * Unless required by applicable law or agreed to in writing, software
 * distributed under the License is distributed on an "AS IS" BASIS,
 * WITHOUT WARRANTIES OR CONDITIONS OF ANY KIND, either express or implied.
 * See the License for the specific language governing permissions and
 * limitations under the License.
 */

#ifndef __OBJECT_H__
#define __OBJECT_H__

#include "graph/node.h"

/* included as Object::set_particle_system defined through NODE_SOCKET_API does
 * not select the right Node::set overload as it does not know that ParticleSystem
 * is a Node */
#include "render/particles.h"
#include "render/scene.h"

#include "util/util_array.h"
#include "util/util_boundbox.h"
#include "util/util_param.h"
#include "util/util_thread.h"
#include "util/util_transform.h"
#include "util/util_types.h"
#include "util/util_vector.h"

CCL_NAMESPACE_BEGIN

class Device;
class DeviceScene;
class Geometry;
class ParticleSystem;
class Progress;
class Scene;
struct Transform;
struct UpdateObjectTransformState;
class ObjectManager;

/* Object */

class Object : public Node {
 public:
  NODE_DECLARE

  NODE_SOCKET_API(Geometry *, geometry)
  NODE_SOCKET_API(Transform, tfm)
  BoundBox bounds;
  NODE_SOCKET_API(uint, random_id)
  NODE_SOCKET_API(int, pass_id)
  NODE_SOCKET_API(float3, color)
  NODE_SOCKET_API(ustring, asset_name)
  vector<ParamValue> attributes;
  NODE_SOCKET_API(uint, visibility)
  NODE_SOCKET_API_ARRAY(array<Transform>, motion)
  NODE_SOCKET_API(bool, hide_on_missing_motion)
  NODE_SOCKET_API(bool, use_holdout)
  NODE_SOCKET_API(bool, is_shadow_catcher)
  NODE_SOCKET_API(float, shadow_terminator_offset)

  NODE_SOCKET_API(float3, dupli_generated)
  NODE_SOCKET_API(float2, dupli_uv)

  NODE_SOCKET_API(ParticleSystem *, particle_system);
  NODE_SOCKET_API(int, particle_index);

  Object();
  ~Object();

  void tag_update(Scene *scene);

  void compute_bounds(bool motion_blur);
  void apply_transform(bool apply_to_motion);

  /* Convert between normalized -1..1 motion time and index
   * in the motion array. */
  bool use_motion() const;
  float motion_time(int step) const;
  int motion_step(float time) const;
  void update_motion();

  /* Maximum number of motion steps supported (due to Embree). */
  static const uint MAX_MOTION_STEPS = 129;

  /* Check whether object is traceable and it worth adding it to
   * kernel scene.
   */
  bool is_traceable() const;

  /* Combine object's visibility with all possible internal run-time
   * determined flags which denotes trace-time visibility.
   */
  uint visibility_for_tracing() const;

  /* Returns the index that is used in the kernel for this object. */
  int get_device_index() const;

  /* Compute step size from attributes, shaders, transforms. */
  float compute_volume_step_size() const;

 protected:
  /* Specifies the position of the object in scene->objects and
   * in the device vectors. Gets set in device_update. */
  int index;

  /* Reference to the attribute map with object attributes,
   * or 0 if none. Set in update_svm_attributes. */
  size_t attr_map_offset;

  friend class ObjectManager;
  friend class GeometryManager;
};

/* Object Manager */

class ObjectManager {
  uint32_t update_flags;

 public:
  enum : uint32_t {
    PARTICLE_MODIFIED = (1 << 0),
    GEOMETRY_MANAGER = (1 << 1),
    MOTION_BLUR_MODIFIED = (1 << 2),
    OBJECT_ADDED = (1 << 3),
    OBJECT_REMOVED = (1 << 4),
    OBJECT_MODIFIED = (1 << 5),
    HOLDOUT_MODIFIED = (1 << 6),
<<<<<<< HEAD
=======
    TRANSFORM_MODIFIED = (1 << 7),
>>>>>>> 9e007b46

    /* tag everything in the manager for an update */
    UPDATE_ALL = ~0u,

    UPDATE_NONE = 0u,
  };

  bool need_flags_update;

  ObjectManager();
  ~ObjectManager();

  void device_update(Device *device, DeviceScene *dscene, Scene *scene, Progress &progress);
  void device_update_transforms(DeviceScene *dscene, Scene *scene, Progress &progress);

  void device_update_flags(Device *device,
                           DeviceScene *dscene,
                           Scene *scene,
                           Progress &progress,
                           bool bounds_valid = true);
  void device_update_mesh_offsets(Device *device, DeviceScene *dscene, Scene *scene);

  void device_free(Device *device, DeviceScene *dscene, bool force_free);

  void tag_update(Scene *scene, uint32_t flag);

  bool need_update() const;

  void apply_static_transforms(DeviceScene *dscene, Scene *scene, Progress &progress);

  string get_cryptomatte_objects(Scene *scene);
  string get_cryptomatte_assets(Scene *scene);

 protected:
  void device_update_object_transform(UpdateObjectTransformState *state,
                                      Object *ob,
                                      bool update_all);
  void device_update_object_transform_task(UpdateObjectTransformState *state);
  bool device_update_object_transform_pop_work(UpdateObjectTransformState *state,
                                               int *start_index,
                                               int *num_objects);
};

CCL_NAMESPACE_END

#endif /* __OBJECT_H__ */<|MERGE_RESOLUTION|>--- conflicted
+++ resolved
@@ -133,10 +133,7 @@
     OBJECT_REMOVED = (1 << 4),
     OBJECT_MODIFIED = (1 << 5),
     HOLDOUT_MODIFIED = (1 << 6),
-<<<<<<< HEAD
-=======
     TRANSFORM_MODIFIED = (1 << 7),
->>>>>>> 9e007b46
 
     /* tag everything in the manager for an update */
     UPDATE_ALL = ~0u,
