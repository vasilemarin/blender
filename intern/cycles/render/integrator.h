/*
 * Copyright 2011-2013 Blender Foundation
 *
 * Licensed under the Apache License, Version 2.0 (the "License");
 * you may not use this file except in compliance with the License.
 * You may obtain a copy of the License at
 *
 * http://www.apache.org/licenses/LICENSE-2.0
 *
 * Unless required by applicable law or agreed to in writing, software
 * distributed under the License is distributed on an "AS IS" BASIS,
 * WITHOUT WARRANTIES OR CONDITIONS OF ANY KIND, either express or implied.
 * See the License for the specific language governing permissions and
 * limitations under the License.
 */

#ifndef __INTEGRATOR_H__
#define __INTEGRATOR_H__

#include "kernel/kernel_types.h"

#include "graph/node.h"

CCL_NAMESPACE_BEGIN

class Device;
class DeviceScene;
class Scene;

class Integrator : public Node {
 public:
  NODE_DECLARE

  int min_bounce;
  int max_bounce;

  int max_diffuse_bounce;
  int max_glossy_bounce;
  int max_transmission_bounce;
  int max_volume_bounce;

  int transparent_min_bounce;
  int transparent_max_bounce;

  int ao_bounces;

  int volume_max_steps;
  float volume_step_size;

  bool caustics_reflective;
  bool caustics_refractive;
  float filter_glossy;

  int seed;

  float sample_clamp_direct;
  float sample_clamp_indirect;
  bool motion_blur;

  /* Maximum number of samples, beyond which we are likely to run into
   * precision issues for sampling patterns. */
  static const int MAX_SAMPLES = (1 << 24);

  int aa_samples;
  int diffuse_samples;
  int glossy_samples;
  int transmission_samples;
  int ao_samples;
  int mesh_light_samples;
  int subsurface_samples;
  int volume_samples;
  int start_sample;

  bool sample_all_lights_direct;
  bool sample_all_lights_indirect;
  float light_sampling_threshold;

  int adaptive_min_samples;
  float adaptive_threshold;

  enum Method {
    BRANCHED_PATH = 0,
    PATH = 1,

    NUM_METHODS,
  };

  Method method;

  SamplingPattern sampling_pattern;

  /* diagnostics */
  bool ignore_shaders, ignore_volumes, ignore_lights, ignore_shadows;
  bool ignore_displacement, ignore_bump, ignore_polygon_smoothing;
  bool ignore_depth_of_field, ignore_subsurface_scattering, ignore_textures;
<<<<<<< HEAD
=======
  bool diffuse_shaders;
>>>>>>> 9d6b5e23

  bool need_update;

  Integrator();
  ~Integrator();

  void device_update(Device *device, DeviceScene *dscene, Scene *scene);
  void device_free(Device *device, DeviceScene *dscene);

  bool modified(const Integrator &integrator);
  void tag_update(Scene *scene);
};

CCL_NAMESPACE_END

#endif /* __INTEGRATOR_H__ */<|MERGE_RESOLUTION|>--- conflicted
+++ resolved
@@ -93,10 +93,7 @@
   bool ignore_shaders, ignore_volumes, ignore_lights, ignore_shadows;
   bool ignore_displacement, ignore_bump, ignore_polygon_smoothing;
   bool ignore_depth_of_field, ignore_subsurface_scattering, ignore_textures;
-<<<<<<< HEAD
-=======
   bool diffuse_shaders;
->>>>>>> 9d6b5e23
 
   bool need_update;
 
