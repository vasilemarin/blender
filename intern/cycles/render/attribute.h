--- conflicted
+++ resolved
@@ -183,11 +183,7 @@
   Geometry *geometry;
   AttributePrimitive prim;
   list<Attribute> attributes;
-<<<<<<< HEAD
- bool modified = true;
-=======
   bool modified = true;
->>>>>>> d447bd3e
 
   AttributeSet(Geometry *geometry, AttributePrimitive prim);
   AttributeSet(AttributeSet &&) = default;
