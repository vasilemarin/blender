--- conflicted
+++ resolved
@@ -320,19 +320,12 @@
 
 void ShaderGraph::simplify(Scene *scene)
 {
-<<<<<<< HEAD
-	if(!simplified) {
-		default_inputs(scene->shader_manager->use_osl());
-		clean(scene);
-		if(!scene->integrator->ignore_bump) {
-			refine_bump_nodes();
-		}
-=======
   if (!simplified) {
     default_inputs(scene->shader_manager->use_osl());
     clean(scene);
-    refine_bump_nodes();
->>>>>>> 3076d95b
+    if (!scene->integrator->ignore_bump) {
+      refine_bump_nodes();
+    }
 
     simplified = true;
   }
@@ -348,13 +341,8 @@
   if (!finalized) {
     simplify(scene);
 
-<<<<<<< HEAD
-		if(do_bump && !scene->integrator->ignore_bump)
-			bump_from_displacement(bump_in_object_space);
-=======
-    if (do_bump)
+    if (do_bump && !scene->integrator->ignore_bump)
       bump_from_displacement(bump_in_object_space);
->>>>>>> 3076d95b
 
     ShaderInput *surface_in = output()->input("Surface");
     ShaderInput *volume_in = output()->input("Volume");
@@ -743,104 +731,61 @@
 
 void ShaderGraph::clean(Scene *scene)
 {
-<<<<<<< HEAD
-	/* Graph simplification */
-
-	/* Feature overrides */
-	if(scene->integrator->ignore_displacement) {
-		ShaderInput *displacement_in = output()->input("Displacement");
-		if(displacement_in->link){
-			disconnect(displacement_in);
-		}
-	}
-	if(scene->integrator->ignore_volumes) {
-		ShaderInput *displacement_in = output()->input("Volume");
-		if(displacement_in->link){
-			disconnect(displacement_in);
-		}
-	}
-	if(scene->integrator->ignore_subsurface_scattering || scene->integrator->ignore_textures) {
-		foreach(ShaderNode *node, nodes) {
-			bool ignored = false;
-			if(node->special_type == SHADER_SPECIAL_TYPE_IMAGE_SLOT && scene->integrator->ignore_textures) {
-				ignored = true;
-			}
-			else if(node->special_type == SHADER_SPECIAL_TYPE_CLOSURE && CLOSURE_IS_BSSRDF(node->get_closure_type()) &&
-					scene->integrator->ignore_subsurface_scattering) {
-				ignored = true;
-			}
-			if(ignored) {
-				foreach(ShaderOutput* output, node->outputs) {
-					disconnect(output);
-				}
-			}
-			else {
-				if(node->special_type == SHADER_SPECIAL_TYPE_CLOSURE &&
-				   CLOSURE_IS_PRINCIPLED(node->get_closure_type())) {
-					ShaderInput *subsurface = node->input("Subsurface Color");
-					assert(subsurface);
-					if(subsurface) {
-						if(subsurface->link) {
-							disconnect(subsurface);
-						}
-						subsurface->set(make_float3(0.0f));
-					}
-					ShaderInput *subsurface_radius = node->input("Subsurface Radius");
-					assert(subsurface_radius);
-					if(subsurface_radius) {
-						if(subsurface_radius->link) {
-							disconnect(subsurface_radius);
-						}
-						subsurface_radius->set(make_float3(0.0f));
-					}
-				}
-			}
-		}
-	}
-
-	/* NOTE: Remove proxy nodes was already done. */
-	constant_fold(scene);
-	simplify_settings(scene);
-	deduplicate_nodes();
-	verify_volume_output();
-
-	/* we do two things here: find cycles and break them, and remove unused
-	 * nodes that don't feed into the output. how cycles are broken is
-	 * undefined, they are invalid input, the important thing is to not crash */
-
-	vector<bool> visited(num_node_ids, false);
-	vector<bool> on_stack(num_node_ids, false);
-
-	/* break cycles */
-	break_cycles(output(), visited, on_stack);
-
-	/* disconnect unused nodes */
-	foreach(ShaderNode *node, nodes) {
-		if(!visited[node->id]) {
-			foreach(ShaderInput *to, node->inputs) {
-				ShaderOutput *from = to->link;
-
-				if(from) {
-					to->link = NULL;
-					from->links.erase(remove(from->links.begin(), from->links.end(), to), from->links.end());
-				}
-			}
-		}
-	}
-
-	/* remove unused nodes */
-	list<ShaderNode*> newnodes;
-
-	foreach(ShaderNode *node, nodes) {
-		if(visited[node->id])
-			newnodes.push_back(node);
-		else
-			delete node;
-	}
-
-	nodes = newnodes;
-=======
   /* Graph simplification */
+
+  /* Feature overrides */
+  if (scene->integrator->ignore_displacement) {
+    ShaderInput *displacement_in = output()->input("Displacement");
+    if (displacement_in->link) {
+      disconnect(displacement_in);
+    }
+  }
+  if (scene->integrator->ignore_volumes) {
+    ShaderInput *displacement_in = output()->input("Volume");
+    if (displacement_in->link) {
+      disconnect(displacement_in);
+    }
+  }
+  if (scene->integrator->ignore_subsurface_scattering || scene->integrator->ignore_textures) {
+    foreach (ShaderNode *node, nodes) {
+      bool ignored = false;
+      if (node->special_type == SHADER_SPECIAL_TYPE_IMAGE_SLOT &&
+          scene->integrator->ignore_textures) {
+        ignored = true;
+      }
+      else if (node->special_type == SHADER_SPECIAL_TYPE_CLOSURE &&
+               CLOSURE_IS_BSSRDF(node->get_closure_type()) &&
+               scene->integrator->ignore_subsurface_scattering) {
+        ignored = true;
+      }
+      if (ignored) {
+        foreach (ShaderOutput *output, node->outputs) {
+          disconnect(output);
+        }
+      }
+      else {
+        if (node->special_type == SHADER_SPECIAL_TYPE_CLOSURE &&
+            CLOSURE_IS_PRINCIPLED(node->get_closure_type())) {
+          ShaderInput *subsurface = node->input("Subsurface Color");
+          assert(subsurface);
+          if (subsurface) {
+            if (subsurface->link) {
+              disconnect(subsurface);
+            }
+            subsurface->set(make_float3(0.0f));
+          }
+          ShaderInput *subsurface_radius = node->input("Subsurface Radius");
+          assert(subsurface_radius);
+          if (subsurface_radius) {
+            if (subsurface_radius->link) {
+              disconnect(subsurface_radius);
+            }
+            subsurface_radius->set(make_float3(0.0f));
+          }
+        }
+      }
+    }
+  }
 
   /* NOTE: Remove proxy nodes was already done. */
   constant_fold(scene);
@@ -883,7 +828,6 @@
   }
 
   nodes = newnodes;
->>>>>>> 3076d95b
 }
 
 void ShaderGraph::default_inputs(bool do_osl)
