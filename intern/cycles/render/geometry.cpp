/*
 * Copyright 2011-2020 Blender Foundation
 *
 * Licensed under the Apache License, Version 2.0 (the "License");
 * you may not use this file except in compliance with the License.
 * You may obtain a copy of the License at
 *
 * http://www.apache.org/licenses/LICENSE-2.0
 *
 * Unless required by applicable law or agreed to in writing, software
 * distributed under the License is distributed on an "AS IS" BASIS,
 * WITHOUT WARRANTIES OR CONDITIONS OF ANY KIND, either express or implied.
 * See the License for the specific language governing permissions and
 * limitations under the License.
 */

#include "bvh/bvh.h"
#include "bvh/bvh2.h"

#include "device/device.h"

#include "render/attribute.h"
#include "render/camera.h"
#include "render/geometry.h"
#include "render/hair.h"
#include "render/light.h"
#include "render/mesh.h"
#include "render/nodes.h"
#include "render/object.h"
#include "render/scene.h"
#include "render/shader.h"
#include "render/stats.h"
#include "render/volume.h"

#include "subd/subd_patch_table.h"
#include "subd/subd_split.h"

#include "kernel/osl/osl_globals.h"

#include "util/util_foreach.h"
#include "util/util_logging.h"
#include "util/util_progress.h"
#include "util/util_task.h"

CCL_NAMESPACE_BEGIN

/* Geometry */

PackFlags operator|=(PackFlags &pack_flags, uint32_t value)
{
  pack_flags = (PackFlags)((uint32_t)pack_flags | value);
  return pack_flags;
}

NODE_ABSTRACT_DEFINE(Geometry)
{
  NodeType *type = NodeType::add("geometry_base", NULL);

  SOCKET_UINT(motion_steps, "Motion Steps", 3);
  SOCKET_BOOLEAN(use_motion_blur, "Use Motion Blur", false);
  SOCKET_NODE_ARRAY(used_shaders, "Shaders", Shader::get_node_type());
  SOCKET_FLOAT(min_delta, "Min Delta", -1.0f);
  SOCKET_FLOAT(max_delta, "Max Delta", 1.0f);

  return type;
}

Geometry::Geometry(const NodeType *node_type, const Type type)
    : Node(node_type), geometry_type(type), attributes(this, ATTR_PRIM_GEOMETRY)
{
  need_update_rebuild = false;
  need_update_bvh_for_offset = false;

  transform_applied = false;
  transform_negative_scaled = false;
  transform_normal = transform_identity();
  bounds = BoundBox::empty;

  has_volume = false;
  has_surface_bssrdf = false;

  bvh = NULL;
  attr_map_offset = 0;
  optix_prim_offset = 0;
  prim_offset = 0;
}

Geometry::~Geometry()
{
  dereference_all_used_nodes();
  delete bvh;
}

void Geometry::clear(bool preserve_shaders)
{
  if (!preserve_shaders)
    used_shaders.clear();

  transform_applied = false;
  transform_negative_scaled = false;
  transform_normal = transform_identity();
  tag_modified();
}

bool Geometry::need_attribute(Scene *scene, AttributeStandard std)
{
  if (std == ATTR_STD_NONE)
    return false;

  if (scene->need_global_attribute(std))
    return true;

  foreach (Node *node, used_shaders) {
    Shader *shader = static_cast<Shader *>(node);
    if (shader->attributes.find(std))
      return true;
  }

  return false;
}

bool Geometry::need_attribute(Scene * /*scene*/, ustring name)
{
  if (name == ustring())
    return false;

  foreach (Node *node, used_shaders) {
    Shader *shader = static_cast<Shader *>(node);
    if (shader->attributes.find(name))
      return true;
  }

  return false;
}

AttributeRequestSet Geometry::needed_attributes()
{
  AttributeRequestSet result;

  foreach (Node *node, used_shaders) {
    Shader *shader = static_cast<Shader *>(node);
    result.add(shader->attributes);
  }

  return result;
}

float Geometry::motion_time(int step) const
{
  return (motion_steps > 1) ? 2.0f * step / (motion_steps - 1) - 1.0f : 0.0f;
}

int Geometry::motion_step(float time) const
{
  if (motion_steps > 1) {
    int attr_step = 0;

    for (int step = 0; step < motion_steps; step++) {
      float step_time = motion_time(step);
      if (step_time == time) {
        return attr_step;
      }

      /* Center step is stored in a separate attribute. */
      if (step != motion_steps / 2) {
        attr_step++;
      }
    }
  }

  return -1;
}

bool Geometry::need_build_bvh(BVHLayout layout) const
{
  return is_instanced() || layout == BVH_LAYOUT_OPTIX || layout == BVH_LAYOUT_MULTI_OPTIX ||
         layout == BVH_LAYOUT_MULTI_OPTIX_EMBREE;
}

bool Geometry::is_instanced() const
{
  /* Currently we treat subsurface objects as instanced.
   *
   * While it might be not very optimal for ray traversal, it avoids having
   * duplicated BVH in the memory, saving quite some space.
   */
  return !transform_applied || has_surface_bssrdf;
}

bool Geometry::has_true_displacement() const
{
  foreach (Node *node, used_shaders) {
    Shader *shader = static_cast<Shader *>(node);
    if (shader->has_displacement && shader->get_displacement_method() != DISPLACE_BUMP) {
      return true;
    }
  }

  return false;
}

void Geometry::compute_bvh(
    Device *device, DeviceScene *dscene, SceneParams *params, Progress *progress, int n, int total)
{
  if (progress->get_cancel())
    return;

  compute_bounds();

  const BVHLayout bvh_layout = BVHParams::best_bvh_layout(params->bvh_layout,
                                                          device->get_bvh_layout_mask());
  if (need_build_bvh(bvh_layout)) {
    string msg = "Updating Geometry BVH ";
    if (name.empty())
      msg += string_printf("%u/%u", (uint)(n + 1), (uint)total);
    else
      msg += string_printf("%s %u/%u", name.c_str(), (uint)(n + 1), (uint)total);

    Object object;
    object.set_geometry(this);

    vector<Geometry *> geometry;
    geometry.push_back(this);
    vector<Object *> objects;
    objects.push_back(&object);

    if (bvh && !need_update_rebuild && params->enable_bvh_refit &&
        (!params->enable_max_bvh_refits || bvh->num_refits < params->max_bvh_refits)) {
      progress->set_status(msg, "Refitting BVH");

      bvh->geometry = geometry;
      bvh->objects = objects;

      device->build_bvh(bvh, *progress, true);

      bvh->num_refits += 1;
    }
    else {
      progress->set_status(msg, "Building BVH");

      BVHParams bparams;
      bparams.use_spatial_split = params->use_bvh_spatial_split;
      bparams.bvh_layout = bvh_layout;
      bparams.use_unaligned_nodes = dscene->data.bvh.have_curves &&
                                    params->use_bvh_unaligned_nodes;
      bparams.num_motion_triangle_steps = params->num_bvh_time_steps;
      bparams.num_motion_curve_steps = params->num_bvh_time_steps;
      bparams.bvh_type = params->bvh_type;
      bparams.curve_subdivisions = params->curve_subdivisions();

      delete bvh;
      bvh = BVH::create(bparams, geometry, objects, device);
      MEM_GUARDED_CALL(progress, device->build_bvh, bvh, *progress, false);
    }
  }

  need_update_rebuild = false;
  need_update_bvh_for_offset = false;
}

bool Geometry::has_motion_blur() const
{
  return (use_motion_blur && attributes.find(ATTR_STD_MOTION_VERTEX_POSITION));
}

bool Geometry::has_voxel_attributes() const
{
  foreach (const Attribute &attr, attributes.attributes) {
    if (attr.element == ATTR_ELEMENT_VOXEL) {
      return true;
    }
  }

  return false;
}

void Geometry::tag_update(Scene *scene, bool rebuild)
{
  if (rebuild) {
    need_update_rebuild = true;
    scene->light_manager->tag_update(scene, LightManager::MESH_NEED_REBUILD);
  }
  else {
    foreach (Node *node, used_shaders) {
      Shader *shader = static_cast<Shader *>(node);
      if (shader->has_surface_emission) {
        scene->light_manager->tag_update(scene, LightManager::EMISSIVE_MESH_MODIFIED);
        break;
      }
    }
  }

  scene->geometry_manager->tag_update(scene, GeometryManager::GEOMETRY_MODIFIED);
}

void Geometry::tag_bvh_update(bool rebuild)
{
  tag_modified();

  if (rebuild) {
    need_update_rebuild = true;
  }
}

/* Geometry Manager */

GeometryManager::GeometryManager()
{
  update_flags = UPDATE_ALL;
  need_flags_update = true;
}

GeometryManager::~GeometryManager()
{
}

void GeometryManager::update_osl_attributes(Device *device,
                                            Scene *scene,
                                            vector<AttributeRequestSet> &geom_attributes)
{
#ifdef WITH_OSL
  /* for OSL, a hash map is used to lookup the attribute by name. */
  OSLGlobals *og = (OSLGlobals *)device->osl_memory();

  og->object_name_map.clear();
  og->attribute_map.clear();
  og->object_names.clear();

  og->attribute_map.resize(scene->objects.size() * ATTR_PRIM_TYPES);

  for (size_t i = 0; i < scene->objects.size(); i++) {
    /* set object name to object index map */
    Object *object = scene->objects[i];
    og->object_name_map[object->name] = i;
    og->object_names.push_back(object->name);

    /* set object attributes */
    foreach (ParamValue &attr, object->attributes) {
      OSLGlobals::Attribute osl_attr;

      osl_attr.type = attr.type();
      osl_attr.desc.element = ATTR_ELEMENT_OBJECT;
      osl_attr.value = attr;
      osl_attr.desc.offset = 0;
      osl_attr.desc.flags = 0;

      og->attribute_map[i * ATTR_PRIM_TYPES + ATTR_PRIM_GEOMETRY][attr.name()] = osl_attr;
      og->attribute_map[i * ATTR_PRIM_TYPES + ATTR_PRIM_SUBD][attr.name()] = osl_attr;
    }

    /* find geometry attributes */
    size_t j = object->geometry->index;
    assert(j < scene->geometry.size() && scene->geometry[j] == object->geometry);

    AttributeRequestSet &attributes = geom_attributes[j];

    /* set mesh attributes */
    foreach (AttributeRequest &req, attributes.requests) {
      OSLGlobals::Attribute osl_attr;

      if (req.desc.element != ATTR_ELEMENT_NONE) {
        osl_attr.desc = req.desc;

        if (req.type == TypeDesc::TypeFloat)
          osl_attr.type = TypeDesc::TypeFloat;
        else if (req.type == TypeDesc::TypeMatrix)
          osl_attr.type = TypeDesc::TypeMatrix;
        else if (req.type == TypeFloat2)
          osl_attr.type = TypeFloat2;
        else if (req.type == TypeRGBA)
          osl_attr.type = TypeRGBA;
        else
          osl_attr.type = TypeDesc::TypeColor;

        if (req.std != ATTR_STD_NONE) {
          /* if standard attribute, add lookup by geom: name convention */
          ustring stdname(string("geom:") + string(Attribute::standard_name(req.std)));
          og->attribute_map[i * ATTR_PRIM_TYPES + ATTR_PRIM_GEOMETRY][stdname] = osl_attr;
        }
        else if (req.name != ustring()) {
          /* add lookup by geometry attribute name */
          og->attribute_map[i * ATTR_PRIM_TYPES + ATTR_PRIM_GEOMETRY][req.name] = osl_attr;
        }
      }

      if (req.subd_desc.element != ATTR_ELEMENT_NONE) {
        osl_attr.desc = req.subd_desc;

        if (req.subd_type == TypeDesc::TypeFloat)
          osl_attr.type = TypeDesc::TypeFloat;
        else if (req.subd_type == TypeDesc::TypeMatrix)
          osl_attr.type = TypeDesc::TypeMatrix;
        else if (req.subd_type == TypeFloat2)
          osl_attr.type = TypeFloat2;
        else if (req.subd_type == TypeRGBA)
          osl_attr.type = TypeRGBA;
        else
          osl_attr.type = TypeDesc::TypeColor;

        if (req.std != ATTR_STD_NONE) {
          /* if standard attribute, add lookup by geom: name convention */
          ustring stdname(string("geom:") + string(Attribute::standard_name(req.std)));
          og->attribute_map[i * ATTR_PRIM_TYPES + ATTR_PRIM_SUBD][stdname] = osl_attr;
        }
        else if (req.name != ustring()) {
          /* add lookup by geometry attribute name */
          og->attribute_map[i * ATTR_PRIM_TYPES + ATTR_PRIM_SUBD][req.name] = osl_attr;
        }
      }
    }
  }
#else
  (void)device;
  (void)scene;
  (void)geom_attributes;
#endif
}

/* Generate a normal attribute map entry from an attribute descriptor. */
static void emit_attribute_map_entry(
    uint4 *attr_map, int index, uint id, TypeDesc type, const AttributeDescriptor &desc)
{
  attr_map[index].x = id;
  attr_map[index].y = desc.element;
  attr_map[index].z = as_uint(desc.offset);

  if (type == TypeDesc::TypeFloat)
    attr_map[index].w = NODE_ATTR_FLOAT;
  else if (type == TypeDesc::TypeMatrix)
    attr_map[index].w = NODE_ATTR_MATRIX;
  else if (type == TypeFloat2)
    attr_map[index].w = NODE_ATTR_FLOAT2;
  else if (type == TypeFloat4)
    attr_map[index].w = NODE_ATTR_FLOAT4;
  else if (type == TypeRGBA)
    attr_map[index].w = NODE_ATTR_RGBA;
  else
    attr_map[index].w = NODE_ATTR_FLOAT3;

  attr_map[index].w |= desc.flags << 8;
}

/* Generate an attribute map end marker, optionally including a link to another map.
 * Links are used to connect object attribute maps to mesh attribute maps. */
static void emit_attribute_map_terminator(uint4 *attr_map, int index, bool chain, uint chain_link)
{
  for (int j = 0; j < ATTR_PRIM_TYPES; j++) {
    attr_map[index + j].x = ATTR_STD_NONE;
    attr_map[index + j].y = chain;                      /* link is valid flag */
    attr_map[index + j].z = chain ? chain_link + j : 0; /* link to the correct sub-entry */
    attr_map[index + j].w = 0;
  }
}

/* Generate all necessary attribute map entries from the attribute request. */
static void emit_attribute_mapping(
    uint4 *attr_map, int index, Scene *scene, AttributeRequest &req, Geometry *geom)
{
  uint id;

  if (req.std == ATTR_STD_NONE)
    id = scene->shader_manager->get_attribute_id(req.name);
  else
    id = scene->shader_manager->get_attribute_id(req.std);

  emit_attribute_map_entry(attr_map, index, id, req.type, req.desc);

  if (geom->is_mesh()) {
    Mesh *mesh = static_cast<Mesh *>(geom);
    if (mesh->get_num_subd_faces()) {
      emit_attribute_map_entry(attr_map, index + 1, id, req.subd_type, req.subd_desc);
    }
  }
}

void GeometryManager::update_svm_attributes(Device *,
                                            DeviceScene *dscene,
                                            Scene *scene,
                                            vector<AttributeRequestSet> &geom_attributes,
                                            vector<AttributeRequestSet> &object_attributes)
{
  /* for SVM, the attributes_map table is used to lookup the offset of an
   * attribute, based on a unique shader attribute id. */

  /* compute array stride */
  int attr_map_size = 0;

  for (size_t i = 0; i < scene->geometry.size(); i++) {
    Geometry *geom = scene->geometry[i];
    geom->attr_map_offset = attr_map_size;
    attr_map_size += (geom_attributes[i].size() + 1) * ATTR_PRIM_TYPES;
  }

  for (size_t i = 0; i < scene->objects.size(); i++) {
    Object *object = scene->objects[i];

    /* only allocate a table for the object if it actually has attributes */
    if (object_attributes[i].size() == 0) {
      object->attr_map_offset = 0;
    }
    else {
      object->attr_map_offset = attr_map_size;
      attr_map_size += (object_attributes[i].size() + 1) * ATTR_PRIM_TYPES;
    }
  }

  if (attr_map_size == 0)
    return;

  if (!dscene->attributes_map.need_realloc()) {
    return;
  }

  /* create attribute map */
  uint4 *attr_map = dscene->attributes_map.alloc(attr_map_size);
  memset(attr_map, 0, dscene->attributes_map.size() * sizeof(uint));

  for (size_t i = 0; i < scene->geometry.size(); i++) {
    Geometry *geom = scene->geometry[i];
    AttributeRequestSet &attributes = geom_attributes[i];

    /* set geometry attributes */
    int index = geom->attr_map_offset;

    foreach (AttributeRequest &req, attributes.requests) {
      emit_attribute_mapping(attr_map, index, scene, req, geom);
      index += ATTR_PRIM_TYPES;
    }

    emit_attribute_map_terminator(attr_map, index, false, 0);
  }

  for (size_t i = 0; i < scene->objects.size(); i++) {
    Object *object = scene->objects[i];
    AttributeRequestSet &attributes = object_attributes[i];

    /* set object attributes */
    if (attributes.size() > 0) {
      int index = object->attr_map_offset;

      foreach (AttributeRequest &req, attributes.requests) {
        emit_attribute_mapping(attr_map, index, scene, req, object->geometry);
        index += ATTR_PRIM_TYPES;
      }

      emit_attribute_map_terminator(attr_map, index, true, object->geometry->attr_map_offset);
    }
  }

  /* copy to device */
  dscene->attributes_map.copy_to_device();
}

static void update_attribute_element_size(Geometry *geom,
                                          Attribute *mattr,
                                          AttributePrimitive prim,
                                          size_t *attr_float_size,
                                          size_t *attr_float2_size,
                                          size_t *attr_float3_size,
                                          size_t *attr_uchar4_size)
{
  if (mattr) {
    size_t size = mattr->element_size(geom, prim);

    if (mattr->element == ATTR_ELEMENT_VOXEL) {
      /* pass */
    }
    else if (mattr->element == ATTR_ELEMENT_CORNER_BYTE) {
      mattr->device_offset = *attr_uchar4_size;
      *attr_uchar4_size += size;
    }
    else if (mattr->type == TypeDesc::TypeFloat) {
      mattr->device_offset = *attr_float_size;
      *attr_float_size += size;
    }
    else if (mattr->type == TypeFloat2) {
      mattr->device_offset = *attr_float2_size;
      *attr_float2_size += size;
    }
    else if (mattr->type == TypeDesc::TypeMatrix) {
      mattr->device_offset = *attr_float3_size;
      *attr_float3_size += size * 3;
    }
    else {
      mattr->device_offset = *attr_float3_size;
      *attr_float3_size += size;
    }
  }
}

void GeometryManager::update_attribute_element_offset(Geometry *geom,
                                                      device_vector<float> &attr_float,
                                                      device_vector<float2> &attr_float2,
                                                      device_vector<float4> &attr_float3,
                                                      device_vector<uchar4> &attr_uchar4,
                                                      Attribute *mattr,
                                                      AttributePrimitive prim,
                                                      TypeDesc &type,
                                                      AttributeDescriptor &desc)
{
  if (mattr) {
    /* store element and type */
    desc.element = mattr->element;
    desc.flags = mattr->flags;
    type = mattr->type;

    /* store attribute data in arrays */
    size_t size = mattr->element_size(geom, prim);

    AttributeElement &element = desc.element;
    int &offset = desc.offset;

    if (mattr->element == ATTR_ELEMENT_VOXEL) {
      /* store slot in offset value */
      ImageHandle &handle = mattr->data_voxel();
      offset = handle.svm_slot();
    }
    else if (mattr->element == ATTR_ELEMENT_CORNER_BYTE) {
      uchar4 *data = mattr->data_uchar4();
      offset = mattr->device_offset;

      assert(attr_uchar4.size() >= offset + size);
      if (mattr->modified) {
        for (size_t k = 0; k < size; k++) {
          attr_uchar4[offset + k] = data[k];
        }
      }
    }
    else if (mattr->type == TypeDesc::TypeFloat) {
      float *data = mattr->data_float();
      offset = mattr->device_offset;

      assert(attr_float.size() >= offset + size);
      if (mattr->modified) {
        for (size_t k = 0; k < size; k++) {
          attr_float[offset + k] = data[k];
        }
      }
    }
    else if (mattr->type == TypeFloat2) {
      float2 *data = mattr->data_float2();
      offset = mattr->device_offset;

      assert(attr_float2.size() >= offset + size);
      if (mattr->modified) {
        for (size_t k = 0; k < size; k++) {
          attr_float2[offset + k] = data[k];
        }
      }
    }
    else if (mattr->type == TypeDesc::TypeMatrix) {
      Transform *tfm = mattr->data_transform();
      offset = mattr->device_offset;

      assert(attr_float3.size() >= offset + size * 3);
      if (mattr->modified) {
        for (size_t k = 0; k < size * 3; k++) {
          attr_float3[offset + k] = (&tfm->x)[k];
        }
      }
    }
    else {
      float4 *data = mattr->data_float4();
      offset = mattr->device_offset;

      assert(attr_float3.size() >= offset + size);
      if (mattr->modified) {
        for (size_t k = 0; k < size; k++) {
          attr_float3[offset + k] = data[k];
        }
      }
    }

    /* mesh vertex/curve index is global, not per object, so we sneak
     * a correction for that in here */
    if (geom->is_mesh()) {
      Mesh *mesh = static_cast<Mesh *>(geom);
      if (mesh->subdivision_type == Mesh::SUBDIVISION_CATMULL_CLARK &&
          desc.flags & ATTR_SUBDIVIDED) {
        /* indices for subdivided attributes are retrieved
         * from patch table so no need for correction here*/
      }
      else if (element == ATTR_ELEMENT_VERTEX)
        offset -= mesh->vert_offset;
      else if (element == ATTR_ELEMENT_VERTEX_MOTION)
        offset -= mesh->vert_offset;
      else if (element == ATTR_ELEMENT_FACE) {
        if (prim == ATTR_PRIM_GEOMETRY)
          offset -= mesh->prim_offset;
        else
          offset -= mesh->face_offset;
      }
      else if (element == ATTR_ELEMENT_CORNER || element == ATTR_ELEMENT_CORNER_BYTE) {
        if (prim == ATTR_PRIM_GEOMETRY)
          offset -= 3 * mesh->prim_offset;
        else
          offset -= mesh->corner_offset;
      }
    }
    else if (geom->is_hair()) {
      Hair *hair = static_cast<Hair *>(geom);
      if (element == ATTR_ELEMENT_CURVE)
        offset -= hair->prim_offset;
      else if (element == ATTR_ELEMENT_CURVE_KEY)
        offset -= hair->curvekey_offset;
      else if (element == ATTR_ELEMENT_CURVE_KEY_MOTION)
        offset -= hair->curvekey_offset;
    }
  }
  else {
    /* attribute not found */
    desc.element = ATTR_ELEMENT_NONE;
    desc.offset = 0;
  }
}

void GeometryManager::device_update_attributes(Device *device,
                                               DeviceScene *dscene,
                                               Scene *scene,
                                               Progress &progress)
{
  progress.set_status("Updating Mesh", "Computing attributes");

  /* gather per mesh requested attributes. as meshes may have multiple
   * shaders assigned, this merges the requested attributes that have
   * been set per shader by the shader manager */
  vector<AttributeRequestSet> geom_attributes(scene->geometry.size());

  AttributeRequestSet global_attributes;
  scene->need_global_attributes(global_attributes);

  for (size_t i = 0; i < scene->geometry.size(); i++) {
    Geometry *geom = scene->geometry[i];

    geom->index = i;
    geom_attributes[i].add(global_attributes);

    foreach (Node *node, geom->get_used_shaders()) {
      Shader *shader = static_cast<Shader *>(node);
      geom_attributes[i].add(shader->attributes);
    }
  }

  /* convert object attributes to use the same data structures as geometry ones */
  vector<AttributeRequestSet> object_attributes(scene->objects.size());
  vector<AttributeSet> object_attribute_values;

  object_attribute_values.reserve(scene->objects.size());

  for (size_t i = 0; i < scene->objects.size(); i++) {
    Object *object = scene->objects[i];
    Geometry *geom = object->geometry;
    size_t geom_idx = geom->index;

    assert(geom_idx < scene->geometry.size() && scene->geometry[geom_idx] == geom);

    object_attribute_values.push_back(AttributeSet(geom, ATTR_PRIM_GEOMETRY));

    AttributeRequestSet &geom_requests = geom_attributes[geom_idx];
    AttributeRequestSet &attributes = object_attributes[i];
    AttributeSet &values = object_attribute_values[i];

    for (size_t j = 0; j < object->attributes.size(); j++) {
      ParamValue &param = object->attributes[j];

      /* add attributes that are requested and not already handled by the mesh */
      if (geom_requests.find(param.name()) && !geom->attributes.find(param.name())) {
        attributes.add(param.name());

        Attribute *attr = values.add(param.name(), param.type(), ATTR_ELEMENT_OBJECT);
        assert(param.datasize() == attr->buffer.size());
        memcpy(attr->buffer.data(), param.data(), param.datasize());
      }
    }
  }

  /* mesh attribute are stored in a single array per data type. here we fill
   * those arrays, and set the offset and element type to create attribute
   * maps next */

  /* Pre-allocate attributes to avoid arrays re-allocation which would
   * take 2x of overall attribute memory usage.
   */
  size_t attr_float_size = 0;
  size_t attr_float2_size = 0;
  size_t attr_float3_size = 0;
  size_t attr_uchar4_size = 0;

  for (size_t i = 0; i < scene->geometry.size(); i++) {
    Geometry *geom = scene->geometry[i];
    AttributeRequestSet &attributes = geom_attributes[i];
    foreach (AttributeRequest &req, attributes.requests) {
      Attribute *attr = geom->attributes.find(req);

      update_attribute_element_size(geom,
                                    attr,
                                    ATTR_PRIM_GEOMETRY,
                                    &attr_float_size,
                                    &attr_float2_size,
                                    &attr_float3_size,
                                    &attr_uchar4_size);

      if (geom->is_mesh()) {
        Mesh *mesh = static_cast<Mesh *>(geom);
        Attribute *subd_attr = mesh->subd_attributes.find(req);

        update_attribute_element_size(mesh,
                                      subd_attr,
                                      ATTR_PRIM_SUBD,
                                      &attr_float_size,
                                      &attr_float2_size,
                                      &attr_float3_size,
                                      &attr_uchar4_size);
      }
    }
  }

  for (size_t i = 0; i < scene->objects.size(); i++) {
    Object *object = scene->objects[i];

    foreach (Attribute &attr, object_attribute_values[i].attributes) {
      update_attribute_element_size(object->geometry,
                                    &attr,
                                    ATTR_PRIM_GEOMETRY,
                                    &attr_float_size,
                                    &attr_float2_size,
                                    &attr_float3_size,
                                    &attr_uchar4_size);
    }
  }

  dscene->attributes_float.alloc(attr_float_size);
  dscene->attributes_float2.alloc(attr_float2_size);
  dscene->attributes_float3.alloc(attr_float3_size);
  dscene->attributes_uchar4.alloc(attr_uchar4_size);

  const bool attributes_need_realloc[4] = {
      dscene->attributes_float.need_realloc(),
      dscene->attributes_float2.need_realloc(),
      dscene->attributes_float3.need_realloc(),
      dscene->attributes_uchar4.need_realloc(),
  };

  auto get_slot_for_attribute_type = [](Attribute *attr) {
    if (attr->element == ATTR_ELEMENT_CORNER) {
      return 3;
    }

    if (attr->type == TypeDesc::TypeFloat) {
      return 0;
    }

    if (attr->type == TypeFloat2) {
      return 1;
    }

    return 2;
  };

  /* Fill in attributes. */
  for (size_t i = 0; i < scene->geometry.size(); i++) {
    Geometry *geom = scene->geometry[i];
    AttributeRequestSet &attributes = geom_attributes[i];

    /* todo: we now store std and name attributes from requests even if
     * they actually refer to the same mesh attributes, optimize */
    foreach (AttributeRequest &req, attributes.requests) {
      Attribute *attr = geom->attributes.find(req);

      if (attr) {
        /* force a copy if we need to reallocate all the data */
        attr->modified |= attributes_need_realloc[get_slot_for_attribute_type(attr)];
      }

      update_attribute_element_offset(geom,
                                      dscene->attributes_float,
                                      dscene->attributes_float2,
                                      dscene->attributes_float3,
                                      dscene->attributes_uchar4,
                                      attr,
                                      ATTR_PRIM_GEOMETRY,
                                      req.type,
                                      req.desc);

      if (geom->is_mesh()) {
        Mesh *mesh = static_cast<Mesh *>(geom);
        Attribute *subd_attr = mesh->subd_attributes.find(req);

        if (subd_attr) {
          /* force a copy if we need to reallocate all the data */
          subd_attr->modified |= attributes_need_realloc[get_slot_for_attribute_type(subd_attr)];
        }

        update_attribute_element_offset(mesh,
                                        dscene->attributes_float,
                                        dscene->attributes_float2,
                                        dscene->attributes_float3,
                                        dscene->attributes_uchar4,
                                        subd_attr,
                                        ATTR_PRIM_SUBD,
                                        req.subd_type,
                                        req.subd_desc);
      }

      if (progress.get_cancel())
        return;
    }
  }

  for (size_t i = 0; i < scene->objects.size(); i++) {
    Object *object = scene->objects[i];
    AttributeRequestSet &attributes = object_attributes[i];
    AttributeSet &values = object_attribute_values[i];

    foreach (AttributeRequest &req, attributes.requests) {
      Attribute *attr = values.find(req);

      if (attr) {
        attr->modified |= attributes_need_realloc[get_slot_for_attribute_type(attr)];
      }

      update_attribute_element_offset(object->geometry,
                                      dscene->attributes_float,
                                      dscene->attributes_float2,
                                      dscene->attributes_float3,
                                      dscene->attributes_uchar4,
                                      attr,
                                      ATTR_PRIM_GEOMETRY,
                                      req.type,
                                      req.desc);

      /* object attributes don't care about subdivision */
      req.subd_type = req.type;
      req.subd_desc = req.desc;

      if (progress.get_cancel())
        return;
    }
  }

  /* create attribute lookup maps */
  if (scene->shader_manager->use_osl())
    update_osl_attributes(device, scene, geom_attributes);

  update_svm_attributes(device, dscene, scene, geom_attributes, object_attributes);

  if (progress.get_cancel())
    return;

  /* copy to device */
  progress.set_status("Updating Mesh", "Copying Attributes to device");

  dscene->attributes_float.copy_to_device_if_modified();
  dscene->attributes_float2.copy_to_device_if_modified();
  dscene->attributes_float3.copy_to_device_if_modified();
  dscene->attributes_uchar4.copy_to_device_if_modified();

  if (progress.get_cancel())
    return;

  /* After mesh attributes and patch tables have been copied to device memory,
   * we need to update offsets in the objects. */
  scene->object_manager->device_update_mesh_offsets(device, dscene, scene);
}

void GeometryManager::mesh_calc_offset(Scene *scene, BVHLayout bvh_layout)
{
  size_t vert_size = 0;
  size_t tri_size = 0;

  size_t curve_key_size = 0;
  size_t curve_size = 0;

  size_t patch_size = 0;
  size_t face_size = 0;
  size_t corner_size = 0;

  size_t optix_prim_size = 0;

  foreach (Geometry *geom, scene->geometry) {
    if (geom->optix_prim_offset != optix_prim_size) {
      /* Need to rebuild BVH in OptiX, since refit only allows modified mesh data there */
      const bool has_optix_bvh = bvh_layout == BVH_LAYOUT_OPTIX ||
                                 bvh_layout == BVH_LAYOUT_MULTI_OPTIX ||
                                 bvh_layout == BVH_LAYOUT_MULTI_OPTIX_EMBREE;
      geom->need_update_rebuild |= has_optix_bvh;
      geom->need_update_bvh_for_offset = true;
    }

    if (geom->geometry_type == Geometry::MESH || geom->geometry_type == Geometry::VOLUME) {
      Mesh *mesh = static_cast<Mesh *>(geom);

      mesh->vert_offset = vert_size;
      mesh->prim_offset = tri_size;

      mesh->patch_offset = patch_size;
      mesh->face_offset = face_size;
      mesh->corner_offset = corner_size;

      vert_size += mesh->verts.size();
      tri_size += mesh->num_triangles();

      if (mesh->get_num_subd_faces()) {
        Mesh::SubdFace last = mesh->get_subd_face(mesh->get_num_subd_faces() - 1);
        patch_size += (last.ptex_offset + last.num_ptex_faces()) * 8;

        /* patch tables are stored in same array so include them in patch_size */
        if (mesh->patch_table) {
          mesh->patch_table_offset = patch_size;
          patch_size += mesh->patch_table->total_size();
        }
      }

      face_size += mesh->get_num_subd_faces();
      corner_size += mesh->subd_face_corners.size();

      mesh->optix_prim_offset = optix_prim_size;
      optix_prim_size += mesh->num_triangles();
    }
    else if (geom->is_hair()) {
      Hair *hair = static_cast<Hair *>(geom);

      hair->curvekey_offset = curve_key_size;
      hair->prim_offset = curve_size;

      curve_key_size += hair->get_curve_keys().size();
      curve_size += hair->num_curves();

      hair->optix_prim_offset = optix_prim_size;
      optix_prim_size += hair->num_segments();
    }
  }
}

void GeometryManager::device_update_mesh(
    Device *, DeviceScene *dscene, Scene *scene, bool for_displacement, Progress &progress)
{
  /* Count. */
  size_t vert_size = 0;
  size_t tri_size = 0;

  size_t curve_key_size = 0;
  size_t curve_size = 0;

  size_t patch_size = 0;

  foreach (Geometry *geom, scene->geometry) {
    if (geom->geometry_type == Geometry::MESH || geom->geometry_type == Geometry::VOLUME) {
      Mesh *mesh = static_cast<Mesh *>(geom);

      vert_size += mesh->verts.size();
      tri_size += mesh->num_triangles();

      if (mesh->get_num_subd_faces()) {
        Mesh::SubdFace last = mesh->get_subd_face(mesh->get_num_subd_faces() - 1);
        patch_size += (last.ptex_offset + last.num_ptex_faces()) * 8;

        /* patch tables are stored in same array so include them in patch_size */
        if (mesh->patch_table) {
          mesh->patch_table_offset = patch_size;
          patch_size += mesh->patch_table->total_size();
        }
      }
    }
    else if (geom->is_hair()) {
      Hair *hair = static_cast<Hair *>(geom);

      curve_key_size += hair->get_curve_keys().size();
      curve_size += hair->num_curves();
    }
  }

  /* Create mapping from triangle to primitive triangle array. */
  vector<uint> tri_prim_index(tri_size);
  if (for_displacement) {
    /* For displacement kernels we do some trickery to make them believe
     * we've got all required data ready. However, that data is different
     * from final render kernels since we don't have BVH yet, so can't
     * really use same semantic of arrays.
     */
    foreach (Geometry *geom, scene->geometry) {
      if (geom->geometry_type == Geometry::MESH || geom->geometry_type == Geometry::VOLUME) {
        Mesh *mesh = static_cast<Mesh *>(geom);
        for (size_t i = 0; i < mesh->num_triangles(); ++i) {
          tri_prim_index[i + mesh->prim_offset] = 3 * (i + mesh->prim_offset);
        }
      }
    }
  }
  else {
    for (size_t i = 0; i < dscene->prim_index.size(); ++i) {
      if ((dscene->prim_type[i] & PRIMITIVE_ALL_TRIANGLE) != 0) {
        tri_prim_index[dscene->prim_index[i]] = dscene->prim_tri_index[i];
      }
    }
  }

  /* Fill in all the arrays. */
  if (tri_size != 0) {
    /* normals */
    progress.set_status("Updating Mesh", "Computing normals");

    dscene->tri_shader.alloc(tri_size);
    dscene->tri_vnormal.alloc(vert_size);
    dscene->tri_vindex.alloc(tri_size);
    dscene->tri_patch.alloc(tri_size);
    dscene->tri_patch_uv.alloc(vert_size);

    const bool copy_all_data = dscene->tri_shader.need_realloc() ||
                               dscene->tri_vindex.need_realloc() ||
                               dscene->tri_vnormal.need_realloc() ||
                               dscene->tri_patch.need_realloc() ||
                               dscene->tri_patch_uv.need_realloc();

    foreach (Geometry *geom, scene->geometry) {
      if (geom->geometry_type == Geometry::MESH || geom->geometry_type == Geometry::VOLUME) {
        Mesh *mesh = static_cast<Mesh *>(geom);

        if (mesh->shader_is_modified() || mesh->smooth_is_modified() ||
            mesh->triangles_is_modified() || copy_all_data) {
          mesh->pack_shaders(scene, &dscene->tri_shader[mesh->prim_offset]);
        }

        if (mesh->verts_is_modified() || copy_all_data) {
          mesh->pack_normals(&dscene->tri_vnormal[mesh->vert_offset]);
        }

        if (mesh->triangles_is_modified() || mesh->vert_patch_uv_is_modified() || copy_all_data) {
          mesh->pack_verts(tri_prim_index,
                           &dscene->tri_vindex[mesh->prim_offset],
                           &dscene->tri_patch[mesh->prim_offset],
                           &dscene->tri_patch_uv[mesh->vert_offset],
                           mesh->vert_offset,
                           mesh->prim_offset);
        }

        if (progress.get_cancel())
          return;
      }
    }

    /* vertex coordinates */
    progress.set_status("Updating Mesh", "Copying Mesh to device");

    /* update MEM_GLOBAL pointers */
    dscene->tri_shader.copy_to_device_if_modified();
    dscene->tri_vnormal.copy_to_device_if_modified();
    dscene->tri_vindex.copy_to_device_if_modified();
    dscene->tri_patch.copy_to_device_if_modified();
    dscene->tri_patch_uv.copy_to_device_if_modified();
  }

  if (curve_size != 0) {
    progress.set_status("Updating Mesh", "Copying Strands to device");

    dscene->curve_keys.alloc(curve_key_size);
    dscene->curves.alloc(curve_size);

    const bool copy_all_data = dscene->curve_keys.need_realloc() || dscene->curves.need_realloc();

    device_vector<ushort4> curve_keys_deltas(
        scene->device, "__curve_keys_deltas", MemoryType::MEM_READ_ONLY);

    if (!copy_all_data && scene->params.enable_delta_compression &&
        scene->device->supports_delta_compression()) {
      /* We can do partial updates, so compute deltas from last update. */
      curve_keys_deltas.alloc(curve_key_size);
      /* Since we use chunks and not all of them may be copied, make sure data between copied
       * chunks is not garbage. */
      curve_keys_deltas.zero_to_device();
    }

    foreach (Geometry *geom, scene->geometry) {
      if (geom->is_hair()) {
        Hair *hair = static_cast<Hair *>(geom);

        const bool curve_keys_co_modified = hair->curve_radius_is_modified() ||
                                            hair->curve_keys_is_modified();
        if (curve_keys_co_modified || copy_all_data) {
          hair->pack_curve_keys(scene->device,
                                dscene->curve_keys,
                                curve_keys_deltas,
                                scene->params.max_delta_compression_frames);
        }

        const bool curve_data_modified = hair->curve_shader_is_modified() ||
                                         hair->curve_first_key_is_modified();
        if (curve_data_modified || copy_all_data) {
          hair->pack_curve_segments(scene, &dscene->curves[hair->prim_offset]);
        }

        if (progress.get_cancel())
          return;
      }
    }

    /* update MEM_GLOBAL pointers */
    dscene->curve_keys.copy_to_device_if_modified();
    dscene->curves.copy_to_device_if_modified();
  }

  if (patch_size != 0 && dscene->patches.need_realloc()) {
    progress.set_status("Updating Mesh", "Copying Patches to device");

    uint *patch_data = dscene->patches.alloc(patch_size);

    foreach (Geometry *geom, scene->geometry) {
      if (geom->is_mesh()) {
        Mesh *mesh = static_cast<Mesh *>(geom);
        mesh->pack_patches(&patch_data[mesh->patch_offset],
                           mesh->vert_offset,
                           mesh->face_offset,
                           mesh->corner_offset);

        if (mesh->patch_table) {
          mesh->patch_table->copy_adjusting_offsets(&patch_data[mesh->patch_table_offset],
                                                    mesh->patch_table_offset);
        }

        if (progress.get_cancel())
          return;
      }
    }

    dscene->patches.copy_to_device();
  }

  if (for_displacement) {
    float4 *prim_tri_verts = dscene->prim_tri_verts.alloc(tri_size * 3);
    foreach (Geometry *geom, scene->geometry) {
      if (geom->geometry_type == Geometry::MESH || geom->geometry_type == Geometry::VOLUME) {
        Mesh *mesh = static_cast<Mesh *>(geom);
        for (size_t i = 0; i < mesh->num_triangles(); ++i) {
          Mesh::Triangle t = mesh->get_triangle(i);
          size_t offset = 3 * (i + mesh->prim_offset);
          prim_tri_verts[offset + 0] = float3_to_float4(mesh->verts[t.v[0]]);
          prim_tri_verts[offset + 1] = float3_to_float4(mesh->verts[t.v[1]]);
          prim_tri_verts[offset + 2] = float3_to_float4(mesh->verts[t.v[2]]);
        }
      }
    }
    dscene->prim_tri_verts.copy_to_device();
  }
}

void GeometryManager::pack_bvh(DeviceScene *dscene, Scene *scene, Progress &progress)
{
<<<<<<< HEAD
  const bool pack_all = scene->bvh == nullptr;
=======
  /* bvh build */
  progress.set_status("Updating Scene BVH", "Building");

  BVHParams bparams;
  bparams.top_level = true;
  bparams.bvh_layout = BVHParams::best_bvh_layout(scene->params.bvh_layout,
                                                  device->get_bvh_layout_mask());
  bparams.use_spatial_split = scene->params.use_bvh_spatial_split;
  bparams.use_unaligned_nodes = dscene->data.bvh.have_curves &&
                                scene->params.use_bvh_unaligned_nodes;
  bparams.num_motion_triangle_steps = scene->params.num_bvh_time_steps;
  bparams.num_motion_curve_steps = scene->params.num_bvh_time_steps;
  bparams.bvh_type = scene->params.bvh_type;
  bparams.curve_subdivisions = scene->params.curve_subdivisions();

  VLOG(1) << "Using " << bvh_layout_name(bparams.bvh_layout) << " layout.";

  const bool can_refit = scene->bvh != nullptr &&
                         (bparams.bvh_layout == BVHLayout::BVH_LAYOUT_OPTIX);

  PackFlags pack_flags = PackFlags::PACK_NONE;

  if (scene->bvh == nullptr) {
    pack_flags |= PackFlags::PACK_ALL;
  }

  if (dscene->prim_visibility.is_modified()) {
    pack_flags |= PackFlags::PACK_VISIBILITY;
  }
>>>>>>> 8057b985

  progress.set_status("Updating Scene BVH", "Packing BVH primitives");
  {
    scoped_callback_timer timer([scene](double time) {
      if (scene->update_stats) {
        scene->update_stats->geometry.times.add_entry({"device_update (pack BVH)", time});
      }
    });

    size_t num_prims = 0;
    size_t num_tri_verts = 0;
    foreach (Geometry *geom, scene->geometry) {
      if (geom->geometry_type == Geometry::MESH || geom->geometry_type == Geometry::VOLUME) {
        Mesh *mesh = static_cast<Mesh *>(geom);
        num_prims += mesh->num_triangles();
        num_tri_verts += 3 * mesh->num_triangles();
      }
      else if (geom->is_hair()) {
        Hair *hair = static_cast<Hair *>(geom);
        num_prims += hair->num_segments();
      }
    }

    device_vector<ushort4> verts_deltas(scene->device, "__prim_tri_verts_deltas", MEM_READ_ONLY);

<<<<<<< HEAD
    if (!pack_all) {
      /* need to always call this, otherwise chunks are not detected */
      dscene->prim_tri_verts.alloc(num_tri_verts);
      if (scene->params.enable_delta_compression && scene->device->supports_delta_compression()) {
        verts_deltas.alloc(dscene->prim_tri_verts.size());
        /* Since we use chunks and not all of them may be copied, make sure data between copied
         * chunks is not garbage. */
        verts_deltas.zero_to_device();
=======
    if (pack_flags != PackFlags::PACK_ALL) {
      /* if we do not need to recreate the BVH, then only the vertices are updated, so we can
       * safely retake the memory */
      dscene->prim_tri_verts.give_data(pack.prim_tri_verts);

      if ((pack_flags & PackFlags::PACK_VISIBILITY) != 0) {
        dscene->prim_visibility.give_data(pack.prim_visibility);
>>>>>>> 8057b985
      }
    }
    else {
      /* It is not strictly necessary to skip those allocations we if do not have to repack,
       * however it does help catching bugs. */
      dscene->prim_tri_index.alloc(num_prims);
      dscene->prim_tri_verts.alloc(num_tri_verts);
      dscene->prim_type.alloc(num_prims);
      dscene->prim_index.alloc(num_prims);
      dscene->prim_object.alloc(num_prims);
      dscene->prim_visibility.alloc(num_prims);
    }

    // Merge visibility flags of all objects and find object index for non-instanced geometry
    unordered_map<const Geometry *, pair<int, uint>> geometry_to_object_info;
    geometry_to_object_info.reserve(scene->geometry.size());
    foreach (Object *ob, scene->objects) {
      const Geometry *const geom = ob->get_geometry();
      pair<int, uint> &info = geometry_to_object_info[geom];
      info.second |= ob->visibility_for_tracing();
      if (!geom->is_instanced()) {
        info.first = ob->get_device_index();
      }
    }

    TaskPool pool;
    // Iterate over scene mesh list instead of objects, since 'optix_prim_offset' was calculated
    // based on that list, which may be ordered differently from the object list.
    foreach (Geometry *geom, scene->geometry) {
      /* Make a copy of the pack_flags so the current geometry's flags do not pollute the others'.
       */
      PackFlags geom_pack_flags = pack_flags;

      if (geom->is_modified()) {
        geom_pack_flags |= PackFlags::PACK_VERTICES;
      }

      if (geom_pack_flags == PACK_NONE) {
        continue;
      }

      const pair<int, uint> &info = geometry_to_object_info[geom];
<<<<<<< HEAD
#if 1
      pool.push(function_bind(&Geometry::pack_primitives,
                              geom,
                              scene->device,
                              dscene,
                              info.first,
                              info.second,
                              pack_all,
                              &verts_deltas,
                              scene->params.max_delta_compression_frames));
#else
      geom->pack_primitives(scene->device,
                            dscene,
                            info.first,
                            info.second,
                            pack_all,
                            &verts_deltas,
                            scene->params.max_delta_compression_frames);
#endif
=======
      pool.push(function_bind(
          &Geometry::pack_primitives, geom, &pack, info.first, info.second, geom_pack_flags));
>>>>>>> 8057b985
    }
    pool.wait_work();
  }

  if (progress.get_cancel()) {
    return;
  }

  PackedBVH pack;
  pack.root_index = -1;
  device_update_packed_bvh(pack, dscene, scene, false, progress);
}

void GeometryManager::device_update_packed_bvh(
    PackedBVH &pack, DeviceScene *dscene, Scene *scene, bool has_bvh2_layout, Progress &progress)
{
  scoped_callback_timer timer([scene](double time) {
    if (scene->update_stats) {
      scene->update_stats->geometry.times.add_entry(
          {"device_update (copy packed BVH to device)", time});
    }
  });

  progress.set_status("Updating Scene BVH", "Copying BVH to device");

  /* When using BVH2, we always have to copy/update the data as its layout is dependent on the
   * BVH's leaf nodes which may be different when the objects or vertices move. */
  if (has_bvh2_layout) {
    if (pack.nodes.size()) {
      dscene->bvh_nodes.steal_data(pack.nodes);
      dscene->bvh_nodes.copy_to_device();
    }
    if (pack.leaf_nodes.size()) {
      dscene->bvh_leaf_nodes.steal_data(pack.leaf_nodes);
      dscene->bvh_leaf_nodes.copy_to_device();
    }
    if (pack.object_node.size()) {
      dscene->object_node.steal_data(pack.object_node);
      dscene->object_node.copy_to_device();
    }
    if (pack.prim_tri_index.size()) {
      dscene->prim_tri_index.steal_data(pack.prim_tri_index);
    }
    if (pack.prim_tri_verts.size()) {
      dscene->prim_tri_verts.steal_data(pack.prim_tri_verts);
    }
    if (pack.prim_type.size()) {
      dscene->prim_type.steal_data(pack.prim_type);
    }
    if (pack.prim_visibility.size()) {
      dscene->prim_visibility.steal_data(pack.prim_visibility);
    }
    if (pack.prim_index.size()) {
      dscene->prim_index.steal_data(pack.prim_index);
    }
    if (pack.prim_object.size()) {
      dscene->prim_object.steal_data(pack.prim_object);
    }
    if (pack.prim_time.size()) {
      dscene->prim_time.steal_data(pack.prim_time);
      dscene->prim_time.copy_to_device();
    }

<<<<<<< HEAD
    dscene->prim_tri_index.tag_modified();
    dscene->prim_tri_verts.tag_modified();
    dscene->prim_type.tag_modified();
    dscene->prim_visibility.tag_modified();
    dscene->prim_object.tag_modified();
    dscene->prim_index.tag_modified();
=======
  if (pack.nodes.size()) {
    dscene->bvh_nodes.steal_data(pack.nodes);
    dscene->bvh_nodes.copy_to_device();
  }
  if (pack.leaf_nodes.size()) {
    dscene->bvh_leaf_nodes.steal_data(pack.leaf_nodes);
    dscene->bvh_leaf_nodes.copy_to_device();
  }
  if (pack.object_node.size()) {
    dscene->object_node.steal_data(pack.object_node);
    dscene->object_node.copy_to_device();
  }
  if (pack.prim_tri_index.size() && (dscene->prim_tri_index.need_realloc() || has_bvh2_layout)) {
    dscene->prim_tri_index.steal_data(pack.prim_tri_index);
    dscene->prim_tri_index.copy_to_device();
  }
  if (pack.prim_tri_verts.size()) {
    dscene->prim_tri_verts.steal_data(pack.prim_tri_verts);
    dscene->prim_tri_verts.copy_to_device();
  }
  if (pack.prim_type.size() && (dscene->prim_type.need_realloc() || has_bvh2_layout)) {
    dscene->prim_type.steal_data(pack.prim_type);
    dscene->prim_type.copy_to_device();
  }
  if (pack.prim_visibility.size() && (dscene->prim_visibility.is_modified() || has_bvh2_layout)) {
    dscene->prim_visibility.steal_data(pack.prim_visibility);
    dscene->prim_visibility.copy_to_device();
  }
  if (pack.prim_index.size() && (dscene->prim_index.need_realloc() || has_bvh2_layout)) {
    dscene->prim_index.steal_data(pack.prim_index);
    dscene->prim_index.copy_to_device();
  }
  if (pack.prim_object.size() && (dscene->prim_object.need_realloc() || has_bvh2_layout)) {
    dscene->prim_object.steal_data(pack.prim_object);
    dscene->prim_object.copy_to_device();
  }
  if (pack.prim_time.size() && (dscene->prim_time.need_realloc() || has_bvh2_layout)) {
    dscene->prim_time.steal_data(pack.prim_time);
    dscene->prim_time.copy_to_device();
>>>>>>> 8057b985
  }

  dscene->prim_tri_index.copy_to_device_if_modified();
  dscene->prim_tri_verts.copy_to_device_if_modified();
  dscene->prim_type.copy_to_device_if_modified();
  dscene->prim_visibility.copy_to_device_if_modified();
  dscene->prim_object.copy_to_device_if_modified();
  dscene->prim_index.copy_to_device_if_modified();

  dscene->data.bvh.root = pack.root_index;
  dscene->data.bvh.use_bvh_steps = (scene->params.num_bvh_time_steps != 0);
  dscene->data.bvh.curve_subdivisions = scene->params.curve_subdivisions();
  /* The scene handle is set in 'CPUDevice::const_copy_to' and 'OptiXDevice::const_copy_to' */
  dscene->data.bvh.scene = 0;
}

void GeometryManager::device_update_bvh(Device *device,
                                        DeviceScene *dscene,
                                        Scene *scene,
                                        Progress &progress)
{
  /* bvh build */
  progress.set_status("Updating Scene BVH", "Building");

  BVHParams bparams;
  bparams.top_level = true;
  bparams.bvh_layout = BVHParams::best_bvh_layout(scene->params.bvh_layout,
                                                  device->get_bvh_layout_mask());
  bparams.use_spatial_split = scene->params.use_bvh_spatial_split;
  bparams.use_unaligned_nodes = dscene->data.bvh.have_curves &&
                                scene->params.use_bvh_unaligned_nodes;
  bparams.num_motion_triangle_steps = scene->params.num_bvh_time_steps;
  bparams.num_motion_curve_steps = scene->params.num_bvh_time_steps;
  bparams.bvh_type = scene->params.bvh_type;
  bparams.curve_subdivisions = scene->params.curve_subdivisions();

  VLOG(1) << "Using " << bvh_layout_name(bparams.bvh_layout) << " layout.";

  const bool can_refit = scene->bvh != nullptr &&
                         (bparams.bvh_layout == BVHLayout::BVH_LAYOUT_OPTIX);

  BVH *bvh = scene->bvh;
  if (!scene->bvh) {
    bvh = scene->bvh = BVH::create(bparams, scene->geometry, scene->objects, device);
  }

  device->build_bvh(bvh, progress, can_refit);

  if (scene->update_stats) {
    std::cerr << "Total time spent building tlas : " << std::abs(bvh->build_time) << '\n';
  }

  if (progress.get_cancel()) {
    return;
  }

  const bool has_bvh2_layout = (bparams.bvh_layout == BVH_LAYOUT_BVH2);

  PackedBVH pack;
  if (has_bvh2_layout) {
    pack = std::move(static_cast<BVH2 *>(bvh)->pack);
    device_update_packed_bvh(pack, dscene, scene, true, progress);
  }

  /* copy to device */
  dscene->data.bvh.bvh_layout = bparams.bvh_layout;
}

/* Set of flags used to help determining what data has been modified or needs reallocation, so we
 * can decide which device data to free or update. */
enum {
  DEVICE_CURVE_DATA_MODIFIED = (1 << 0),
  DEVICE_MESH_DATA_MODIFIED = (1 << 1),

  ATTR_FLOAT_MODIFIED = (1 << 2),
  ATTR_FLOAT2_MODIFIED = (1 << 3),
  ATTR_FLOAT3_MODIFIED = (1 << 4),
  ATTR_UCHAR4_MODIFIED = (1 << 5),

  CURVE_DATA_NEED_REALLOC = (1 << 6),
  MESH_DATA_NEED_REALLOC = (1 << 7),

  ATTR_FLOAT_NEEDS_REALLOC = (1 << 8),
  ATTR_FLOAT2_NEEDS_REALLOC = (1 << 9),
  ATTR_FLOAT3_NEEDS_REALLOC = (1 << 10),
  ATTR_UCHAR4_NEEDS_REALLOC = (1 << 11),

  DEVICE_CURVES_MODIFIED = (1 << 12),

  ATTRS_NEED_REALLOC = (ATTR_FLOAT_NEEDS_REALLOC | ATTR_FLOAT2_NEEDS_REALLOC |
                        ATTR_FLOAT3_NEEDS_REALLOC | ATTR_UCHAR4_NEEDS_REALLOC),
  DEVICE_MESH_DATA_NEEDS_REALLOC = (MESH_DATA_NEED_REALLOC),
  DEVICE_CURVE_DATA_NEEDS_REALLOC = (CURVE_DATA_NEED_REALLOC),
};

static void update_device_flags_attribute(uint32_t &device_update_flags,
                                          const AttributeSet &attributes)
{
  foreach (const Attribute &attr, attributes.attributes) {
    if (!attr.modified) {
      continue;
    }

    if (attr.element == ATTR_ELEMENT_CORNER) {
      device_update_flags |= ATTR_UCHAR4_MODIFIED;
    }
    else if (attr.type == TypeDesc::TypeFloat) {
      device_update_flags |= ATTR_FLOAT_MODIFIED;
    }
    else if (attr.type == TypeFloat2) {
      device_update_flags |= ATTR_FLOAT2_MODIFIED;
    }
    else if (attr.type == TypeDesc::TypeMatrix) {
      device_update_flags |= ATTR_FLOAT3_MODIFIED;
    }
    else if (attr.element != ATTR_ELEMENT_VOXEL) {
      device_update_flags |= ATTR_FLOAT3_MODIFIED;
    }
  }
}

void GeometryManager::device_update_preprocess(Device *device, Scene *scene, Progress &progress)
{
  if (!need_update() && !need_flags_update) {
    return;
  }

  uint32_t device_update_flags = 0;

  scoped_callback_timer timer([scene](double time) {
    if (scene->update_stats) {
      scene->update_stats->geometry.times.add_entry({"device_update_preprocess", time});
    }
  });

  progress.set_status("Updating Meshes Flags");

  /* Update flags. */
  bool volume_images_updated = false;

  foreach (Geometry *geom, scene->geometry) {
    geom->has_volume = false;

    if (geom->attributes.attr_float_modified) {
      device_update_flags |= ATTR_FLOAT_NEEDS_REALLOC;
    }
    if (geom->attributes.attr_float2_modified) {
      device_update_flags |= ATTR_FLOAT2_NEEDS_REALLOC;
    }
    if (geom->attributes.attr_float3_modified) {
      device_update_flags |= ATTR_FLOAT3_NEEDS_REALLOC;
    }
    if (geom->attributes.attr_uchar4_modified) {
      device_update_flags |= ATTR_UCHAR4_NEEDS_REALLOC;
    }

    if (geom->is_mesh()) {
      Mesh *mesh = static_cast<Mesh *>(geom);

      if (mesh->subd_attributes.modified) {
        device_update_flags |= ATTRS_NEED_REALLOC;
      }
    }

    foreach (Node *node, geom->get_used_shaders()) {
      Shader *shader = static_cast<Shader *>(node);
      if (shader->has_volume) {
        geom->has_volume = true;
      }

      if (shader->has_surface_bssrdf) {
        geom->has_surface_bssrdf = true;
      }

      if (shader->need_update_uvs) {
        device_update_flags |= ATTR_FLOAT2_NEEDS_REALLOC;

        /* Attributes might need to be tessellated if added. */
        if (geom->is_mesh()) {
          Mesh *mesh = static_cast<Mesh *>(geom);
          if (mesh->need_tesselation()) {
            mesh->tag_modified();
          }
        }
      }

      if (shader->need_update_attribute) {
        device_update_flags |= ATTRS_NEED_REALLOC;

        /* Attributes might need to be tessellated if added. */
        if (geom->is_mesh()) {
          Mesh *mesh = static_cast<Mesh *>(geom);
          if (mesh->need_tesselation()) {
            mesh->tag_modified();
          }
        }
      }

      if (shader->need_update_displacement) {
        /* tag displacement related sockets as modified */
        if (geom->is_mesh()) {
          Mesh *mesh = static_cast<Mesh *>(geom);
          mesh->tag_verts_modified();
          mesh->tag_subd_dicing_rate_modified();
          mesh->tag_subd_max_level_modified();
          mesh->tag_subd_objecttoworld_modified();

          device_update_flags |= ATTRS_NEED_REALLOC;
        }
      }
    }

    /* only check for modified attributes if we do not need to reallocate them already */
    if ((device_update_flags & ATTRS_NEED_REALLOC) == 0) {
      update_device_flags_attribute(device_update_flags, geom->attributes);
      /* don't check for subd_attributes, as if they were modified, we would need to reallocate
       * anyway */
    }

    /* Re-create volume mesh if we will rebuild or refit the BVH. Note we
     * should only do it in that case, otherwise the BVH and mesh can go
     * out of sync. */
    if (geom->is_modified() && geom->geometry_type == Geometry::VOLUME) {
      /* Create volume meshes if there is voxel data. */
      if (!volume_images_updated) {
        progress.set_status("Updating Meshes Volume Bounds");
        device_update_volume_images(device, scene, progress);
        volume_images_updated = true;
      }

      Volume *volume = static_cast<Volume *>(geom);
      create_volume_mesh(volume, progress);

      /* always reallocate when we have a volume, as we need to rebuild the BVH */
      device_update_flags |= DEVICE_MESH_DATA_NEEDS_REALLOC;
    }

    if (geom->is_hair()) {
      /* Set curve shape, still a global scene setting for now. */
      Hair *hair = static_cast<Hair *>(geom);
      hair->curve_shape = scene->params.hair_shape;

      hair->need_update_rebuild &= hair->curve_first_key_is_modified();

      if (hair->need_update_rebuild) {
        device_update_flags |= DEVICE_CURVE_DATA_NEEDS_REALLOC;
      }
      else if (hair->is_modified()) {
        device_update_flags |= DEVICE_CURVE_DATA_MODIFIED;

        if (hair->curve_shader_is_modified()) {
          device_update_flags |= DEVICE_CURVES_MODIFIED;
        }
      }
    }

    if (geom->is_mesh()) {
      Mesh *mesh = static_cast<Mesh *>(geom);

      if (mesh->need_update_rebuild) {
        device_update_flags |= DEVICE_MESH_DATA_NEEDS_REALLOC;
      }
      else if (mesh->is_modified()) {
        device_update_flags |= DEVICE_MESH_DATA_MODIFIED;
      }
    }
  }

  if (update_flags & (MESH_ADDED | MESH_REMOVED)) {
    device_update_flags |= DEVICE_MESH_DATA_NEEDS_REALLOC;
  }

  if (update_flags & (HAIR_ADDED | HAIR_REMOVED)) {
    device_update_flags |= DEVICE_CURVE_DATA_NEEDS_REALLOC;
  }

  /* tag the device arrays for reallocation or modification */
  DeviceScene *dscene = &scene->dscene;

  if (device_update_flags & (DEVICE_MESH_DATA_NEEDS_REALLOC | DEVICE_CURVE_DATA_NEEDS_REALLOC)) {
    delete scene->bvh;
    scene->bvh = nullptr;

    dscene->bvh_nodes.tag_realloc();
    dscene->bvh_leaf_nodes.tag_realloc();
    dscene->object_node.tag_realloc();
    dscene->prim_tri_verts.tag_realloc();
    dscene->prim_tri_index.tag_realloc();
    dscene->prim_type.tag_realloc();
    dscene->prim_visibility.tag_realloc();
    dscene->prim_index.tag_realloc();
    dscene->prim_object.tag_realloc();
    dscene->prim_time.tag_realloc();

    if (device_update_flags & DEVICE_MESH_DATA_NEEDS_REALLOC) {
      dscene->tri_vnormal.tag_realloc();
      dscene->tri_vindex.tag_realloc();
      dscene->tri_patch.tag_realloc();
      dscene->tri_patch_uv.tag_realloc();
      dscene->tri_shader.tag_realloc();
      dscene->patches.tag_realloc();
    }

    if (device_update_flags & DEVICE_CURVE_DATA_NEEDS_REALLOC) {
      dscene->curves.tag_realloc();
      dscene->curve_keys.tag_realloc();
    }
  }

  if ((update_flags & VISIBILITY_MODIFIED) != 0) {
    dscene->prim_visibility.tag_modified();
  }

  if (device_update_flags & ATTR_FLOAT_NEEDS_REALLOC) {
    dscene->attributes_map.tag_realloc();
    dscene->attributes_float.tag_realloc();
  }
  else if (device_update_flags & ATTR_FLOAT_MODIFIED) {
    dscene->attributes_float.tag_modified();
  }

  if (device_update_flags & ATTR_FLOAT2_NEEDS_REALLOC) {
    dscene->attributes_map.tag_realloc();
    dscene->attributes_float2.tag_realloc();
  }
  else if (device_update_flags & ATTR_FLOAT2_MODIFIED) {
    dscene->attributes_float2.tag_modified();
  }

  if (device_update_flags & ATTR_FLOAT3_NEEDS_REALLOC) {
    dscene->attributes_map.tag_realloc();
    dscene->attributes_float3.tag_realloc();
  }
  else if (device_update_flags & ATTR_FLOAT3_MODIFIED) {
    dscene->attributes_float3.tag_modified();
  }

  if (device_update_flags & ATTR_UCHAR4_NEEDS_REALLOC) {
    dscene->attributes_map.tag_realloc();
    dscene->attributes_uchar4.tag_realloc();
  }
  else if (device_update_flags & ATTR_UCHAR4_MODIFIED) {
    dscene->attributes_uchar4.tag_modified();
  }

  if (device_update_flags & DEVICE_MESH_DATA_MODIFIED) {
    /* if anything else than vertices or shaders are modified, we would need to reallocate, so
     * these are the only arrays that can be updated */
    dscene->tri_vnormal.tag_modified();
    dscene->tri_shader.tag_modified();
    dscene->prim_tri_verts.tag_modified();
  }

  if (device_update_flags & DEVICE_CURVE_DATA_MODIFIED) {
    dscene->curve_keys.tag_modified();
  }

  if (device_update_flags & DEVICE_CURVES_MODIFIED) {
    dscene->curves.tag_modified();
  }

  need_flags_update = false;
}

void GeometryManager::device_update_displacement_images(Device *device,
                                                        Scene *scene,
                                                        Progress &progress)
{
  progress.set_status("Updating Displacement Images");
  TaskPool pool;
  ImageManager *image_manager = scene->image_manager;
  set<int> bump_images;
  foreach (Geometry *geom, scene->geometry) {
    if (geom->is_modified()) {
      foreach (Node *node, geom->get_used_shaders()) {
        Shader *shader = static_cast<Shader *>(node);
        if (!shader->has_displacement || shader->get_displacement_method() == DISPLACE_BUMP) {
          continue;
        }
        foreach (ShaderNode *node, shader->graph->nodes) {
          if (node->special_type != SHADER_SPECIAL_TYPE_IMAGE_SLOT) {
            continue;
          }

          ImageSlotTextureNode *image_node = static_cast<ImageSlotTextureNode *>(node);
          for (int i = 0; i < image_node->handle.num_tiles(); i++) {
            const int slot = image_node->handle.svm_slot(i);
            if (slot != -1) {
              bump_images.insert(slot);
            }
          }
        }
      }
    }
  }
  foreach (int slot, bump_images) {
    pool.push(function_bind(
        &ImageManager::device_update_slot, image_manager, device, scene, slot, &progress));
  }
  pool.wait_work();
}

void GeometryManager::device_update_volume_images(Device *device, Scene *scene, Progress &progress)
{
  progress.set_status("Updating Volume Images");
  TaskPool pool;
  ImageManager *image_manager = scene->image_manager;
  set<int> volume_images;

  foreach (Geometry *geom, scene->geometry) {
    if (!geom->is_modified()) {
      continue;
    }

    foreach (Attribute &attr, geom->attributes.attributes) {
      if (attr.element != ATTR_ELEMENT_VOXEL) {
        continue;
      }

      ImageHandle &handle = attr.data_voxel();
      /* We can build directly from OpenVDB data structures, no need to
       * load such images early. */
      if (!handle.vdb_loader()) {
        const int slot = handle.svm_slot();
        if (slot != -1) {
          volume_images.insert(slot);
        }
      }
    }
  }

  foreach (int slot, volume_images) {
    pool.push(function_bind(
        &ImageManager::device_update_slot, image_manager, device, scene, slot, &progress));
  }
  pool.wait_work();
}

void GeometryManager::device_update(Device *device,
                                    DeviceScene *dscene,
                                    Scene *scene,
                                    Progress &progress)
{
  if (!need_update())
    return;

  VLOG(1) << "Total " << scene->geometry.size() << " meshes.";

  bool true_displacement_used = false;
  size_t total_tess_needed = 0;

  {
    scoped_callback_timer timer([scene](double time) {
      if (scene->update_stats) {
        scene->update_stats->geometry.times.add_entry({"device_update (normals)", time});
      }
    });

    foreach (Geometry *geom, scene->geometry) {
      if (geom->is_modified() &&
          (geom->geometry_type == Geometry::MESH || geom->geometry_type == Geometry::VOLUME)) {
        Mesh *mesh = static_cast<Mesh *>(geom);

        /* Update normals. */
        mesh->add_vertex_normals();

        if (mesh->need_attribute(scene, ATTR_STD_POSITION_UNDISPLACED)) {
          mesh->add_undisplaced();
        }

        /* Test if we need tessellation. */
        if (mesh->need_tesselation()) {
          total_tess_needed++;
        }

        /* Test if we need displacement. */
        if (mesh->has_true_displacement()) {
          true_displacement_used = true;
        }

        if (progress.get_cancel()) {
          return;
        }
      }
    }
  }

  if (progress.get_cancel()) {
    return;
  }

  /* Tessellate meshes that are using subdivision */
  if (total_tess_needed) {
    scoped_callback_timer timer([scene](double time) {
      if (scene->update_stats) {
        scene->update_stats->geometry.times.add_entry(
            {"device_update (adaptive subdivision)", time});
      }
    });

    Camera *dicing_camera = scene->dicing_camera;
    dicing_camera->set_screen_size_and_resolution(
        dicing_camera->get_full_width(), dicing_camera->get_full_height(), 1);
    dicing_camera->update(scene);

    size_t i = 0;
    foreach (Geometry *geom, scene->geometry) {
      if (!(geom->is_modified() && geom->is_mesh())) {
        continue;
      }

      Mesh *mesh = static_cast<Mesh *>(geom);
      if (mesh->need_tesselation()) {
        string msg = "Tessellating ";
        if (mesh->name == "")
          msg += string_printf("%u/%u", (uint)(i + 1), (uint)total_tess_needed);
        else
          msg += string_printf(
              "%s %u/%u", mesh->name.c_str(), (uint)(i + 1), (uint)total_tess_needed);

        progress.set_status("Updating Mesh", msg);

        mesh->subd_params->camera = dicing_camera;
        DiagSplit dsplit(*mesh->subd_params);
        mesh->tessellate(&dsplit);

        i++;

        if (progress.get_cancel()) {
          return;
        }
      }
    }

    if (progress.get_cancel()) {
      return;
    }
  }

  /* Update images needed for true displacement. */
  bool old_need_object_flags_update = false;
  if (true_displacement_used) {
    scoped_callback_timer timer([scene](double time) {
      if (scene->update_stats) {
        scene->update_stats->geometry.times.add_entry(
            {"device_update (displacement: load images)", time});
      }
    });
    device_update_displacement_images(device, scene, progress);
    old_need_object_flags_update = scene->object_manager->need_flags_update;
    scene->object_manager->device_update_flags(device, dscene, scene, progress, false);
  }

  /* Device update. */
  device_free(device, dscene, false);

  const BVHLayout bvh_layout = BVHParams::best_bvh_layout(scene->params.bvh_layout,
                                                          device->get_bvh_layout_mask());
  mesh_calc_offset(scene, bvh_layout);
  if (true_displacement_used) {
    scoped_callback_timer timer([scene](double time) {
      if (scene->update_stats) {
        scene->update_stats->geometry.times.add_entry(
            {"device_update (displacement: copy meshes to device)", time});
      }
    });
    device_update_mesh(device, dscene, scene, true, progress);
  }
  if (progress.get_cancel()) {
    return;
  }

  {
    scoped_callback_timer timer([scene](double time) {
      if (scene->update_stats) {
        scene->update_stats->geometry.times.add_entry({"device_update (attributes)", time});
      }
    });
    device_update_attributes(device, dscene, scene, progress);
    if (progress.get_cancel()) {
      return;
    }
  }

  /* Update displacement. */
  bool displacement_done = false;
  size_t num_bvh = 0;

  {
    scoped_callback_timer timer([scene](double time) {
      if (scene->update_stats) {
        scene->update_stats->geometry.times.add_entry({"device_update (displacement)", time});
      }
    });

    foreach (Geometry *geom, scene->geometry) {
      if (geom->is_modified()) {
        if (geom->is_mesh()) {
          Mesh *mesh = static_cast<Mesh *>(geom);
          if (displace(device, dscene, scene, mesh, progress)) {
            displacement_done = true;
          }
        }
      }

      if (geom->is_modified() || geom->need_update_bvh_for_offset) {
        if (geom->need_build_bvh(bvh_layout)) {
          num_bvh++;
        }
      }

      if (progress.get_cancel()) {
        return;
      }
    }
  }

  if (progress.get_cancel()) {
    return;
  }

  /* Device re-update after displacement. */
  if (displacement_done) {
    scoped_callback_timer timer([scene](double time) {
      if (scene->update_stats) {
        scene->update_stats->geometry.times.add_entry(
            {"device_update (displacement: attributes)", time});
      }
    });
    device_free(device, dscene, false);

    device_update_attributes(device, dscene, scene, progress);
    if (progress.get_cancel()) {
      return;
    }
  }

  /* Update the BVH even when there is no geometry so the kernel's BVH data is still valid,
   * especially when removing all of the objects during interactive renders.
   * Also update the BVH if the transformations change, we cannot rely on tagging the Geometry
   * as modified in this case, as we may accumulate displacement if the vertices do not also
   * change. */
<<<<<<< HEAD
  bool need_update_scene_bvh = (scene->bvh == nullptr || (update_flags & TRANSFORM_MODIFIED) != 0);

  if ((need_update_scene_bvh || dscene->prim_tri_verts.is_modified()) &&
      bvh_layout != BVH_LAYOUT_BVH2) {
    pack_bvh(dscene, scene, progress);
  }

=======
  bool need_update_scene_bvh = (scene->bvh == nullptr ||
                                (update_flags & (TRANSFORM_MODIFIED | VISIBILITY_MODIFIED)) != 0);
>>>>>>> 8057b985
  {
    scoped_callback_timer timer([scene](double time) {
      if (scene->update_stats) {
        scene->update_stats->geometry.times.add_entry({"device_update (build object BVHs)", time});
      }
    });
    TaskPool pool;

    size_t i = 0;
    const device_ptr vertex_pointer = dscene->prim_tri_verts.device_pointer;

    foreach (Geometry *geom, scene->geometry) {
      geom->vertex_pointer = vertex_pointer;
      if (geom->is_modified() || geom->need_update_bvh_for_offset) {
        need_update_scene_bvh = true;
#if 1
        pool.push(function_bind(
            &Geometry::compute_bvh, geom, device, dscene, &scene->params, &progress, i, num_bvh));
#else
        geom->compute_bvh(device, dscene, &scene->params, &progress, i, num_bvh);
#endif
        if (geom->need_build_bvh(bvh_layout)) {
          i++;
        }
      }
    }

    TaskPool::Summary summary;
    pool.wait_work(&summary);
    VLOG(2) << "Objects BVH build pool statistics:\n" << summary.full_report();

    if (scene->update_stats) {
      auto total_build_time = 0.0;
      auto total_build_time_mesh = 0.0;
      auto total_build_time_curves = 0.0;
      for (Geometry *geom : scene->geometry) {
        if (!geom->bvh) {
          continue;
        }

        total_build_time += std::abs(geom->bvh->build_time);

        if (geom->is_mesh()) {
          total_build_time_mesh += std::abs(geom->bvh->build_time);
        }
        else if (geom->is_hair()) {
          total_build_time_curves += std::abs(geom->bvh->build_time);
        }

        geom->bvh->build_time = 0.0;
      }
      std::cerr << "Total time spent building BLAS : " << total_build_time << '\n';
      std::cerr << "Total time spent building mesh BLAS : " << total_build_time_mesh << '\n';
      std::cerr << "Total time spent building hair BLAS : " << total_build_time_curves << '\n';
    }
  }

  foreach (Shader *shader, scene->shaders) {
    shader->need_update_uvs = false;
    shader->need_update_attribute = false;
    shader->need_update_displacement = false;
  }

  Scene::MotionType need_motion = scene->need_motion();
  bool motion_blur = need_motion == Scene::MOTION_BLUR;

  /* Update objects. */
  {
    scoped_callback_timer timer([scene](double time) {
      if (scene->update_stats) {
        scene->update_stats->geometry.times.add_entry({"device_update (compute bounds)", time});
      }
    });
    foreach (Object *object, scene->objects) {
      object->compute_bounds(motion_blur);
    }
  }

  if (progress.get_cancel()) {
    return;
  }

  if (need_update_scene_bvh) {
    scoped_callback_timer timer([scene](double time) {
      if (scene->update_stats) {
        scene->update_stats->geometry.times.add_entry({"device_update (build scene BVH)", time});
      }
    });
    device_update_bvh(device, dscene, scene, progress);
    if (progress.get_cancel()) {
      return;
    }
  }

  /* Always set BVH layout again after displacement where it was set to none,
   * to avoid ray-tracing at that stage. */
  dscene->data.bvh.bvh_layout = BVHParams::best_bvh_layout(scene->params.bvh_layout,
                                                           device->get_bvh_layout_mask());

  {
    scoped_callback_timer timer([scene](double time) {
      if (scene->update_stats) {
        scene->update_stats->geometry.times.add_entry(
            {"device_update (copy meshes to device)", time});
      }
    });
    device_update_mesh(device, dscene, scene, false, progress);
    if (progress.get_cancel()) {
      return;
    }
  }

  if (true_displacement_used) {
    /* Re-tag flags for update, so they're re-evaluated
     * for meshes with correct bounding boxes.
     *
     * This wouldn't cause wrong results, just true
     * displacement might be less optimal ot calculate.
     */
    scene->object_manager->need_flags_update = old_need_object_flags_update;
  }

  /* unset flags */

  foreach (Geometry *geom, scene->geometry) {
    geom->clear_modified();
    geom->attributes.clear_modified();

    if (geom->is_mesh()) {
      Mesh *mesh = static_cast<Mesh *>(geom);
      mesh->subd_attributes.clear_modified();
    }
  }

  update_flags = UPDATE_NONE;

  dscene->bvh_nodes.clear_modified();
  dscene->bvh_leaf_nodes.clear_modified();
  dscene->object_node.clear_modified();
  dscene->prim_tri_verts.clear_modified();
  dscene->prim_tri_index.clear_modified();
  dscene->prim_type.clear_modified();
  dscene->prim_visibility.clear_modified();
  dscene->prim_index.clear_modified();
  dscene->prim_object.clear_modified();
  dscene->prim_time.clear_modified();
  dscene->tri_shader.clear_modified();
  dscene->tri_vindex.clear_modified();
  dscene->tri_patch.clear_modified();
  dscene->tri_vnormal.clear_modified();
  dscene->tri_patch_uv.clear_modified();
  dscene->curves.clear_modified();
  dscene->curve_keys.clear_modified();
  dscene->patches.clear_modified();
  dscene->attributes_map.clear_modified();
  dscene->attributes_float.clear_modified();
  dscene->attributes_float2.clear_modified();
  dscene->attributes_float3.clear_modified();
  dscene->attributes_uchar4.clear_modified();
}

void GeometryManager::device_free(Device *device, DeviceScene *dscene, bool force_free)
{
  dscene->bvh_nodes.free_if_need_realloc(force_free);
  dscene->bvh_leaf_nodes.free_if_need_realloc(force_free);
  dscene->object_node.free_if_need_realloc(force_free);
  dscene->prim_tri_verts.free_if_need_realloc(force_free);
  dscene->prim_tri_index.free_if_need_realloc(force_free);
  dscene->prim_type.free_if_need_realloc(force_free);
  dscene->prim_visibility.free_if_need_realloc(force_free);
  dscene->prim_index.free_if_need_realloc(force_free);
  dscene->prim_object.free_if_need_realloc(force_free);
  dscene->prim_time.free_if_need_realloc(force_free);
  dscene->tri_shader.free_if_need_realloc(force_free);
  dscene->tri_vnormal.free_if_need_realloc(force_free);
  dscene->tri_vindex.free_if_need_realloc(force_free);
  dscene->tri_patch.free_if_need_realloc(force_free);
  dscene->tri_patch_uv.free_if_need_realloc(force_free);
  dscene->curves.free_if_need_realloc(force_free);
  dscene->curve_keys.free_if_need_realloc(force_free);
  dscene->patches.free_if_need_realloc(force_free);
  dscene->attributes_map.free_if_need_realloc(force_free);
  dscene->attributes_float.free_if_need_realloc(force_free);
  dscene->attributes_float2.free_if_need_realloc(force_free);
  dscene->attributes_float3.free_if_need_realloc(force_free);
  dscene->attributes_uchar4.free_if_need_realloc(force_free);

  /* Signal for shaders like displacement not to do ray tracing. */
  dscene->data.bvh.bvh_layout = BVH_LAYOUT_NONE;

#ifdef WITH_OSL
  OSLGlobals *og = (OSLGlobals *)device->osl_memory();

  if (og) {
    og->object_name_map.clear();
    og->attribute_map.clear();
    og->object_names.clear();
  }
#else
  (void)device;
#endif
}

void GeometryManager::tag_update(Scene *scene, uint32_t flag)
{
  update_flags |= flag;

  /* do not tag the object manager for an update if it is the one who tagged us */
  if ((flag & OBJECT_MANAGER) == 0) {
    scene->object_manager->tag_update(scene, ObjectManager::GEOMETRY_MANAGER);
  }
}

bool GeometryManager::need_update() const
{
  return update_flags != UPDATE_NONE;
}

void GeometryManager::collect_statistics(const Scene *scene, RenderStats *stats)
{
  foreach (Geometry *geometry, scene->geometry) {
    stats->mesh.geometry.add_entry(
        NamedSizeEntry(string(geometry->name.c_str()), geometry->get_total_size_in_bytes()));
  }
}

CCL_NAMESPACE_END<|MERGE_RESOLUTION|>--- conflicted
+++ resolved
@@ -1245,9 +1245,203 @@
 
 void GeometryManager::pack_bvh(DeviceScene *dscene, Scene *scene, Progress &progress)
 {
-<<<<<<< HEAD
-  const bool pack_all = scene->bvh == nullptr;
-=======
+  PackFlags pack_flags = PackFlags::PACK_NONE;
+
+  if (scene->bvh == nullptr) {
+    pack_flags |= PackFlags::PACK_ALL;
+  }
+
+  if (dscene->prim_visibility.is_modified()) {
+    pack_flags |= PackFlags::PACK_VISIBILITY;
+  }
+
+  progress.set_status("Updating Scene BVH", "Packing BVH primitives");
+  {
+    scoped_callback_timer timer([scene](double time) {
+      if (scene->update_stats) {
+        scene->update_stats->geometry.times.add_entry({"device_update (pack BVH)", time});
+      }
+    });
+
+    size_t num_prims = 0;
+    size_t num_tri_verts = 0;
+    foreach (Geometry *geom, scene->geometry) {
+      if (geom->geometry_type == Geometry::MESH || geom->geometry_type == Geometry::VOLUME) {
+        Mesh *mesh = static_cast<Mesh *>(geom);
+        num_prims += mesh->num_triangles();
+        num_tri_verts += 3 * mesh->num_triangles();
+      }
+      else if (geom->is_hair()) {
+        Hair *hair = static_cast<Hair *>(geom);
+        num_prims += hair->num_segments();
+      }
+    }
+
+    device_vector<ushort4> verts_deltas(scene->device, "__prim_tri_verts_deltas", MEM_READ_ONLY);
+
+    if (pack_flags != PackFlags::PACK_ALL) {
+      /* need to always call this, otherwise chunks are not detected */
+      dscene->prim_tri_verts.alloc(num_tri_verts);
+      if (scene->params.enable_delta_compression && scene->device->supports_delta_compression()) {
+        verts_deltas.alloc(dscene->prim_tri_verts.size());
+        /* Since we use chunks and not all of them may be copied, make sure data between copied
+         * chunks is not garbage. */
+        verts_deltas.zero_to_device();
+      }
+
+      if ((pack_flags & PackFlags::PACK_VISIBILITY) != 0) {
+        dscene->prim_visibility.give_data(pack.prim_visibility);
+      }
+    }
+    else {
+      /* It is not strictly necessary to skip those allocations we if do not have to repack,
+       * however it does help catching bugs. */
+      dscene->prim_tri_index.alloc(num_prims);
+      dscene->prim_tri_verts.alloc(num_tri_verts);
+      dscene->prim_type.alloc(num_prims);
+      dscene->prim_index.alloc(num_prims);
+      dscene->prim_object.alloc(num_prims);
+      dscene->prim_visibility.alloc(num_prims);
+    }
+
+    // Merge visibility flags of all objects and find object index for non-instanced geometry
+    unordered_map<const Geometry *, pair<int, uint>> geometry_to_object_info;
+    geometry_to_object_info.reserve(scene->geometry.size());
+    foreach (Object *ob, scene->objects) {
+      const Geometry *const geom = ob->get_geometry();
+      pair<int, uint> &info = geometry_to_object_info[geom];
+      info.second |= ob->visibility_for_tracing();
+      if (!geom->is_instanced()) {
+        info.first = ob->get_device_index();
+      }
+    }
+
+    TaskPool pool;
+    // Iterate over scene mesh list instead of objects, since 'optix_prim_offset' was calculated
+    // based on that list, which may be ordered differently from the object list.
+    foreach (Geometry *geom, scene->geometry) {
+      /* Make a copy of the pack_flags so the current geometry's flags do not pollute the others'.
+       */
+      PackFlags geom_pack_flags = pack_flags;
+
+      if (geom->is_modified()) {
+        geom_pack_flags |= PackFlags::PACK_VERTICES;
+      }
+
+      if (geom_pack_flags == PACK_NONE) {
+        continue;
+      }
+
+      const pair<int, uint> &info = geometry_to_object_info[geom];
+#if 1
+      pool.push(function_bind(&Geometry::pack_primitives,
+                              geom,
+                              scene->device,
+                              dscene,
+                              info.first,
+                              info.second,
+                              geom_pack_flags,
+                              &verts_deltas,
+                              scene->params.max_delta_compression_frames));
+#else
+      geom->pack_primitives(scene->device,
+                            dscene,
+                            info.first,
+                            info.second,
+                            geom_pack_flags,
+                            &verts_deltas,
+                            scene->params.max_delta_compression_frames);
+#endif
+    }
+    pool.wait_work();
+  }
+
+  if (progress.get_cancel()) {
+    return;
+  }
+
+  PackedBVH pack;
+  pack.root_index = -1;
+  device_update_packed_bvh(pack, dscene, scene, false, progress);
+}
+
+void GeometryManager::device_update_packed_bvh(
+    PackedBVH &pack, DeviceScene *dscene, Scene *scene, bool has_bvh2_layout, Progress &progress)
+{
+  scoped_callback_timer timer([scene](double time) {
+    if (scene->update_stats) {
+      scene->update_stats->geometry.times.add_entry(
+          {"device_update (copy packed BVH to device)", time});
+    }
+  });
+
+  progress.set_status("Updating Scene BVH", "Copying BVH to device");
+
+  /* When using BVH2, we always have to copy/update the data as its layout is dependent on the
+   * BVH's leaf nodes which may be different when the objects or vertices move. */
+  if (has_bvh2_layout) {
+    if (pack.nodes.size()) {
+      dscene->bvh_nodes.steal_data(pack.nodes);
+      dscene->bvh_nodes.copy_to_device();
+    }
+    if (pack.leaf_nodes.size()) {
+      dscene->bvh_leaf_nodes.steal_data(pack.leaf_nodes);
+      dscene->bvh_leaf_nodes.copy_to_device();
+    }
+    if (pack.object_node.size()) {
+      dscene->object_node.steal_data(pack.object_node);
+      dscene->object_node.copy_to_device();
+    }
+    if (pack.prim_tri_index.size()) {
+      dscene->prim_tri_index.steal_data(pack.prim_tri_index);
+    }
+    if (pack.prim_tri_verts.size()) {
+      dscene->prim_tri_verts.steal_data(pack.prim_tri_verts);
+    }
+    if (pack.prim_type.size()) {
+      dscene->prim_type.steal_data(pack.prim_type);
+    }
+    if (pack.prim_visibility.size()) {
+      dscene->prim_visibility.steal_data(pack.prim_visibility);
+    }
+    if (pack.prim_index.size()) {
+      dscene->prim_index.steal_data(pack.prim_index);
+    }
+    if (pack.prim_object.size()) {
+      dscene->prim_object.steal_data(pack.prim_object);
+    }
+    if (pack.prim_time.size()) {
+      dscene->prim_time.steal_data(pack.prim_time);
+      dscene->prim_time.copy_to_device();
+    }
+
+    dscene->prim_tri_index.tag_modified();
+    dscene->prim_tri_verts.tag_modified();
+    dscene->prim_type.tag_modified();
+    dscene->prim_visibility.tag_modified();
+    dscene->prim_object.tag_modified();
+    dscene->prim_index.tag_modified();
+  }
+
+  dscene->prim_tri_index.copy_to_device_if_modified();
+  dscene->prim_tri_verts.copy_to_device_if_modified();
+  dscene->prim_type.copy_to_device_if_modified();
+  dscene->prim_visibility.copy_to_device_if_modified();
+  dscene->prim_object.copy_to_device_if_modified();
+  dscene->prim_index.copy_to_device_if_modified();
+
+  dscene->data.bvh.root = pack.root_index;
+  dscene->data.bvh.use_bvh_steps = (scene->params.num_bvh_time_steps != 0);
+  dscene->data.bvh.curve_subdivisions = scene->params.curve_subdivisions();
+  /* The scene handle is set in 'CPUDevice::const_copy_to' and 'OptiXDevice::const_copy_to' */
+  dscene->data.bvh.scene = 0;
+}
+
+void GeometryManager::device_update_bvh(Device *device,
+                                        DeviceScene *dscene,
+                                        Scene *scene,
+                                        Progress &progress)
+{
   /* bvh build */
   progress.set_status("Updating Scene BVH", "Building");
 
@@ -1268,277 +1462,6 @@
   const bool can_refit = scene->bvh != nullptr &&
                          (bparams.bvh_layout == BVHLayout::BVH_LAYOUT_OPTIX);
 
-  PackFlags pack_flags = PackFlags::PACK_NONE;
-
-  if (scene->bvh == nullptr) {
-    pack_flags |= PackFlags::PACK_ALL;
-  }
-
-  if (dscene->prim_visibility.is_modified()) {
-    pack_flags |= PackFlags::PACK_VISIBILITY;
-  }
->>>>>>> 8057b985
-
-  progress.set_status("Updating Scene BVH", "Packing BVH primitives");
-  {
-    scoped_callback_timer timer([scene](double time) {
-      if (scene->update_stats) {
-        scene->update_stats->geometry.times.add_entry({"device_update (pack BVH)", time});
-      }
-    });
-
-    size_t num_prims = 0;
-    size_t num_tri_verts = 0;
-    foreach (Geometry *geom, scene->geometry) {
-      if (geom->geometry_type == Geometry::MESH || geom->geometry_type == Geometry::VOLUME) {
-        Mesh *mesh = static_cast<Mesh *>(geom);
-        num_prims += mesh->num_triangles();
-        num_tri_verts += 3 * mesh->num_triangles();
-      }
-      else if (geom->is_hair()) {
-        Hair *hair = static_cast<Hair *>(geom);
-        num_prims += hair->num_segments();
-      }
-    }
-
-    device_vector<ushort4> verts_deltas(scene->device, "__prim_tri_verts_deltas", MEM_READ_ONLY);
-
-<<<<<<< HEAD
-    if (!pack_all) {
-      /* need to always call this, otherwise chunks are not detected */
-      dscene->prim_tri_verts.alloc(num_tri_verts);
-      if (scene->params.enable_delta_compression && scene->device->supports_delta_compression()) {
-        verts_deltas.alloc(dscene->prim_tri_verts.size());
-        /* Since we use chunks and not all of them may be copied, make sure data between copied
-         * chunks is not garbage. */
-        verts_deltas.zero_to_device();
-=======
-    if (pack_flags != PackFlags::PACK_ALL) {
-      /* if we do not need to recreate the BVH, then only the vertices are updated, so we can
-       * safely retake the memory */
-      dscene->prim_tri_verts.give_data(pack.prim_tri_verts);
-
-      if ((pack_flags & PackFlags::PACK_VISIBILITY) != 0) {
-        dscene->prim_visibility.give_data(pack.prim_visibility);
->>>>>>> 8057b985
-      }
-    }
-    else {
-      /* It is not strictly necessary to skip those allocations we if do not have to repack,
-       * however it does help catching bugs. */
-      dscene->prim_tri_index.alloc(num_prims);
-      dscene->prim_tri_verts.alloc(num_tri_verts);
-      dscene->prim_type.alloc(num_prims);
-      dscene->prim_index.alloc(num_prims);
-      dscene->prim_object.alloc(num_prims);
-      dscene->prim_visibility.alloc(num_prims);
-    }
-
-    // Merge visibility flags of all objects and find object index for non-instanced geometry
-    unordered_map<const Geometry *, pair<int, uint>> geometry_to_object_info;
-    geometry_to_object_info.reserve(scene->geometry.size());
-    foreach (Object *ob, scene->objects) {
-      const Geometry *const geom = ob->get_geometry();
-      pair<int, uint> &info = geometry_to_object_info[geom];
-      info.second |= ob->visibility_for_tracing();
-      if (!geom->is_instanced()) {
-        info.first = ob->get_device_index();
-      }
-    }
-
-    TaskPool pool;
-    // Iterate over scene mesh list instead of objects, since 'optix_prim_offset' was calculated
-    // based on that list, which may be ordered differently from the object list.
-    foreach (Geometry *geom, scene->geometry) {
-      /* Make a copy of the pack_flags so the current geometry's flags do not pollute the others'.
-       */
-      PackFlags geom_pack_flags = pack_flags;
-
-      if (geom->is_modified()) {
-        geom_pack_flags |= PackFlags::PACK_VERTICES;
-      }
-
-      if (geom_pack_flags == PACK_NONE) {
-        continue;
-      }
-
-      const pair<int, uint> &info = geometry_to_object_info[geom];
-<<<<<<< HEAD
-#if 1
-      pool.push(function_bind(&Geometry::pack_primitives,
-                              geom,
-                              scene->device,
-                              dscene,
-                              info.first,
-                              info.second,
-                              pack_all,
-                              &verts_deltas,
-                              scene->params.max_delta_compression_frames));
-#else
-      geom->pack_primitives(scene->device,
-                            dscene,
-                            info.first,
-                            info.second,
-                            pack_all,
-                            &verts_deltas,
-                            scene->params.max_delta_compression_frames);
-#endif
-=======
-      pool.push(function_bind(
-          &Geometry::pack_primitives, geom, &pack, info.first, info.second, geom_pack_flags));
->>>>>>> 8057b985
-    }
-    pool.wait_work();
-  }
-
-  if (progress.get_cancel()) {
-    return;
-  }
-
-  PackedBVH pack;
-  pack.root_index = -1;
-  device_update_packed_bvh(pack, dscene, scene, false, progress);
-}
-
-void GeometryManager::device_update_packed_bvh(
-    PackedBVH &pack, DeviceScene *dscene, Scene *scene, bool has_bvh2_layout, Progress &progress)
-{
-  scoped_callback_timer timer([scene](double time) {
-    if (scene->update_stats) {
-      scene->update_stats->geometry.times.add_entry(
-          {"device_update (copy packed BVH to device)", time});
-    }
-  });
-
-  progress.set_status("Updating Scene BVH", "Copying BVH to device");
-
-  /* When using BVH2, we always have to copy/update the data as its layout is dependent on the
-   * BVH's leaf nodes which may be different when the objects or vertices move. */
-  if (has_bvh2_layout) {
-    if (pack.nodes.size()) {
-      dscene->bvh_nodes.steal_data(pack.nodes);
-      dscene->bvh_nodes.copy_to_device();
-    }
-    if (pack.leaf_nodes.size()) {
-      dscene->bvh_leaf_nodes.steal_data(pack.leaf_nodes);
-      dscene->bvh_leaf_nodes.copy_to_device();
-    }
-    if (pack.object_node.size()) {
-      dscene->object_node.steal_data(pack.object_node);
-      dscene->object_node.copy_to_device();
-    }
-    if (pack.prim_tri_index.size()) {
-      dscene->prim_tri_index.steal_data(pack.prim_tri_index);
-    }
-    if (pack.prim_tri_verts.size()) {
-      dscene->prim_tri_verts.steal_data(pack.prim_tri_verts);
-    }
-    if (pack.prim_type.size()) {
-      dscene->prim_type.steal_data(pack.prim_type);
-    }
-    if (pack.prim_visibility.size()) {
-      dscene->prim_visibility.steal_data(pack.prim_visibility);
-    }
-    if (pack.prim_index.size()) {
-      dscene->prim_index.steal_data(pack.prim_index);
-    }
-    if (pack.prim_object.size()) {
-      dscene->prim_object.steal_data(pack.prim_object);
-    }
-    if (pack.prim_time.size()) {
-      dscene->prim_time.steal_data(pack.prim_time);
-      dscene->prim_time.copy_to_device();
-    }
-
-<<<<<<< HEAD
-    dscene->prim_tri_index.tag_modified();
-    dscene->prim_tri_verts.tag_modified();
-    dscene->prim_type.tag_modified();
-    dscene->prim_visibility.tag_modified();
-    dscene->prim_object.tag_modified();
-    dscene->prim_index.tag_modified();
-=======
-  if (pack.nodes.size()) {
-    dscene->bvh_nodes.steal_data(pack.nodes);
-    dscene->bvh_nodes.copy_to_device();
-  }
-  if (pack.leaf_nodes.size()) {
-    dscene->bvh_leaf_nodes.steal_data(pack.leaf_nodes);
-    dscene->bvh_leaf_nodes.copy_to_device();
-  }
-  if (pack.object_node.size()) {
-    dscene->object_node.steal_data(pack.object_node);
-    dscene->object_node.copy_to_device();
-  }
-  if (pack.prim_tri_index.size() && (dscene->prim_tri_index.need_realloc() || has_bvh2_layout)) {
-    dscene->prim_tri_index.steal_data(pack.prim_tri_index);
-    dscene->prim_tri_index.copy_to_device();
-  }
-  if (pack.prim_tri_verts.size()) {
-    dscene->prim_tri_verts.steal_data(pack.prim_tri_verts);
-    dscene->prim_tri_verts.copy_to_device();
-  }
-  if (pack.prim_type.size() && (dscene->prim_type.need_realloc() || has_bvh2_layout)) {
-    dscene->prim_type.steal_data(pack.prim_type);
-    dscene->prim_type.copy_to_device();
-  }
-  if (pack.prim_visibility.size() && (dscene->prim_visibility.is_modified() || has_bvh2_layout)) {
-    dscene->prim_visibility.steal_data(pack.prim_visibility);
-    dscene->prim_visibility.copy_to_device();
-  }
-  if (pack.prim_index.size() && (dscene->prim_index.need_realloc() || has_bvh2_layout)) {
-    dscene->prim_index.steal_data(pack.prim_index);
-    dscene->prim_index.copy_to_device();
-  }
-  if (pack.prim_object.size() && (dscene->prim_object.need_realloc() || has_bvh2_layout)) {
-    dscene->prim_object.steal_data(pack.prim_object);
-    dscene->prim_object.copy_to_device();
-  }
-  if (pack.prim_time.size() && (dscene->prim_time.need_realloc() || has_bvh2_layout)) {
-    dscene->prim_time.steal_data(pack.prim_time);
-    dscene->prim_time.copy_to_device();
->>>>>>> 8057b985
-  }
-
-  dscene->prim_tri_index.copy_to_device_if_modified();
-  dscene->prim_tri_verts.copy_to_device_if_modified();
-  dscene->prim_type.copy_to_device_if_modified();
-  dscene->prim_visibility.copy_to_device_if_modified();
-  dscene->prim_object.copy_to_device_if_modified();
-  dscene->prim_index.copy_to_device_if_modified();
-
-  dscene->data.bvh.root = pack.root_index;
-  dscene->data.bvh.use_bvh_steps = (scene->params.num_bvh_time_steps != 0);
-  dscene->data.bvh.curve_subdivisions = scene->params.curve_subdivisions();
-  /* The scene handle is set in 'CPUDevice::const_copy_to' and 'OptiXDevice::const_copy_to' */
-  dscene->data.bvh.scene = 0;
-}
-
-void GeometryManager::device_update_bvh(Device *device,
-                                        DeviceScene *dscene,
-                                        Scene *scene,
-                                        Progress &progress)
-{
-  /* bvh build */
-  progress.set_status("Updating Scene BVH", "Building");
-
-  BVHParams bparams;
-  bparams.top_level = true;
-  bparams.bvh_layout = BVHParams::best_bvh_layout(scene->params.bvh_layout,
-                                                  device->get_bvh_layout_mask());
-  bparams.use_spatial_split = scene->params.use_bvh_spatial_split;
-  bparams.use_unaligned_nodes = dscene->data.bvh.have_curves &&
-                                scene->params.use_bvh_unaligned_nodes;
-  bparams.num_motion_triangle_steps = scene->params.num_bvh_time_steps;
-  bparams.num_motion_curve_steps = scene->params.num_bvh_time_steps;
-  bparams.bvh_type = scene->params.bvh_type;
-  bparams.curve_subdivisions = scene->params.curve_subdivisions();
-
-  VLOG(1) << "Using " << bvh_layout_name(bparams.bvh_layout) << " layout.";
-
-  const bool can_refit = scene->bvh != nullptr &&
-                         (bparams.bvh_layout == BVHLayout::BVH_LAYOUT_OPTIX);
-
   BVH *bvh = scene->bvh;
   if (!scene->bvh) {
     bvh = scene->bvh = BVH::create(bparams, scene->geometry, scene->objects, device);
@@ -2140,18 +2063,14 @@
    * Also update the BVH if the transformations change, we cannot rely on tagging the Geometry
    * as modified in this case, as we may accumulate displacement if the vertices do not also
    * change. */
-<<<<<<< HEAD
-  bool need_update_scene_bvh = (scene->bvh == nullptr || (update_flags & TRANSFORM_MODIFIED) != 0);
+  bool need_update_scene_bvh = (scene->bvh == nullptr ||
+                                 (update_flags & (TRANSFORM_MODIFIED | VISIBILITY_MODIFIED)) != 0);
 
   if ((need_update_scene_bvh || dscene->prim_tri_verts.is_modified()) &&
       bvh_layout != BVH_LAYOUT_BVH2) {
     pack_bvh(dscene, scene, progress);
   }
 
-=======
-  bool need_update_scene_bvh = (scene->bvh == nullptr ||
-                                (update_flags & (TRANSFORM_MODIFIED | VISIBILITY_MODIFIED)) != 0);
->>>>>>> 8057b985
   {
     scoped_callback_timer timer([scene](double time) {
       if (scene->update_stats) {
