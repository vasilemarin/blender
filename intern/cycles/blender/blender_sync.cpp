--- conflicted
+++ resolved
@@ -223,123 +223,6 @@
 
 void BlenderSync::sync_integrator()
 {
-<<<<<<< HEAD
-	BL::RenderSettings r = b_scene.render();
-	PointerRNA cscene = RNA_pointer_get(&b_scene.ptr, "cycles");
-
-	experimental = (get_enum(cscene, "feature_set") != 0);
-
-	Integrator *integrator = scene->integrator;
-	Integrator previntegrator = *integrator;
-
-	integrator->max_bounce = get_int(cscene, "max_bounces");
-
-	integrator->max_diffuse_bounce = get_int(cscene, "diffuse_bounces");
-	integrator->max_glossy_bounce = get_int(cscene, "glossy_bounces");
-	integrator->max_transmission_bounce = get_int(cscene, "transmission_bounces");
-	integrator->max_volume_bounce = get_int(cscene, "volume_bounces");
-
-	integrator->transparent_max_bounce = get_int(cscene, "transparent_max_bounces");
-
-	integrator->volume_max_steps = get_int(cscene, "volume_max_steps");
-	integrator->volume_step_size = get_float(cscene, "volume_step_size");
-
-	integrator->caustics_reflective = get_boolean(cscene, "caustics_reflective");
-	integrator->caustics_refractive = get_boolean(cscene, "caustics_refractive");
-	integrator->filter_glossy = get_float(cscene, "blur_glossy");
-
-	integrator->seed = get_int(cscene, "seed");
-	if(get_boolean(cscene, "use_animated_seed")) {
-		integrator->seed = hash_int_2d(b_scene.frame_current(),
-		                               get_int(cscene, "seed"));
-		if(b_scene.frame_subframe() != 0.0f) {
-			/* TODO(sergey): Ideally should be some sort of hash_merge,
-			 * but this is good enough for now.
-			 */
-			integrator->seed += hash_int_2d((int)(b_scene.frame_subframe() * (float)INT_MAX),
-			                                get_int(cscene, "seed"));
-		}
-	}
-
-	integrator->sampling_pattern = (SamplingPattern)get_enum(
-	        cscene,
-	        "sampling_pattern",
-	        SAMPLING_NUM_PATTERNS,
-	        SAMPLING_PATTERN_SOBOL);
-
-	integrator->sample_clamp_direct = get_float(cscene, "sample_clamp_direct");
-	integrator->sample_clamp_indirect = get_float(cscene, "sample_clamp_indirect");
-	if(!preview) {
-		if(integrator->motion_blur != r.use_motion_blur()) {
-			scene->object_manager->tag_update(scene);
-			scene->camera->tag_update();
-		}
-
-		integrator->motion_blur = r.use_motion_blur();
-	}
-
-	integrator->method = (Integrator::Method)get_enum(cscene,
-	                                                  "progressive",
-	                                                  Integrator::NUM_METHODS,
-	                                                  Integrator::PATH);
-
-	integrator->sample_all_lights_direct = get_boolean(cscene, "sample_all_lights_direct");
-	integrator->sample_all_lights_indirect = get_boolean(cscene, "sample_all_lights_indirect");
-	integrator->light_sampling_threshold = get_float(cscene, "light_sampling_threshold");
-
-	if(RNA_boolean_get(&cscene, "use_adaptive_sampling")) {
-		integrator->sampling_pattern = SAMPLING_PATTERN_PMJ;
-		integrator->adaptive_min_samples = get_int(cscene, "adaptive_min_samples");
-		integrator->adaptive_threshold = get_float(cscene, "adaptive_threshold");
-	}
-	else {
-		integrator->adaptive_min_samples = INT_MAX;
-		integrator->adaptive_threshold = 0.0f;
-	}
-
-	int diffuse_samples = get_int(cscene, "diffuse_samples");
-	int glossy_samples = get_int(cscene, "glossy_samples");
-	int transmission_samples = get_int(cscene, "transmission_samples");
-	int ao_samples = get_int(cscene, "ao_samples");
-	int mesh_light_samples = get_int(cscene, "mesh_light_samples");
-	int subsurface_samples = get_int(cscene, "subsurface_samples");
-	int volume_samples = get_int(cscene, "volume_samples");
-
-	if(get_boolean(cscene, "use_square_samples")) {
-		integrator->diffuse_samples = diffuse_samples * diffuse_samples;
-		integrator->glossy_samples = glossy_samples * glossy_samples;
-		integrator->transmission_samples = transmission_samples * transmission_samples;
-		integrator->ao_samples = ao_samples * ao_samples;
-		integrator->mesh_light_samples = mesh_light_samples * mesh_light_samples;
-		integrator->subsurface_samples = subsurface_samples * subsurface_samples;
-		integrator->volume_samples = volume_samples * volume_samples;
-		integrator->adaptive_min_samples = min(integrator->adaptive_min_samples * integrator->adaptive_min_samples, INT_MAX);
-	}
-	else {
-		integrator->diffuse_samples = diffuse_samples;
-		integrator->glossy_samples = glossy_samples;
-		integrator->transmission_samples = transmission_samples;
-		integrator->ao_samples = ao_samples;
-		integrator->mesh_light_samples = mesh_light_samples;
-		integrator->subsurface_samples = subsurface_samples;
-		integrator->volume_samples = volume_samples;
-	}
-
-	if(b_scene.render().use_simplify()) {
-		if(preview) {
-			integrator->ao_bounces = get_int(cscene, "ao_bounces");
-		}
-		else {
-			integrator->ao_bounces = get_int(cscene, "ao_bounces_render");
-		}
-	}
-	else {
-		integrator->ao_bounces = 0;
-	}
-
-	if(integrator->modified(previntegrator))
-		integrator->tag_update(scene);
-=======
   BL::RenderSettings r = b_scene.render();
   PointerRNA cscene = RNA_pointer_get(&b_scene.ptr, "cycles");
 
@@ -397,6 +280,16 @@
   integrator->sample_all_lights_indirect = get_boolean(cscene, "sample_all_lights_indirect");
   integrator->light_sampling_threshold = get_float(cscene, "light_sampling_threshold");
 
+  if (RNA_boolean_get(&cscene, "use_adaptive_sampling")) {
+    integrator->sampling_pattern = SAMPLING_PATTERN_PMJ;
+    integrator->adaptive_min_samples = get_int(cscene, "adaptive_min_samples");
+    integrator->adaptive_threshold = get_float(cscene, "adaptive_threshold");
+  }
+  else {
+    integrator->adaptive_min_samples = INT_MAX;
+    integrator->adaptive_threshold = 0.0f;
+  }
+
   int diffuse_samples = get_int(cscene, "diffuse_samples");
   int glossy_samples = get_int(cscene, "glossy_samples");
   int transmission_samples = get_int(cscene, "transmission_samples");
@@ -413,6 +306,8 @@
     integrator->mesh_light_samples = mesh_light_samples * mesh_light_samples;
     integrator->subsurface_samples = subsurface_samples * subsurface_samples;
     integrator->volume_samples = volume_samples * volume_samples;
+    integrator->adaptive_min_samples = min(
+        integrator->adaptive_min_samples * integrator->adaptive_min_samples, INT_MAX);
   }
   else {
     integrator->diffuse_samples = diffuse_samples;
@@ -438,7 +333,6 @@
 
   if (integrator->modified(previntegrator))
     integrator->tag_update(scene);
->>>>>>> 3076d95b
 }
 
 /* Film */
@@ -582,19 +476,12 @@
   MAP_PASS("Debug BVH Intersections", PASS_BVH_INTERSECTIONS);
   MAP_PASS("Debug Ray Bounces", PASS_RAY_BOUNCES);
 #endif
-<<<<<<< HEAD
-	MAP_PASS("Debug Render Time", PASS_RENDER_TIME);
-	MAP_PASS("AdaptiveAuxBuffer", PASS_ADAPTIVE_AUX_BUFFER);
-	MAP_PASS("Debug Sample Count", PASS_SAMPLE_COUNT);
-	if(string_startswith(name, cryptomatte_prefix)) {
-		return PASS_CRYPTOMATTE;
-	}
-=======
   MAP_PASS("Debug Render Time", PASS_RENDER_TIME);
+  MAP_PASS("AdaptiveAuxBuffer", PASS_ADAPTIVE_AUX_BUFFER);
+  MAP_PASS("Debug Sample Count", PASS_SAMPLE_COUNT);
   if (string_startswith(name, cryptomatte_prefix)) {
     return PASS_CRYPTOMATTE;
   }
->>>>>>> 3076d95b
 #undef MAP_PASS
 
   return PASS_NONE;
@@ -627,13 +514,9 @@
   return -1;
 }
 
-<<<<<<< HEAD
-vector<Pass> BlenderSync::sync_render_passes(BL::RenderLayer& b_rlay,
-                                             BL::ViewLayer& b_view_layer,
-	                                         bool adaptive_sampling)
-=======
-vector<Pass> BlenderSync::sync_render_passes(BL::RenderLayer &b_rlay, BL::ViewLayer &b_view_layer)
->>>>>>> 3076d95b
+vector<Pass> BlenderSync::sync_render_passes(BL::RenderLayer &b_rlay,
+                                             BL::ViewLayer &b_view_layer,
+                                             bool adaptive_sampling)
 {
   vector<Pass> passes;
   Pass::add(PASS_COMBINED, passes);
@@ -702,69 +585,13 @@
     Pass::add(PASS_RAY_BOUNCES, passes);
   }
 #endif
-<<<<<<< HEAD
-	if(get_boolean(crp, "pass_debug_render_time")) {
-		b_engine.add_pass("Debug Render Time", 1, "X", b_view_layer.name().c_str());
-		Pass::add(PASS_RENDER_TIME, passes);
-	}
-	if(get_boolean(crp, "pass_debug_sample_count")) {
-		b_engine.add_pass("Debug Sample Count", 1, "X", b_view_layer.name().c_str());
-		Pass::add(PASS_SAMPLE_COUNT, passes);
-	}
-	if(get_boolean(crp, "use_pass_volume_direct")) {
-		b_engine.add_pass("VolumeDir", 3, "RGB", b_view_layer.name().c_str());
-		Pass::add(PASS_VOLUME_DIRECT, passes);
-	}
-	if(get_boolean(crp, "use_pass_volume_indirect")) {
-		b_engine.add_pass("VolumeInd", 3, "RGB", b_view_layer.name().c_str());
-		Pass::add(PASS_VOLUME_INDIRECT, passes);
-	}
-
-	/* Cryptomatte stores two ID/weight pairs per RGBA layer.
-	 * User facing paramter is the number of pairs. */
-	int crypto_depth = min(16, get_int(crp, "pass_crypto_depth")) / 2;
-	scene->film->cryptomatte_depth = crypto_depth;
-	scene->film->cryptomatte_passes = CRYPT_NONE;
-	if(get_boolean(crp, "use_pass_crypto_object")) {
-		for(int i = 0; i < crypto_depth; ++i) {
-			string passname = cryptomatte_prefix + string_printf("Object%02d", i);
-			b_engine.add_pass(passname.c_str(), 4, "RGBA", b_view_layer.name().c_str());
-			Pass::add(PASS_CRYPTOMATTE, passes, passname.c_str());
-		}
-		scene->film->cryptomatte_passes = (CryptomatteType)(scene->film->cryptomatte_passes | CRYPT_OBJECT);
-	}
-	if(get_boolean(crp, "use_pass_crypto_material")) {
-		for(int i = 0; i < crypto_depth; ++i) {
-			string passname = cryptomatte_prefix + string_printf("Material%02d", i);
-			b_engine.add_pass(passname.c_str(), 4, "RGBA", b_view_layer.name().c_str());
-			Pass::add(PASS_CRYPTOMATTE, passes, passname.c_str());
-		}
-		scene->film->cryptomatte_passes = (CryptomatteType)(scene->film->cryptomatte_passes | CRYPT_MATERIAL);
-	}
-	if(get_boolean(crp, "use_pass_crypto_asset")) {
-		for(int i = 0; i < crypto_depth; ++i) {
-			string passname = cryptomatte_prefix + string_printf("Asset%02d", i);
-			b_engine.add_pass(passname.c_str(), 4, "RGBA", b_view_layer.name().c_str());
-			Pass::add(PASS_CRYPTOMATTE, passes, passname.c_str());
-		}
-		scene->film->cryptomatte_passes = (CryptomatteType)(scene->film->cryptomatte_passes | CRYPT_ASSET);
-	}
-	if(get_boolean(crp, "pass_crypto_accurate") && scene->film->cryptomatte_passes != CRYPT_NONE) {
-		scene->film->cryptomatte_passes = (CryptomatteType)(scene->film->cryptomatte_passes | CRYPT_ACCURATE);
-	}
-
-	if(adaptive_sampling) {
-		Pass::add(PASS_ADAPTIVE_AUX_BUFFER, passes);
-		if(!get_boolean(crp, "pass_debug_sample_count")) {
-			Pass::add(PASS_SAMPLE_COUNT, passes);
-		}
-	}
-
-	return passes;
-=======
   if (get_boolean(crp, "pass_debug_render_time")) {
     b_engine.add_pass("Debug Render Time", 1, "X", b_view_layer.name().c_str());
     Pass::add(PASS_RENDER_TIME, passes);
+  }
+  if (get_boolean(crp, "pass_debug_sample_count")) {
+    b_engine.add_pass("Debug Sample Count", 1, "X", b_view_layer.name().c_str());
+    Pass::add(PASS_SAMPLE_COUNT, passes);
   }
   if (get_boolean(crp, "use_pass_volume_direct")) {
     b_engine.add_pass("VolumeDir", 3, "RGB", b_view_layer.name().c_str());
@@ -812,8 +639,14 @@
                                                         CRYPT_ACCURATE);
   }
 
+  if (adaptive_sampling) {
+    Pass::add(PASS_ADAPTIVE_AUX_BUFFER, passes);
+    if (!get_boolean(crp, "pass_debug_sample_count")) {
+      Pass::add(PASS_SAMPLE_COUNT, passes);
+    }
+  }
+
   return passes;
->>>>>>> 3076d95b
 }
 
 void BlenderSync::free_data_after_sync(BL::Depsgraph &b_depsgraph)
@@ -908,145 +741,6 @@
                                               BL::Scene &b_scene,
                                               bool background)
 {
-<<<<<<< HEAD
-	SessionParams params;
-	PointerRNA cscene = RNA_pointer_get(&b_scene.ptr, "cycles");
-
-	/* feature set */
-	params.experimental = (get_enum(cscene, "feature_set") != 0);
-
-	/* Background */
-	params.background = background;
-
-	/* Device */
-	params.threads = blender_device_threads(b_scene);
-	params.device = blender_device_info(b_preferences, b_scene, params.background);
-
-	/* samples */
-	int samples = get_int(cscene, "samples");
-	int aa_samples = get_int(cscene, "aa_samples");
-	int preview_samples = get_int(cscene, "preview_samples");
-	int preview_aa_samples = get_int(cscene, "preview_aa_samples");
-
-	if(get_boolean(cscene, "use_square_samples")) {
-		aa_samples = aa_samples * aa_samples;
-		preview_aa_samples = preview_aa_samples * preview_aa_samples;
-
-		samples = samples * samples;
-		preview_samples = preview_samples * preview_samples;
-	}
-
-	if(get_enum(cscene, "progressive") == 0) {
-		if(background) {
-			params.samples = aa_samples;
-		}
-		else {
-			params.samples = preview_aa_samples;
-			if(params.samples == 0)
-				params.samples = INT_MAX;
-		}
-	}
-	else {
-		if(background) {
-			params.samples = samples;
-		}
-		else {
-			params.samples = preview_samples;
-			if(params.samples == 0)
-				params.samples = INT_MAX;
-		}
-	}
-
-	/* Clamp samples. */
-	params.samples = min(params.samples, Integrator::MAX_SAMPLES);
-
-	/* tiles */
-	const bool is_cpu = (params.device.type == DEVICE_CPU);
-	if(!is_cpu && !background) {
-		/* currently GPU could be much slower than CPU when using tiles,
-		 * still need to be investigated, but meanwhile make it possible
-		 * to work in viewport smoothly
-		 */
-		int debug_tile_size = get_int(cscene, "debug_tile_size");
-
-		params.tile_size = make_int2(debug_tile_size, debug_tile_size);
-	}
-	else {
-		int tile_x = b_engine.tile_x();
-		int tile_y = b_engine.tile_y();
-
-		params.tile_size = make_int2(tile_x, tile_y);
-	}
-
-	if((BlenderSession::headless == false) && background) {
-		params.tile_order = (TileOrder)get_enum(cscene, "tile_order");
-	}
-	else {
-		params.tile_order = TILE_BOTTOM_TO_TOP;
-	}
-
-	/* other parameters */
-	params.start_resolution = get_int(cscene, "preview_start_resolution");
-	params.pixel_size = b_engine.get_preview_pixel_size(b_scene);
-
-	/* other parameters */
-	params.cancel_timeout = (double)get_float(cscene, "debug_cancel_timeout");
-	params.reset_timeout = (double)get_float(cscene, "debug_reset_timeout");
-	params.text_timeout = (double)get_float(cscene, "debug_text_timeout");
-
-	/* progressive refine */
-	BL::RenderSettings b_r = b_scene.render();
-	params.progressive_refine = (b_engine.is_preview() ||
-	                             get_boolean(cscene, "use_progressive_refine")) &&
-	                            !b_r.use_save_buffers();
-
-	if(params.progressive_refine) {
-		BL::Scene::view_layers_iterator b_view_layer;
-		for(b_scene.view_layers.begin(b_view_layer); b_view_layer != b_scene.view_layers.end(); ++b_view_layer) {
-			PointerRNA crl = RNA_pointer_get(&b_view_layer->ptr, "cycles");
-			if(get_boolean(crl, "use_denoising")) {
-				params.progressive_refine = false;
-			}
-		}
-	}
-
-	if(background) {
-		if(params.progressive_refine)
-			params.progressive = true;
-		else
-			params.progressive = false;
-
-		params.start_resolution = INT_MAX;
-		params.pixel_size = 1;
-	}
-	else
-		params.progressive = true;
-
-	/* shading system - scene level needs full refresh */
-	const bool shadingsystem = RNA_boolean_get(&cscene, "shading_system");
-
-	if(shadingsystem == 0)
-		params.shadingsystem = SHADINGSYSTEM_SVM;
-	else if(shadingsystem == 1)
-		params.shadingsystem = SHADINGSYSTEM_OSL;
-
-	/* color managagement */
-	params.display_buffer_linear = b_engine.support_display_space_shader(b_scene);
-
-	if(b_engine.is_preview()) {
-		/* For preview rendering we're using same timeout as
-		 * blender's job update.
-		 */
-		params.progressive_update_timeout = 0.1;
-	}
-
-	params.use_profiling = params.device.has_profiling && !b_engine.is_preview() &&
-	                       background && BlenderSession::print_render_stats;
-
-	params.adaptive_sampling = RNA_boolean_get(&cscene, "use_adaptive_sampling");
-
-	return params;
-=======
   SessionParams params;
   PointerRNA cscene = RNA_pointer_get(&b_scene.ptr, "cycles");
 
@@ -1182,8 +876,9 @@
   params.use_profiling = params.device.has_profiling && !b_engine.is_preview() && background &&
                          BlenderSession::print_render_stats;
 
+  params.adaptive_sampling = RNA_boolean_get(&cscene, "use_adaptive_sampling");
+
   return params;
->>>>>>> 3076d95b
 }
 
 CCL_NAMESPACE_END