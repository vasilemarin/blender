--- conflicted
+++ resolved
@@ -375,11 +375,7 @@
       case BL::Attribute::domain_POINT:
         element = ATTR_ELEMENT_VERTEX;
         break;
-<<<<<<< HEAD
-      case BL::Attribute::domain_POLYGON:
-=======
       case BL::Attribute::domain_FACE:
->>>>>>> 9e007b46
         element = ATTR_ELEMENT_FACE;
         break;
       default:
