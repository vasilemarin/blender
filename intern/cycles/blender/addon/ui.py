#
# Copyright 2011-2013 Blender Foundation
#
# Licensed under the Apache License, Version 2.0 (the "License");
# you may not use this file except in compliance with the License.
# You may obtain a copy of the License at
#
# http://www.apache.org/licenses/LICENSE-2.0
#
# Unless required by applicable law or agreed to in writing, software
# distributed under the License is distributed on an "AS IS" BASIS,
# WITHOUT WARRANTIES OR CONDITIONS OF ANY KIND, either express or implied.
# See the License for the specific language governing permissions and
# limitations under the License.
#

# <pep8 compliant>

import bpy
from bpy_extras.node_utils import find_node_input
from bl_ui.utils import PresetPanel

from bpy.types import Panel

from bl_ui.properties_grease_pencil_common import GreasePencilSimplifyPanel


class CYCLES_PT_sampling_presets(PresetPanel, Panel):
    bl_label = "Sampling Presets"
    preset_subdir = "cycles/sampling"
    preset_operator = "script.execute_preset"
    preset_add_operator = "render.cycles_sampling_preset_add"
    COMPAT_ENGINES = {'CYCLES'}


class CYCLES_PT_integrator_presets(PresetPanel, Panel):
    bl_label = "Integrator Presets"
    preset_subdir = "cycles/integrator"
    preset_operator = "script.execute_preset"
    preset_add_operator = "render.cycles_integrator_preset_add"
    COMPAT_ENGINES = {'CYCLES'}


class CyclesButtonsPanel:
    bl_space_type = "PROPERTIES"
    bl_region_type = "WINDOW"
    bl_context = "render"
    COMPAT_ENGINES = {'CYCLES'}

    @classmethod
    def poll(cls, context):
        return context.engine in cls.COMPAT_ENGINES


# Adapt properties editor panel to display in node editor. We have to
# copy the class rather than inherit due to the way bpy registration works.
def node_panel(cls):
    node_cls = type('NODE_' + cls.__name__, cls.__bases__, dict(cls.__dict__))

    node_cls.bl_space_type = 'NODE_EDITOR'
    node_cls.bl_region_type = 'UI'
    node_cls.bl_category = "Options"
    if hasattr(node_cls, 'bl_parent_id'):
        node_cls.bl_parent_id = 'NODE_' + node_cls.bl_parent_id

    return node_cls


def get_device_type(context):
    return context.preferences.addons[__package__].preferences.compute_device_type


def use_cpu(context):
    cscene = context.scene.cycles

    return (get_device_type(context) == 'NONE' or cscene.device == 'CPU')


def use_opencl(context):
    cscene = context.scene.cycles

    return (get_device_type(context) == 'OPENCL' and cscene.device == 'GPU')


def use_cuda(context):
    cscene = context.scene.cycles

    return (get_device_type(context) == 'CUDA' and cscene.device == 'GPU')


def use_optix(context):
    cscene = context.scene.cycles

    return (get_device_type(context) == 'OPTIX' and cscene.device == 'GPU')


def use_branched_path(context):
    cscene = context.scene.cycles

    return (cscene.progressive == 'BRANCHED_PATH' and not use_optix(context))


def use_sample_all_lights(context):
    cscene = context.scene.cycles

    return cscene.sample_all_lights_direct or cscene.sample_all_lights_indirect


def show_device_active(context):
    cscene = context.scene.cycles
    if cscene.device != 'GPU':
        return True
    return context.preferences.addons[__package__].preferences.has_active_device()

def show_optix_denoising(context):
    # OptiX AI denoiser can be used when at least one device supports OptiX
    return bool(context.preferences.addons[__package__].preferences.get_devices_for_type('OPTIX'))


def draw_samples_info(layout, context):
    cscene = context.scene.cycles
    integrator = cscene.progressive

    # Calculate sample values
    if integrator == 'PATH':
        aa = cscene.samples
        if cscene.use_square_samples:
            aa = aa * aa
    else:
        aa = cscene.aa_samples
        d = cscene.diffuse_samples
        g = cscene.glossy_samples
        t = cscene.transmission_samples
        ao = cscene.ao_samples
        ml = cscene.mesh_light_samples
        sss = cscene.subsurface_samples
        vol = cscene.volume_samples

        if cscene.use_square_samples:
            aa = aa * aa
            d = d * d
            g = g * g
            t = t * t
            ao = ao * ao
            ml = ml * ml
            sss = sss * sss
            vol = vol * vol

    # Draw interface
    # Do not draw for progressive, when Square Samples are disabled
    if use_branched_path(context) or (cscene.use_square_samples and integrator == 'PATH'):
        col = layout.column(align=True)
        col.scale_y = 0.6
        col.label(text="Total Samples:")
        col.separator()
        if integrator == 'PATH':
            col.label(text="%s AA" % aa)
        else:
            col.label(text="%s AA, %s Diffuse, %s Glossy, %s Transmission" %
                      (aa, d * aa, g * aa, t * aa))
            col.separator()
            col.label(text="%s AO, %s Mesh Light, %s Subsurface, %s Volume" %
                      (ao * aa, ml * aa, sss * aa, vol * aa))


class CYCLES_RENDER_PT_sampling(CyclesButtonsPanel, Panel):
    bl_label = "Sampling"

    def draw_header_preset(self, context):
        CYCLES_PT_sampling_presets.draw_panel_header(self.layout)

    def draw(self, context):
        layout = self.layout

        scene = context.scene
        cscene = scene.cycles

        layout.use_property_split = True
        layout.use_property_decorate = False

        layout.prop(cscene, "progressive")
        
        if cscene.progressive == 'PATH' or use_branched_path(context) is False:
            col = layout.column(align=True)
            col.prop(cscene, "samples", text="Render")
            col.prop(cscene, "preview_samples", text="Viewport")
        else:
            col = layout.column(align=True)
            col.prop(cscene, "aa_samples", text="Render")
            col.prop(cscene, "preview_aa_samples", text="Viewport")

        # Viewport denoising is currently only supported with OptiX
        if show_optix_denoising(context):
            col = layout.column()
            col.prop(cscene, "preview_denoising")

        if not use_branched_path(context):
            draw_samples_info(layout, context)


class CYCLES_RENDER_PT_sampling_sub_samples(CyclesButtonsPanel, Panel):
    bl_label = "Sub Samples"
    bl_parent_id = "CYCLES_RENDER_PT_sampling"

    @classmethod
    def poll(cls, context):
        return use_branched_path(context)

    def draw(self, context):
        layout = self.layout
        layout.use_property_split = True
        layout.use_property_decorate = False

        scene = context.scene
        cscene = scene.cycles

        col = layout.column(align=True)
        col.prop(cscene, "diffuse_samples", text="Diffuse")
        col.prop(cscene, "glossy_samples", text="Glossy")
        col.prop(cscene, "transmission_samples", text="Transmission")
        col.prop(cscene, "ao_samples", text="AO")

        sub = col.row(align=True)
        sub.active = use_sample_all_lights(context)
        sub.prop(cscene, "mesh_light_samples", text="Mesh Light")
        col.prop(cscene, "subsurface_samples", text="Subsurface")
        col.prop(cscene, "volume_samples", text="Volume")

        draw_samples_info(layout, context)


class CYCLES_RENDER_PT_sampling_adaptive(CyclesButtonsPanel, Panel):
    bl_label = "Adaptive Sampling"
    bl_parent_id = "CYCLES_RENDER_PT_sampling"
    bl_options = {'DEFAULT_CLOSED'}

    def draw_header(self, context):
        layout = self.layout
        scene = context.scene
        cscene = scene.cycles

        layout.prop(cscene, "use_adaptive_sampling", text="")

    def draw(self, context):
        layout = self.layout
        layout.use_property_split = True
        layout.use_property_decorate = False

        scene = context.scene
        cscene = scene.cycles

        layout.active = cscene.use_adaptive_sampling

        col = layout.column(align=True)
        col.prop(cscene, "adaptive_min_samples", text="Min Samples")
        col.prop(cscene, "adaptive_threshold", text="Noise Threshold")

class CYCLES_RENDER_PT_sampling_advanced(CyclesButtonsPanel, Panel):
    bl_label = "Advanced"
    bl_parent_id = "CYCLES_RENDER_PT_sampling"
    bl_options = {'DEFAULT_CLOSED'}

    def draw(self, context):
        layout = self.layout
        layout.use_property_split = True
        layout.use_property_decorate = False

        scene = context.scene
        cscene = scene.cycles
        
        row = layout.row(align=True)
        row.prop(cscene, "seed")
        row.prop(cscene, "use_animated_seed", text="", icon='TIME')

<<<<<<< HEAD
        layout.prop(cscene, "use_light_bounce")
        layout.prop(cscene, "sampling_pattern", text="Pattern")
=======
        col = layout.column(align=True)
        col.active = not(cscene.use_adaptive_sampling)
        col.prop(cscene, "sampling_pattern", text="Pattern")

>>>>>>> ec9b836d
        layout.prop(cscene, "use_square_samples")

        layout.separator()

        col = layout.column(align=True)
        col.prop(cscene, "min_light_bounces")
        col.prop(cscene, "min_transparent_bounces")
        col.prop(cscene, "light_sampling_threshold", text="Light Threshold")

        if cscene.progressive != 'PATH' and use_branched_path(context):
            col = layout.column(align=True)
            col.prop(cscene, "sample_all_lights_direct")
            col.prop(cscene, "sample_all_lights_indirect")

        for view_layer in scene.view_layers:
            if view_layer.samples > 0:
                layout.separator()
                layout.row().prop(cscene, "use_layer_samples")
                break


class CYCLES_RENDER_PT_sampling_total(CyclesButtonsPanel, Panel):
    bl_label = "Total Samples"
    bl_parent_id = "CYCLES_RENDER_PT_sampling"

    @classmethod
    def poll(cls, context):
        scene = context.scene
        cscene = scene.cycles

        if cscene.use_square_samples:
            return True

        return cscene.progressive != 'PATH' and use_branched_path(context)

    def draw(self, context):
        layout = self.layout
        cscene = context.scene.cycles
        integrator = cscene.progressive

        # Calculate sample values
        if integrator == 'PATH':
            aa = cscene.samples
            if cscene.use_square_samples:
                aa = aa * aa
        else:
            aa = cscene.aa_samples
            d = cscene.diffuse_samples
            g = cscene.glossy_samples
            t = cscene.transmission_samples
            ao = cscene.ao_samples
            ml = cscene.mesh_light_samples
            sss = cscene.subsurface_samples
            vol = cscene.volume_samples

            if cscene.use_square_samples:
                aa = aa * aa
                d = d * d
                g = g * g
                t = t * t
                ao = ao * ao
                ml = ml * ml
                sss = sss * sss
                vol = vol * vol

        col = layout.column(align=True)
        col.scale_y = 0.6
        if integrator == 'PATH':
            col.label(text="%s AA" % aa)
        else:
            col.label(text="%s AA, %s Diffuse, %s Glossy, %s Transmission" %
                      (aa, d * aa, g * aa, t * aa))
            col.separator()
            col.label(text="%s AO, %s Mesh Light, %s Subsurface, %s Volume" %
                      (ao * aa, ml * aa, sss * aa, vol * aa))


class CYCLES_RENDER_PT_subdivision(CyclesButtonsPanel, Panel):
    bl_label = "Subdivision"
    bl_options = {'DEFAULT_CLOSED'}

    @classmethod
    def poll(cls, context):
        return (context.scene.render.engine == 'CYCLES') and (context.scene.cycles.feature_set == 'EXPERIMENTAL')

    def draw(self, context):
        layout = self.layout
        layout.use_property_split = True
        layout.use_property_decorate = False

        scene = context.scene
        cscene = scene.cycles

        col = layout.column()
        sub = col.column(align=True)
        sub.prop(cscene, "dicing_rate", text="Dicing Rate Render")
        sub.prop(cscene, "preview_dicing_rate", text="Preview")

        col.separator()

        col.prop(cscene, "offscreen_dicing_scale", text="Offscreen Scale")
        col.prop(cscene, "max_subdivisions")

        col.prop(cscene, "dicing_camera")


class CYCLES_RENDER_PT_hair(CyclesButtonsPanel, Panel):
    bl_label = "Hair"
    bl_options = {'DEFAULT_CLOSED'}

    def draw_header(self, context):
        layout = self.layout
        scene = context.scene
        ccscene = scene.cycles_curves

        layout.prop(ccscene, "use_curves", text="")

    def draw(self, context):
        layout = self.layout
        layout.use_property_split = True
        layout.use_property_decorate = False

        scene = context.scene
        ccscene = scene.cycles_curves

        layout.active = ccscene.use_curves

        col = layout.column()
        col.prop(ccscene, "shape", text="Shape")
        if not (ccscene.primitive in {'CURVE_SEGMENTS', 'LINE_SEGMENTS'} and ccscene.shape == 'RIBBONS'):
            col.prop(ccscene, "cull_backfacing", text="Cull back-faces")
        col.prop(ccscene, "primitive", text="Primitive")

        if ccscene.primitive == 'TRIANGLES' and ccscene.shape == 'THICK':
            col.prop(ccscene, "resolution", text="Resolution")
        elif ccscene.primitive == 'CURVE_SEGMENTS':
            col.prop(ccscene, "subdivisions", text="Curve subdivisions")


class CYCLES_RENDER_PT_volumes(CyclesButtonsPanel, Panel):
    bl_label = "Volumes"
    bl_options = {'DEFAULT_CLOSED'}

    def draw(self, context):
        layout = self.layout
        layout.use_property_split = True
        layout.use_property_decorate = False

        scene = context.scene
        cscene = scene.cycles

        col = layout.column()
        col.prop(cscene, "volume_step_size", text="Step Size")
        col.prop(cscene, "volume_max_steps", text="Max Steps")


class CYCLES_RENDER_PT_light_paths(CyclesButtonsPanel, Panel):
    bl_label = "Light Paths"
    bl_options = {'DEFAULT_CLOSED'}

    def draw_header_preset(self, context):
        CYCLES_PT_integrator_presets.draw_panel_header(self.layout)

    def draw(self, context):
        pass


class CYCLES_RENDER_PT_light_paths_max_bounces(CyclesButtonsPanel, Panel):
    bl_label = "Max Bounces"
    bl_parent_id = "CYCLES_RENDER_PT_light_paths"

    def draw(self, context):
        layout = self.layout
        layout.use_property_split = True
        layout.use_property_decorate = False

        scene = context.scene
        cscene = scene.cycles

        col = layout.column(align=True)
        col.prop(cscene, "max_bounces", text="Total")

        col = layout.column(align=True)
        col.prop(cscene, "diffuse_bounces", text="Diffuse")
        col.prop(cscene, "glossy_bounces", text="Glossy")
        col.prop(cscene, "transparent_max_bounces", text="Transparency")
        col.prop(cscene, "transmission_bounces", text="Transmission")
        col.prop(cscene, "volume_bounces", text="Volume")


class CYCLES_RENDER_PT_light_paths_clamping(CyclesButtonsPanel, Panel):
    bl_label = "Clamping"
    bl_parent_id = "CYCLES_RENDER_PT_light_paths"

    def draw(self, context):
        layout = self.layout
        layout.use_property_split = True
        layout.use_property_decorate = False

        scene = context.scene
        cscene = scene.cycles

        col = layout.column(align=True)
        col.prop(cscene, "sample_clamp_direct", text="Direct Light")
        col.prop(cscene, "sample_clamp_indirect", text="Indirect Light")


class CYCLES_RENDER_PT_light_paths_caustics(CyclesButtonsPanel, Panel):
    bl_label = "Caustics"
    bl_parent_id = "CYCLES_RENDER_PT_light_paths"

    def draw(self, context):
        layout = self.layout
        layout.use_property_split = True
        layout.use_property_decorate = False

        scene = context.scene
        cscene = scene.cycles

        col = layout.column()
        col.prop(cscene, "blur_glossy")
        col.prop(cscene, "caustics_reflective")
        col.prop(cscene, "caustics_refractive")


class CYCLES_RENDER_PT_motion_blur(CyclesButtonsPanel, Panel):
    bl_label = "Motion Blur"
    bl_options = {'DEFAULT_CLOSED'}

    def draw_header(self, context):
        rd = context.scene.render

        self.layout.prop(rd, "use_motion_blur", text="")

    def draw(self, context):
        layout = self.layout
        layout.use_property_split = True
        layout.use_property_decorate = False

        scene = context.scene
        cscene = scene.cycles
        rd = scene.render
        layout.active = rd.use_motion_blur

        col = layout.column()
        col.prop(cscene, "motion_blur_position", text="Position")
        col.prop(rd, "motion_blur_shutter")
        col.separator()
        col.prop(cscene, "rolling_shutter_type", text="Rolling Shutter")
        sub = col.column()
        sub.active = cscene.rolling_shutter_type != 'NONE'
        sub.prop(cscene, "rolling_shutter_duration")


class CYCLES_RENDER_PT_motion_blur_curve(CyclesButtonsPanel, Panel):
    bl_label = "Shutter Curve"
    bl_parent_id = "CYCLES_RENDER_PT_motion_blur"
    bl_options = {'DEFAULT_CLOSED'}

    def draw(self, context):
        layout = self.layout
        layout.use_property_split = True
        layout.use_property_decorate = False

        scene = context.scene
        rd = scene.render
        layout.active = rd.use_motion_blur

        col = layout.column()

        col.template_curve_mapping(rd, "motion_blur_shutter_curve")

        col = layout.column(align=True)
        row = col.row(align=True)
        row.operator("render.shutter_curve_preset", icon='SMOOTHCURVE', text="").shape = 'SMOOTH'
        row.operator("render.shutter_curve_preset", icon='SPHERECURVE', text="").shape = 'ROUND'
        row.operator("render.shutter_curve_preset", icon='ROOTCURVE', text="").shape = 'ROOT'
        row.operator("render.shutter_curve_preset", icon='SHARPCURVE', text="").shape = 'SHARP'
        row.operator("render.shutter_curve_preset", icon='LINCURVE', text="").shape = 'LINE'
        row.operator("render.shutter_curve_preset", icon='NOCURVE', text="").shape = 'MAX'


class CYCLES_RENDER_PT_film(CyclesButtonsPanel, Panel):
    bl_label = "Film"
    bl_options = {'DEFAULT_CLOSED'}

    def draw(self, context):
        layout = self.layout
        layout.use_property_split = True
        layout.use_property_decorate = False
        scene = context.scene
        cscene = scene.cycles

        col = layout.column()
        col.prop(cscene, "film_exposure")


class CYCLES_RENDER_PT_film_transparency(CyclesButtonsPanel, Panel):
    bl_label = "Transparent"
    bl_parent_id = "CYCLES_RENDER_PT_film"

    def draw_header(self, context):
        layout = self.layout

        scene = context.scene
        rd = scene.render

        layout.prop(rd, "film_transparent", text="")

    def draw(self, context):
        layout = self.layout
        layout.use_property_split = True
        layout.use_property_decorate = False
        scene = context.scene
        rd = scene.render
        cscene = scene.cycles

        layout.active = rd.film_transparent

        col = layout.column()
        col.prop(cscene, "film_transparent_glass", text="Transparent Glass")

        sub = col.column()
        sub.active = rd.film_transparent and cscene.film_transparent_glass
        sub.prop(cscene, "film_transparent_roughness", text="Roughness Threshold")


class CYCLES_RENDER_PT_film_pixel_filter(CyclesButtonsPanel, Panel):
    bl_label = "Pixel Filter"
    bl_parent_id = "CYCLES_RENDER_PT_film"

    def draw(self, context):
        layout = self.layout
        layout.use_property_split = True
        layout.use_property_decorate = False
        scene = context.scene
        cscene = scene.cycles

        col = layout.column()
        col.prop(cscene, "pixel_filter_type", text="Type")
        if cscene.pixel_filter_type != 'BOX':
            col.prop(cscene, "filter_width", text="Width")


class CYCLES_RENDER_PT_performance(CyclesButtonsPanel, Panel):
    bl_label = "Performance"
    bl_options = {'DEFAULT_CLOSED'}

    def draw(self, context):
        pass


class CYCLES_RENDER_PT_performance_threads(CyclesButtonsPanel, Panel):
    bl_label = "Threads"
    bl_parent_id = "CYCLES_RENDER_PT_performance"

    def draw(self, context):
        layout = self.layout
        layout.use_property_split = True
        layout.use_property_decorate = False

        scene = context.scene
        rd = scene.render

        col = layout.column()

        col.prop(rd, "threads_mode")
        sub = col.column(align=True)
        sub.enabled = rd.threads_mode == 'FIXED'
        sub.prop(rd, "threads")


class CYCLES_RENDER_PT_performance_tiles(CyclesButtonsPanel, Panel):
    bl_label = "Tiles"
    bl_parent_id = "CYCLES_RENDER_PT_performance"

    def draw(self, context):
        layout = self.layout
        layout.use_property_split = True
        layout.use_property_decorate = False

        scene = context.scene
        rd = scene.render
        cscene = scene.cycles

        col = layout.column()

        sub = col.column(align=True)
        sub.prop(rd, "tile_x", text="Tiles X")
        sub.prop(rd, "tile_y", text="Y")
        col.prop(cscene, "tile_order", text="Order")

        sub = col.column()
        sub.active = not rd.use_save_buffers
        sub.prop(cscene, "use_progressive_refine")


class CYCLES_RENDER_PT_performance_acceleration_structure(CyclesButtonsPanel, Panel):
    bl_label = "Acceleration Structure"
    bl_parent_id = "CYCLES_RENDER_PT_performance"

    def draw(self, context):
        import _cycles

        layout = self.layout
        layout.use_property_split = True
        layout.use_property_decorate = False

        scene = context.scene
        cscene = scene.cycles

        col = layout.column()

        if _cycles.with_embree:
            row = col.row()
            row.active = use_cpu(context)
            row.prop(cscene, "use_bvh_embree")
        col.prop(cscene, "debug_use_spatial_splits")
        sub = col.column()
        sub.active = not cscene.use_bvh_embree or not _cycles.with_embree
        sub.prop(cscene, "debug_use_hair_bvh")
        sub = col.column()
        sub.active = not cscene.debug_use_spatial_splits and not cscene.use_bvh_embree
        sub.prop(cscene, "debug_bvh_time_steps")


class CYCLES_RENDER_PT_performance_final_render(CyclesButtonsPanel, Panel):
    bl_label = "Final Render"
    bl_parent_id = "CYCLES_RENDER_PT_performance"

    def draw(self, context):
        layout = self.layout
        layout.use_property_split = True
        layout.use_property_decorate = False

        scene = context.scene
        rd = scene.render

        col = layout.column()

        col.prop(rd, "use_save_buffers")
        col.prop(rd, "use_persistent_data", text="Persistent Images")


class CYCLES_RENDER_PT_performance_viewport(CyclesButtonsPanel, Panel):
    bl_label = "Viewport"
    bl_parent_id = "CYCLES_RENDER_PT_performance"

    def draw(self, context):
        layout = self.layout
        layout.use_property_split = True
        layout.use_property_decorate = False

        scene = context.scene
        rd = scene.render
        cscene = scene.cycles

        col = layout.column()
        col.prop(rd, "preview_pixel_size", text="Pixel Size")
        col.prop(cscene, "preview_start_resolution", text="Start Pixels")

        if show_optix_denoising(context):
            sub = col.row(align=True)
            sub.active = cscene.preview_denoising != 'NONE'
            sub.prop(cscene, "preview_denoising_start_sample", text="Denoising Start Sample")


class CYCLES_RENDER_PT_filter(CyclesButtonsPanel, Panel):
    bl_label = "Filter"
    bl_options = {'DEFAULT_CLOSED'}
    bl_context = "view_layer"

    def draw(self, context):
        layout = self.layout
        layout.use_property_split = True
        layout.use_property_decorate = False

        with_freestyle = bpy.app.build_options.freestyle

        scene = context.scene
        rd = scene.render
        view_layer = context.view_layer

        flow = layout.grid_flow(row_major=True, columns=0, even_columns=True, even_rows=False, align=False)

        col = flow.column()
        col.prop(view_layer, "use_sky", text="Environment")
        col = flow.column()
        col.prop(view_layer, "use_ao", text="Ambient Occlusion")
        col = flow.column()
        col.prop(view_layer, "use_solid", text="Surfaces")
        col = flow.column()
        col.prop(view_layer, "use_strand", text="Hair")
        if with_freestyle:
            col = flow.column()
            col.prop(view_layer, "use_freestyle", text="Freestyle")
            col.active = rd.use_freestyle


class CYCLES_RENDER_PT_override(CyclesButtonsPanel, Panel):
    bl_label = "Override"
    bl_options = {'DEFAULT_CLOSED'}
    bl_context = "view_layer"

    def draw(self, context):
        layout = self.layout
        layout.use_property_split = True
        layout.use_property_decorate = False

        view_layer = context.view_layer

        layout.prop(view_layer, "material_override")
        layout.prop(view_layer, "samples")


class CYCLES_RENDER_PT_passes(CyclesButtonsPanel, Panel):
    bl_label = "Passes"
    bl_context = "view_layer"

    def draw(self, context):
        pass


class CYCLES_RENDER_PT_passes_data(CyclesButtonsPanel, Panel):
    bl_label = "Data"
    bl_context = "view_layer"
    bl_parent_id = "CYCLES_RENDER_PT_passes"

    def draw(self, context):
        layout = self.layout
        layout.use_property_split = True
        layout.use_property_decorate = False

        scene = context.scene
        rd = scene.render
        view_layer = context.view_layer
        cycles_view_layer = view_layer.cycles

        flow = layout.grid_flow(row_major=True, columns=0, even_columns=True, even_rows=False, align=False)
        col = flow.column()
        col.prop(view_layer, "use_pass_combined")
        col = flow.column()
        col.prop(view_layer, "use_pass_z")
        col = flow.column()
        col.prop(view_layer, "use_pass_mist")
        col = flow.column()
        col.prop(view_layer, "use_pass_normal")
        col = flow.column()
        col.prop(view_layer, "use_pass_vector")
        col.active = not rd.use_motion_blur
        col = flow.column()
        col.prop(view_layer, "use_pass_uv")
        col = flow.column()
        col.prop(view_layer, "use_pass_object_index")
        col = flow.column()
        col.prop(view_layer, "use_pass_material_index")

        layout.separator()

        flow = layout.grid_flow(row_major=True, columns=0, even_columns=True, even_rows=False, align=False)
        col = flow.column()
        col.prop(cycles_view_layer, "denoising_store_passes", text="Denoising Data")
        col = flow.column()
        col.prop(cycles_view_layer, "pass_debug_render_time", text="Render Time")
        col = flow.column()
        col.prop(cycles_view_layer, "pass_debug_sample_count", text="Sample Count")

        layout.separator()

        layout.prop(view_layer, "pass_alpha_threshold")


class CYCLES_RENDER_PT_passes_light(CyclesButtonsPanel, Panel):
    bl_label = "Light"
    bl_context = "view_layer"
    bl_parent_id = "CYCLES_RENDER_PT_passes"

    def draw(self, context):
        layout = self.layout
        layout.use_property_split = True
        layout.use_property_decorate = False

        view_layer = context.view_layer
        cycles_view_layer = view_layer.cycles

        split = layout.split(factor=0.35)
        split.use_property_split = False
        split.label(text="Diffuse")
        row = split.row(align=True)
        row.prop(view_layer, "use_pass_diffuse_direct", text="Direct", toggle=True)
        row.prop(view_layer, "use_pass_diffuse_indirect", text="Indirect", toggle=True)
        row.prop(view_layer, "use_pass_diffuse_color", text="Color", toggle=True)

        split = layout.split(factor=0.35)
        split.use_property_split = False
        split.label(text="Glossy")
        row = split.row(align=True)
        row.prop(view_layer, "use_pass_glossy_direct", text="Direct", toggle=True)
        row.prop(view_layer, "use_pass_glossy_indirect", text="Indirect", toggle=True)
        row.prop(view_layer, "use_pass_glossy_color", text="Color", toggle=True)

        split = layout.split(factor=0.35)
        split.use_property_split = False
        split.label(text="Transmission")
        row = split.row(align=True)
        row.prop(view_layer, "use_pass_transmission_direct", text="Direct", toggle=True)
        row.prop(view_layer, "use_pass_transmission_indirect", text="Indirect", toggle=True)
        row.prop(view_layer, "use_pass_transmission_color", text="Color", toggle=True)

        split = layout.split(factor=0.35)
        split.use_property_split = False
        split.label(text="Volume")
        row = split.row(align=True)
        row.prop(cycles_view_layer, "use_pass_volume_direct", text="Direct", toggle=True)
        row.prop(cycles_view_layer, "use_pass_volume_indirect", text="Indirect", toggle=True)

        col = layout.column(align=True)
        col.prop(view_layer, "use_pass_emit", text="Emission")
        col.prop(view_layer, "use_pass_environment")
        col.prop(view_layer, "use_pass_shadow")
        col.prop(view_layer, "use_pass_ambient_occlusion", text="Ambient Occlusion")


class CYCLES_RENDER_PT_passes_crypto(CyclesButtonsPanel, Panel):
    bl_label = "Cryptomatte"
    bl_context = "view_layer"
    bl_parent_id = "CYCLES_RENDER_PT_passes"

    def draw(self, context):
        import _cycles

        layout = self.layout
        layout.use_property_split = True
        layout.use_property_decorate = False

        cycles_view_layer = context.view_layer.cycles

        row = layout.row(align=True)
        row.use_property_split = False
        row.prop(cycles_view_layer, "use_pass_crypto_object", text="Object", toggle=True)
        row.prop(cycles_view_layer, "use_pass_crypto_material", text="Material", toggle=True)
        row.prop(cycles_view_layer, "use_pass_crypto_asset", text="Asset", toggle=True)

        layout.prop(cycles_view_layer, "pass_crypto_depth", text="Levels")

        row = layout.row(align=True)
        row.active = use_cpu(context)
        row.prop(cycles_view_layer, "pass_crypto_accurate", text="Accurate Mode")


class CYCLES_RENDER_PT_passes_debug(CyclesButtonsPanel, Panel):
    bl_label = "Debug"
    bl_context = "view_layer"
    bl_parent_id = "CYCLES_RENDER_PT_passes"

    @classmethod
    def poll(cls, context):
        import _cycles
        return _cycles.with_cycles_debug

    def draw(self, context):
        layout = self.layout
        layout.use_property_split = True
        layout.use_property_decorate = False

        cycles_view_layer = context.view_layer.cycles

        layout.prop(cycles_view_layer, "pass_debug_bvh_traversed_nodes")
        layout.prop(cycles_view_layer, "pass_debug_bvh_traversed_instances")
        layout.prop(cycles_view_layer, "pass_debug_bvh_intersections")
        layout.prop(cycles_view_layer, "pass_debug_ray_bounces")


class CYCLES_RENDER_UL_aov(bpy.types.UIList):
    def draw_item(self, context, layout, data, item, icon, active_data, active_propname):
        row = layout.row()
        split = row.split(factor=0.65)
        icon = 'ERROR' if item.conflict else 'NONE'
        split.row().prop(item, "name", text="", icon=icon, emboss=False)
        split.row().prop(item, "type", text="", emboss=False)


class CYCLES_RENDER_PT_passes_aov(CyclesButtonsPanel, Panel):
    bl_label = "Shader AOV"
    bl_context = "view_layer"
    bl_parent_id = "CYCLES_RENDER_PT_passes"

    def draw(self, context):
        layout = self.layout
        layout.use_property_split = True
        layout.use_property_decorate = False

        cycles_view_layer = context.view_layer.cycles

        row = layout.row()
        col = row.column()
        col.template_list("CYCLES_RENDER_UL_aov", "aovs", cycles_view_layer, "aovs", cycles_view_layer, "active_aov", rows=2)

        col = row.column()
        sub = col.column(align=True)
        sub.operator("cycles.add_aov", icon='ADD', text="")
        sub.operator("cycles.remove_aov", icon='REMOVE', text="")

        if cycles_view_layer.active_aov < len(cycles_view_layer.aovs):
          active_aov = cycles_view_layer.aovs[cycles_view_layer.active_aov]
          if active_aov.conflict:
            layout.label(text=active_aov.conflict, icon='ERROR')


class CYCLES_RENDER_PT_denoising(CyclesButtonsPanel, Panel):
    bl_label = "Denoising"
    bl_context = "view_layer"
    bl_options = {'DEFAULT_CLOSED'}

    def draw_header(self, context):
        scene = context.scene
        view_layer = context.view_layer
        cycles_view_layer = view_layer.cycles
        layout = self.layout

        layout.prop(cycles_view_layer, "use_denoising", text="")

    def draw(self, context):
        layout = self.layout
        layout.use_property_split = True
        layout.use_property_decorate = False

        scene = context.scene
        view_layer = context.view_layer
        cycles_view_layer = view_layer.cycles

        split = layout.split()
        split.active = cycles_view_layer.use_denoising

        col = split.column(align=True)

        if show_optix_denoising(context):
            col.prop(cycles_view_layer, "use_optix_denoising")
            col.separator(factor=2.0)

            if cycles_view_layer.use_optix_denoising:
                col.prop(cycles_view_layer, "denoising_optix_input_passes")
                return

        col.prop(cycles_view_layer, "denoising_radius", text="Radius")
        col.prop(cycles_view_layer, "denoising_strength", slider=True, text="Strength")
        col.prop(cycles_view_layer, "denoising_feature_strength", slider=True, text="Feature Strength")
        col.prop(cycles_view_layer, "denoising_relative_pca")

        layout.separator()

        split = layout.split(factor=0.5)
        split.active = cycles_view_layer.use_denoising or cycles_view_layer.denoising_store_passes

        col = split.column()
        col.alignment = 'RIGHT'
        col.label(text="Diffuse")

        row = split.row(align=True)
        row.use_property_split = False
        row.prop(cycles_view_layer, "denoising_diffuse_direct", text="Direct", toggle=True)
        row.prop(cycles_view_layer, "denoising_diffuse_indirect", text="Indirect", toggle=True)

        split = layout.split(factor=0.5)
        split.active = cycles_view_layer.use_denoising or cycles_view_layer.denoising_store_passes

        col = split.column()
        col.alignment = 'RIGHT'
        col.label(text="Glossy")

        row = split.row(align=True)
        row.use_property_split = False
        row.prop(cycles_view_layer, "denoising_glossy_direct", text="Direct", toggle=True)
        row.prop(cycles_view_layer, "denoising_glossy_indirect", text="Indirect", toggle=True)

        split = layout.split(factor=0.5)
        split.active = cycles_view_layer.use_denoising or cycles_view_layer.denoising_store_passes

        col = split.column()
        col.alignment = 'RIGHT'
        col.label(text="Transmission")

        row = split.row(align=True)
        row.use_property_split = False
        row.prop(cycles_view_layer, "denoising_transmission_direct", text="Direct", toggle=True)
        row.prop(cycles_view_layer, "denoising_transmission_indirect", text="Indirect", toggle=True)

        split = layout.split(factor=0.5)
        split.active = cycles_view_layer.use_denoising or cycles_view_layer.denoising_store_passes


class CYCLES_PT_post_processing(CyclesButtonsPanel, Panel):
    bl_label = "Post Processing"
    bl_options = {'DEFAULT_CLOSED'}
    bl_context = "output"

    def draw(self, context):
        layout = self.layout
        layout.use_property_split = True
        layout.use_property_decorate = False

        rd = context.scene.render

        col = layout.column(align=True)
        col.prop(rd, "use_compositing")
        col.prop(rd, "use_sequencer")

        layout.prop(rd, "dither_intensity", text="Dither", slider=True)


class CYCLES_CAMERA_PT_dof(CyclesButtonsPanel, Panel):
    bl_label = "Depth of Field"
    bl_context = "data"

    @classmethod
    def poll(cls, context):
        return context.camera and CyclesButtonsPanel.poll(context)

    def draw_header(self, context):
        cam = context.camera
        dof = cam.dof
        self.layout.prop(dof, "use_dof", text="")

    def draw(self, context):
        layout = self.layout
        layout.use_property_split = True

        cam = context.camera
        dof = cam.dof
        layout.active = dof.use_dof

        split = layout.split()

        col = split.column()
        col.prop(dof, "focus_object", text="Focus Object")

        sub = col.row()
        sub.active = dof.focus_object is None
        sub.prop(dof, "focus_distance", text="Distance")


class CYCLES_CAMERA_PT_dof_aperture(CyclesButtonsPanel, Panel):
    bl_label = "Aperture"
    bl_parent_id = "CYCLES_CAMERA_PT_dof"

    @classmethod
    def poll(cls, context):
        return context.camera and CyclesButtonsPanel.poll(context)

    def draw(self, context):
        layout = self.layout
        layout.use_property_split = True

        cam = context.camera
        dof = cam.dof
        layout.active = dof.use_dof
        flow = layout.grid_flow(row_major=True, columns=0, even_columns=True, even_rows=False, align=False)

        col = flow.column()
        col.prop(dof, "aperture_fstop")
        col.prop(dof, "aperture_blades")
        col.prop(dof, "aperture_rotation")
        col.prop(dof, "aperture_ratio")


class CYCLES_PT_context_material(CyclesButtonsPanel, Panel):
    bl_label = ""
    bl_context = "material"
    bl_options = {'HIDE_HEADER'}

    @classmethod
    def poll(cls, context):
        if context.active_object and context.active_object.type == 'GPENCIL':
            return False
        else:
            return (context.material or context.object) and CyclesButtonsPanel.poll(context)

    def draw(self, context):
        layout = self.layout

        mat = context.material
        ob = context.object
        slot = context.material_slot
        space = context.space_data

        if ob:
            is_sortable = len(ob.material_slots) > 1
            rows = 1
            if (is_sortable):
                rows = 4

            row = layout.row()

            row.template_list("MATERIAL_UL_matslots", "", ob, "material_slots", ob, "active_material_index", rows=rows)

            col = row.column(align=True)
            col.operator("object.material_slot_add", icon='ADD', text="")
            col.operator("object.material_slot_remove", icon='REMOVE', text="")

            col.menu("MATERIAL_MT_context_menu", icon='DOWNARROW_HLT', text="")

            if is_sortable:
                col.separator()

                col.operator("object.material_slot_move", icon='TRIA_UP', text="").direction = 'UP'
                col.operator("object.material_slot_move", icon='TRIA_DOWN', text="").direction = 'DOWN'

            if ob.mode == 'EDIT':
                row = layout.row(align=True)
                row.operator("object.material_slot_assign", text="Assign")
                row.operator("object.material_slot_select", text="Select")
                row.operator("object.material_slot_deselect", text="Deselect")

        split = layout.split(factor=0.65)

        if ob:
            split.template_ID(ob, "active_material", new="material.new")
            row = split.row()

            if slot:
                row.prop(slot, "link", text="")
            else:
                row.label()
        elif mat:
            split.template_ID(space, "pin_id")
            split.separator()


class CYCLES_OBJECT_PT_motion_blur(CyclesButtonsPanel, Panel):
    bl_label = "Motion Blur"
    bl_context = "object"
    bl_options = {'DEFAULT_CLOSED'}

    @classmethod
    def poll(cls, context):
        ob = context.object
        if CyclesButtonsPanel.poll(context) and ob:
            if ob.type in {'MESH', 'CURVE', 'CURVE', 'SURFACE', 'FONT', 'META', 'CAMERA'}:
                return True
            if ob.instance_type == 'COLLECTION' and ob.instance_collection:
                return True
            # TODO(sergey): More duplicator types here?
        return False

    def draw_header(self, context):
        layout = self.layout

        rd = context.scene.render
        # scene = context.scene

        layout.active = rd.use_motion_blur

        ob = context.object
        cob = ob.cycles

        layout.prop(cob, "use_motion_blur", text="")

    def draw(self, context):
        layout = self.layout

        rd = context.scene.render
        # scene = context.scene

        ob = context.object
        cob = ob.cycles

        layout.active = (rd.use_motion_blur and cob.use_motion_blur)

        row = layout.row()
        if ob.type != 'CAMERA':
            row.prop(cob, "use_deform_motion", text="Deformation")
        row.prop(cob, "motion_steps", text="Steps")


def has_geometry_visibility(ob):
    return ob and ((ob.type in {'MESH', 'CURVE', 'SURFACE', 'FONT', 'META', 'LIGHT'}) or
                    (ob.instance_type == 'COLLECTION' and ob.instance_collection))


class CYCLES_OBJECT_PT_visibility(CyclesButtonsPanel, Panel):
    bl_label = "Visibility"
    bl_context = "object"
    bl_options = {'DEFAULT_CLOSED'}

    @classmethod
    def poll(cls, context):
        return  CyclesButtonsPanel.poll(context) and (context.object)

    def draw(self, context):
        layout = self.layout
        layout.use_property_split = True

        flow = layout.grid_flow(row_major=False, columns=0, even_columns=True, even_rows=False, align=False)
        layout = self.layout
        ob = context.object

        col = flow.column()
        col.prop(ob, "hide_viewport", text="Show in Viewports", invert_checkbox=True, toggle=False)
        col = flow.column()
        col.prop(ob, "hide_render", text="Show in Renders", invert_checkbox=True, toggle=False)
        col = flow.column()
        col.prop(ob, "hide_select", text="Selectable", invert_checkbox=True, toggle=False)

        if has_geometry_visibility(ob):
            cob = ob.cycles
            col = flow.column()
            col.prop(cob, "is_shadow_catcher")
            col = flow.column()
            col.prop(cob, "is_holdout")


class CYCLES_OBJECT_PT_visibility_ray_visibility(CyclesButtonsPanel, Panel):
    bl_label = "Ray Visibility"
    bl_parent_id = "CYCLES_OBJECT_PT_visibility"
    bl_context = "object"

    @classmethod
    def poll(cls, context):
        ob = context.object
        return CyclesButtonsPanel.poll(context) and has_geometry_visibility(ob)

    def draw(self, context):
        layout = self.layout
        layout.use_property_split = True
        layout.use_property_decorate = False

        scene = context.scene
        ob = context.object
        cob = ob.cycles
        visibility = ob.cycles_visibility

        flow = layout.grid_flow(row_major=True, columns=0, even_columns=True, even_rows=False, align=False)

        col = flow.column()
        col.prop(visibility, "camera")
        col = flow.column()
        col.prop(visibility, "diffuse")
        col = flow.column()
        col.prop(visibility, "glossy")
        col = flow.column()
        col.prop(visibility, "transmission")
        col = flow.column()
        col.prop(visibility, "scatter")

        if ob.type != 'LIGHT':
            col = flow.column()
            col.prop(visibility, "shadow")

        layout.separator()


class CYCLES_OBJECT_PT_visibility_culling(CyclesButtonsPanel, Panel):
    bl_label = "Culling"
    bl_parent_id = "CYCLES_OBJECT_PT_visibility"
    bl_context = "object"

    @classmethod
    def poll(cls, context):
        ob = context.object
        return CyclesButtonsPanel.poll(context) and has_geometry_visibility(ob)

    def draw(self, context):
        layout = self.layout
        layout.use_property_split = True
        layout.use_property_decorate = False

        scene = context.scene
        cscene = scene.cycles
        ob = context.object
        cob = ob.cycles

        flow = layout.grid_flow(row_major=True, columns=0, even_columns=True, even_rows=False, align=False)

        col = flow.column()
        col.active = scene.render.use_simplify and cscene.use_camera_cull
        col.prop(cob, "use_camera_cull")

        col = flow.column()
        col.active = scene.render.use_simplify and cscene.use_distance_cull
        col.prop(cob, "use_distance_cull")


def panel_node_draw(layout, id_data, output_type, input_name):
    if not id_data.use_nodes:
        layout.operator("cycles.use_shading_nodes", icon='NODETREE')
        return False

    ntree = id_data.node_tree

    node = ntree.get_output_node('CYCLES')
    if node:
        input = find_node_input(node, input_name)
        if input:
            layout.template_node_view(ntree, node, input)
        else:
            layout.label(text="Incompatible output node")
    else:
        layout.label(text="No output node")

    return True


class CYCLES_LIGHT_PT_preview(CyclesButtonsPanel, Panel):
    bl_label = "Preview"
    bl_context = "data"
    bl_options = {'DEFAULT_CLOSED'}

    @classmethod
    def poll(cls, context):
        return (
            context.light and
            not (
                context.light.type == 'AREA' and
                context.light.cycles.is_portal
            ) and
            CyclesButtonsPanel.poll(context)
        )

    def draw(self, context):
        self.layout.template_preview(context.light)


class CYCLES_LIGHT_PT_light(CyclesButtonsPanel, Panel):
    bl_label = "Light"
    bl_context = "data"

    @classmethod
    def poll(cls, context):
        return context.light and CyclesButtonsPanel.poll(context)

    def draw(self, context):
        layout = self.layout

        light = context.light
        clamp = light.cycles

        layout.use_property_decorate = False

        if self.bl_space_type == 'PROPERTIES':
            layout.row().prop(light, "type", expand=True)
            layout.use_property_split = True
        else:
            layout.use_property_split = True
            layout.row().prop(light, "type")

        col = layout.column()

        col.prop(light, "color")
        col.prop(light, "energy")
        col.separator()

        if light.type in {'POINT', 'SPOT'}:
            col.prop(light, "shadow_soft_size", text="Size")
        elif light.type == 'SUN':
            col.prop(light, "angle")
        elif light.type == 'AREA':
            col.prop(light, "shape", text="Shape")
            sub = col.column(align=True)

            if light.shape in {'SQUARE', 'DISK'}:
                sub.prop(light, "size")
            elif light.shape in {'RECTANGLE', 'ELLIPSE'}:
                sub.prop(light, "size", text="Size X")
                sub.prop(light, "size_y", text="Y")

        if not (light.type == 'AREA' and clamp.is_portal):
            sub = col.column()
            if use_branched_path(context):
                subsub = sub.row(align=True)
                subsub.active = use_sample_all_lights(context)
                subsub.prop(clamp, "samples")
            sub.prop(clamp, "max_bounces")

        sub = col.column(align=True)
        sub.active = not (light.type == 'AREA' and clamp.is_portal)
        sub.prop(clamp, "cast_shadow")
        sub.prop(clamp, "use_multiple_importance_sampling", text="Multiple Importance")

        if light.type == 'AREA':
            col.prop(clamp, "is_portal", text="Portal")


class CYCLES_LIGHT_PT_nodes(CyclesButtonsPanel, Panel):
    bl_label = "Nodes"
    bl_context = "data"

    @classmethod
    def poll(cls, context):
        return context.light and not (context.light.type == 'AREA' and
                                      context.light.cycles.is_portal) and \
            CyclesButtonsPanel.poll(context)

    def draw(self, context):
        layout = self.layout

        light = context.light
        panel_node_draw(layout, light, 'OUTPUT_LIGHT', 'Surface')


class CYCLES_LIGHT_PT_spot(CyclesButtonsPanel, Panel):
    bl_label = "Spot Shape"
    bl_context = "data"

    @classmethod
    def poll(cls, context):
        light = context.light
        return (light and light.type == 'SPOT') and CyclesButtonsPanel.poll(context)

    def draw(self, context):
        layout = self.layout
        light = context.light
        layout.use_property_split = True
        layout.use_property_decorate = False

        col = layout.column()
        col.prop(light, "spot_size", text="Size")
        col.prop(light, "spot_blend", text="Blend", slider=True)
        col.prop(light, "show_cone")


class CYCLES_WORLD_PT_preview(CyclesButtonsPanel, Panel):
    bl_label = "Preview"
    bl_context = "world"
    bl_options = {'DEFAULT_CLOSED'}

    @classmethod
    def poll(cls, context):
        return context.world and CyclesButtonsPanel.poll(context)

    def draw(self, context):
        self.layout.template_preview(context.world)


class CYCLES_WORLD_PT_surface(CyclesButtonsPanel, Panel):
    bl_label = "Surface"
    bl_context = "world"

    @classmethod
    def poll(cls, context):
        return context.world and CyclesButtonsPanel.poll(context)

    def draw(self, context):
        layout = self.layout

        world = context.world

        if not panel_node_draw(layout, world, 'OUTPUT_WORLD', 'Surface'):
            layout.prop(world, "color")


class CYCLES_WORLD_PT_volume(CyclesButtonsPanel, Panel):
    bl_label = "Volume"
    bl_context = "world"
    bl_options = {'DEFAULT_CLOSED'}

    @classmethod
    def poll(cls, context):
        world = context.world
        return world and world.node_tree and CyclesButtonsPanel.poll(context)

    def draw(self, context):
        layout = self.layout

        world = context.world
        panel_node_draw(layout, world, 'OUTPUT_WORLD', 'Volume')


class CYCLES_WORLD_PT_ambient_occlusion(CyclesButtonsPanel, Panel):
    bl_label = "Ambient Occlusion"
    bl_context = "world"
    bl_options = {'DEFAULT_CLOSED'}

    @classmethod
    def poll(cls, context):
        return context.world and CyclesButtonsPanel.poll(context)

    def draw_header(self, context):
        light = context.world.light_settings
        self.layout.prop(light, "use_ambient_occlusion", text="")

    def draw(self, context):
        layout = self.layout
        layout.use_property_split = True
        layout.use_property_decorate = False

        light = context.world.light_settings
        scene = context.scene

        col = layout.column()
        sub = col.column()
        sub.active = light.use_ambient_occlusion or scene.render.use_simplify
        sub.prop(light, "ao_factor", text="Factor")
        col.prop(light, "distance", text="Distance")


class CYCLES_WORLD_PT_mist(CyclesButtonsPanel, Panel):
    bl_label = "Mist Pass"
    bl_context = "world"
    bl_options = {'DEFAULT_CLOSED'}

    @classmethod
    def poll(cls, context):
        if CyclesButtonsPanel.poll(context):
            if context.world:
                for view_layer in context.scene.view_layers:
                    if view_layer.use_pass_mist:
                        return True

        return False

    def draw(self, context):
        layout = self.layout

        world = context.world

        split = layout.split(align=True)
        split.prop(world.mist_settings, "start")
        split.prop(world.mist_settings, "depth")

        layout.prop(world.mist_settings, "falloff")


class CYCLES_WORLD_PT_ray_visibility(CyclesButtonsPanel, Panel):
    bl_label = "Ray Visibility"
    bl_context = "world"
    bl_options = {'DEFAULT_CLOSED'}

    @classmethod
    def poll(cls, context):
        return CyclesButtonsPanel.poll(context) and context.world

    def draw(self, context):
        layout = self.layout

        world = context.world
        visibility = world.cycles_visibility

        flow = layout.column_flow()

        flow.prop(visibility, "camera")
        flow.prop(visibility, "diffuse")
        flow.prop(visibility, "glossy")
        flow.prop(visibility, "transmission")
        flow.prop(visibility, "scatter")


class CYCLES_WORLD_PT_settings(CyclesButtonsPanel, Panel):
    bl_label = "Settings"
    bl_context = "world"
    bl_options = {'DEFAULT_CLOSED'}

    @classmethod
    def poll(cls, context):
        return context.world and CyclesButtonsPanel.poll(context)

    def draw(self, context):
        layout = self.layout
        layout.use_property_split = True
        layout.use_property_decorate = False

        layout.column()


class CYCLES_WORLD_PT_settings_surface(CyclesButtonsPanel, Panel):
    bl_label = "Surface"
    bl_parent_id = "CYCLES_WORLD_PT_settings"
    bl_context = "world"

    @classmethod
    def poll(cls, context):
        return context.world and CyclesButtonsPanel.poll(context)

    def draw(self, context):
        layout = self.layout
        layout.use_property_split = True
        layout.use_property_decorate = False

        world = context.world
        cworld = world.cycles

        col = layout.column()
        col.prop(cworld, "sampling_method", text="Sampling")

        sub = col.column()
        sub.active = cworld.sampling_method != 'NONE'
        subsub = sub.row(align=True)
        subsub.active = cworld.sampling_method == 'MANUAL'
        subsub.prop(cworld, "sample_map_resolution")
        if use_branched_path(context):
            subsub = sub.column(align=True)
            subsub.active = use_sample_all_lights(context)
            subsub.prop(cworld, "samples")
        sub.prop(cworld, "max_bounces")


class CYCLES_WORLD_PT_settings_volume(CyclesButtonsPanel, Panel):
    bl_label = "Volume"
    bl_parent_id = "CYCLES_WORLD_PT_settings"
    bl_context = "world"

    @classmethod
    def poll(cls, context):
        return context.world and CyclesButtonsPanel.poll(context)

    def draw(self, context):
        layout = self.layout
        layout.use_property_split = True
        layout.use_property_decorate = False

        world = context.world
        cworld = world.cycles

        col = layout.column()

        sub = col.column()
        sub.active = use_cpu(context)
        sub.prop(cworld, "volume_sampling", text="Sampling")
        col.prop(cworld, "volume_interpolation", text="Interpolation")
        col.prop(cworld, "homogeneous_volume", text="Homogeneous")


class CYCLES_MATERIAL_PT_preview(CyclesButtonsPanel, Panel):
    bl_label = "Preview"
    bl_context = "material"
    bl_options = {'DEFAULT_CLOSED'}

    @classmethod
    def poll(cls, context):
        mat = context.material
        return mat and (not mat.grease_pencil) and CyclesButtonsPanel.poll(context)

    def draw(self, context):
        self.layout.template_preview(context.material)


class CYCLES_MATERIAL_PT_surface(CyclesButtonsPanel, Panel):
    bl_label = "Surface"
    bl_context = "material"

    @classmethod
    def poll(cls, context):
        mat = context.material
        return mat and (not mat.grease_pencil) and CyclesButtonsPanel.poll(context)

    def draw(self, context):
        layout = self.layout

        mat = context.material
        if not panel_node_draw(layout, mat, 'OUTPUT_MATERIAL', 'Surface'):
            layout.prop(mat, "diffuse_color")


class CYCLES_MATERIAL_PT_volume(CyclesButtonsPanel, Panel):
    bl_label = "Volume"
    bl_context = "material"
    bl_options = {'DEFAULT_CLOSED'}

    @classmethod
    def poll(cls, context):
        mat = context.material
        return mat and (not mat.grease_pencil) and mat.node_tree and CyclesButtonsPanel.poll(context)

    def draw(self, context):
        layout = self.layout

        mat = context.material
        # cmat = mat.cycles

        panel_node_draw(layout, mat, 'OUTPUT_MATERIAL', 'Volume')


class CYCLES_MATERIAL_PT_displacement(CyclesButtonsPanel, Panel):
    bl_label = "Displacement"
    bl_context = "material"

    @classmethod
    def poll(cls, context):
        mat = context.material
        return mat and (not mat.grease_pencil) and mat.node_tree and CyclesButtonsPanel.poll(context)

    def draw(self, context):
        layout = self.layout

        mat = context.material
        panel_node_draw(layout, mat, 'OUTPUT_MATERIAL', 'Displacement')


class CYCLES_MATERIAL_PT_settings(CyclesButtonsPanel, Panel):
    bl_label = "Settings"
    bl_context = "material"
    bl_options = {'DEFAULT_CLOSED'}

    @classmethod
    def poll(cls, context):
        mat = context.material
        return mat and (not mat.grease_pencil) and CyclesButtonsPanel.poll(context)

    @staticmethod
    def draw_shared(self, mat):
        layout = self.layout
        layout.use_property_split = True
        layout.use_property_decorate = False

        layout.prop(mat, "pass_index")

    def draw(self, context):
        self.draw_shared(self, context.material)


class CYCLES_MATERIAL_PT_settings_surface(CyclesButtonsPanel, Panel):
    bl_label = "Surface"
    bl_parent_id = "CYCLES_MATERIAL_PT_settings"
    bl_context = "material"

    @staticmethod
    def draw_shared(self, mat):
        layout = self.layout
        layout.use_property_split = True
        layout.use_property_decorate = False

        cmat = mat.cycles

        col = layout.column()
        col.prop(cmat, "sample_as_light", text="Multiple Importance")
        col.prop(cmat, "use_transparent_shadow")
        col.prop(cmat, "displacement_method", text="Displacement")

    def draw(self, context):
        self.draw_shared(self, context.material)


class CYCLES_MATERIAL_PT_settings_volume(CyclesButtonsPanel, Panel):
    bl_label = "Volume"
    bl_parent_id = "CYCLES_MATERIAL_PT_settings"
    bl_context = "material"

    @staticmethod
    def draw_shared(self, context, mat):
        layout = self.layout
        layout.use_property_split = True
        layout.use_property_decorate = False

        cmat = mat.cycles

        col = layout.column()
        sub = col.column()
        sub.active = use_cpu(context)
        sub.prop(cmat, "volume_sampling", text="Sampling")
        col.prop(cmat, "volume_interpolation", text="Interpolation")
        col.prop(cmat, "homogeneous_volume", text="Homogeneous")

    def draw(self, context):
        self.draw_shared(self, context, context.material)


class CYCLES_RENDER_PT_bake(CyclesButtonsPanel, Panel):
    bl_label = "Bake"
    bl_context = "render"
    bl_options = {'DEFAULT_CLOSED'}
    COMPAT_ENGINES = {'CYCLES'}

    @classmethod
    def poll(cls, context):
        return CyclesButtonsPanel.poll(context) and not use_optix(context)

    def draw(self, context):
        layout = self.layout
        layout.use_property_split = True
        layout.use_property_decorate = False  # No animation.

        scene = context.scene
        cscene = scene.cycles
        cbk = scene.render.bake
        rd = scene.render

        if rd.use_bake_multires:
            layout.operator("object.bake_image", icon='RENDER_STILL')
            layout.prop(rd, "use_bake_multires")
            layout.prop(rd, "bake_type")

        else:
            layout.operator("object.bake", icon='RENDER_STILL').type = cscene.bake_type
            layout.prop(rd, "use_bake_multires")
            layout.prop(cscene, "bake_type")


class CYCLES_RENDER_PT_bake_influence(CyclesButtonsPanel, Panel):
    bl_label = "Influence"
    bl_context = "render"
    bl_parent_id = "CYCLES_RENDER_PT_bake"
    COMPAT_ENGINES = {'CYCLES'}
    @classmethod
    def poll(cls, context):
        scene = context.scene
        cscene = scene.cycles
        rd = scene.render
        if rd.use_bake_multires == False and cscene.bake_type in {
                'NORMAL', 'COMBINED', 'DIFFUSE', 'GLOSSY', 'TRANSMISSION'}:
            return True

    def draw(self, context):
        layout = self.layout
        layout.use_property_split = True
        layout.use_property_decorate = False  # No animation.

        scene = context.scene
        cscene = scene.cycles
        cbk = scene.render.bake
        rd = scene.render

        col = layout.column()

        if cscene.bake_type == 'NORMAL':
            col.prop(cbk, "normal_space", text="Space")

            sub = col.column(align=True)
            sub.prop(cbk, "normal_r", text="Swizzle R")
            sub.prop(cbk, "normal_g", text="G")
            sub.prop(cbk, "normal_b", text="B")

        elif cscene.bake_type == 'COMBINED':
            row = col.row(align=True)
            row.use_property_split = False
            row.prop(cbk, "use_pass_direct", toggle=True)
            row.prop(cbk, "use_pass_indirect", toggle=True)

            flow = col.grid_flow(row_major=False, columns=0, even_columns=False, even_rows=False, align=True)

            flow.active = cbk.use_pass_direct or cbk.use_pass_indirect
            flow.prop(cbk, "use_pass_diffuse")
            flow.prop(cbk, "use_pass_glossy")
            flow.prop(cbk, "use_pass_transmission")
            flow.prop(cbk, "use_pass_subsurface")
            flow.prop(cbk, "use_pass_ambient_occlusion")
            flow.prop(cbk, "use_pass_emit")

        elif cscene.bake_type in {'DIFFUSE', 'GLOSSY', 'TRANSMISSION'}:
            row = col.row(align=True)
            row.use_property_split = False
            row.prop(cbk, "use_pass_direct", toggle=True)
            row.prop(cbk, "use_pass_indirect", toggle=True)
            row.prop(cbk, "use_pass_color", toggle=True)


class CYCLES_RENDER_PT_bake_selected_to_active(CyclesButtonsPanel, Panel):
    bl_label = "Selected to Active"
    bl_context = "render"
    bl_parent_id = "CYCLES_RENDER_PT_bake"
    bl_options = {'DEFAULT_CLOSED'}
    COMPAT_ENGINES = {'CYCLES'}

    @classmethod
    def poll(cls, context):
        scene = context.scene
        rd = scene.render
        return rd.use_bake_multires == False

    def draw_header(self, context):
        scene = context.scene
        cbk = scene.render.bake
        self.layout.prop(cbk, "use_selected_to_active", text="")

    def draw(self, context):
        layout = self.layout
        layout.use_property_split = True
        layout.use_property_decorate = False  # No animation.

        scene = context.scene
        cscene = scene.cycles
        cbk = scene.render.bake
        rd = scene.render

        layout.active = cbk.use_selected_to_active
        col = layout.column()

        col.prop(cbk, "use_cage", text="Cage")
        if cbk.use_cage:
            col.prop(cbk, "cage_extrusion", text="Extrusion")
            col.prop(cbk, "cage_object", text="Cage Object")
        else:
            col.prop(cbk, "cage_extrusion", text="Ray Distance")


class CYCLES_RENDER_PT_bake_output(CyclesButtonsPanel, Panel):
    bl_label = "Output"
    bl_context = "render"
    bl_parent_id = "CYCLES_RENDER_PT_bake"
    COMPAT_ENGINES = {'CYCLES'}

    def draw(self, context):
        layout = self.layout
        layout.use_property_split = True
        layout.use_property_decorate = False  # No animation.

        scene = context.scene
        cscene = scene.cycles
        cbk = scene.render.bake
        rd = scene.render

        if rd.use_bake_multires:
            layout.prop(rd, "bake_margin")
            layout.prop(rd, "use_bake_clear", text="Clear Image")

            if rd.bake_type == 'DISPLACEMENT':
                layout.prop(rd, "use_bake_lores_mesh")
        else:

            layout.prop(cbk, "margin")
            layout.prop(cbk, "use_clear", text="Clear Image")


class CYCLES_RENDER_PT_debug(CyclesButtonsPanel, Panel):
    bl_label = "Debug"
    bl_context = "render"
    bl_options = {'DEFAULT_CLOSED'}
    COMPAT_ENGINES = {'CYCLES'}

    @classmethod
    def poll(cls, context):
        return CyclesButtonsPanel.poll(context) and bpy.app.debug_value == 256

    def draw(self, context):
        layout = self.layout

        scene = context.scene
        cscene = scene.cycles

        col = layout.column()

        col.label(text="CPU Flags:")
        row = col.row(align=True)
        row.prop(cscene, "debug_use_cpu_sse2", toggle=True)
        row.prop(cscene, "debug_use_cpu_sse3", toggle=True)
        row.prop(cscene, "debug_use_cpu_sse41", toggle=True)
        row.prop(cscene, "debug_use_cpu_avx", toggle=True)
        row.prop(cscene, "debug_use_cpu_avx2", toggle=True)
        col.prop(cscene, "debug_bvh_layout")
        col.prop(cscene, "debug_use_cpu_split_kernel")

        col.separator()

        col = layout.column()
        col.label(text="CUDA Flags:")
        col.prop(cscene, "debug_use_cuda_adaptive_compile")
        col.prop(cscene, "debug_use_cuda_split_kernel")

        col.separator()

        col = layout.column()
        col.label(text="OptiX Flags:")
        col.prop(cscene, "debug_optix_cuda_streams")

        col.separator()

        col = layout.column()
        col.label(text="OpenCL Flags:")
        col.prop(cscene, "debug_opencl_device_type", text="Device")
        col.prop(cscene, "debug_use_opencl_debug", text="Debug")
        col.prop(cscene, "debug_opencl_mem_limit")

        col.separator()

        col = layout.column()
        col.prop(cscene, "debug_bvh_type")


class CYCLES_RENDER_PT_simplify(CyclesButtonsPanel, Panel):
    bl_label = "Simplify"
    bl_context = "render"
    bl_options = {'DEFAULT_CLOSED'}
    COMPAT_ENGINES = {'CYCLES'}

    def draw_header(self, context):
        rd = context.scene.render
        self.layout.prop(rd, "use_simplify", text="")

    def draw(self, context):
        pass


class CYCLES_RENDER_PT_simplify_viewport(CyclesButtonsPanel, Panel):
    bl_label = "Viewport"
    bl_context = "render"
    bl_parent_id = "CYCLES_RENDER_PT_simplify"
    COMPAT_ENGINES = {'CYCLES'}

    def draw(self, context):
        layout = self.layout
        layout.use_property_split = True
        layout.use_property_decorate = False

        scene = context.scene
        rd = scene.render
        cscene = scene.cycles

        layout.active = rd.use_simplify

        col = layout.column()
        col.prop(rd, "simplify_subdivision", text="Max Subdivision")
        col.prop(rd, "simplify_child_particles", text="Child Particles")
        col.prop(cscene, "texture_limit", text="Texture Limit")
        col.prop(cscene, "ao_bounces", text="AO Bounces")
        col.prop(rd, "use_simplify_smoke_highres")

class CYCLES_RENDER_PT_simplify_render(CyclesButtonsPanel, Panel):
    bl_label = "Render"
    bl_context = "render"
    bl_parent_id = "CYCLES_RENDER_PT_simplify"
    COMPAT_ENGINES = {'CYCLES'}

    def draw(self, context):
        layout = self.layout
        layout.use_property_split = True
        layout.use_property_decorate = False

        scene = context.scene
        rd = scene.render
        cscene = scene.cycles

        layout.active = rd.use_simplify

        col = layout.column()

        col.prop(rd, "simplify_subdivision_render", text="Max Subdivision")
        col.prop(rd, "simplify_child_particles_render", text="Child Particles")
        col.prop(cscene, "texture_limit_render", text="Texture Limit")
        col.prop(cscene, "ao_bounces_render", text="AO Bounces")


class CYCLES_RENDER_PT_simplify_culling(CyclesButtonsPanel, Panel):
    bl_label = "Culling"
    bl_context = "render"
    bl_parent_id = "CYCLES_RENDER_PT_simplify"
    bl_options = {'DEFAULT_CLOSED'}
    COMPAT_ENGINES = {'CYCLES'}

    def draw(self, context):
        layout = self.layout
        layout.use_property_split = True
        layout.use_property_decorate = False

        scene = context.scene
        rd = scene.render
        cscene = scene.cycles

        layout.active = rd.use_simplify

        col = layout.column()
        col.prop(cscene, "use_camera_cull")
        sub = col.column()
        sub.active = cscene.use_camera_cull
        sub.prop(cscene, "camera_cull_margin")

        col = layout.column()
        col.prop(cscene, "use_distance_cull")
        sub = col.column()
        sub.active = cscene.use_distance_cull
        sub.prop(cscene, "distance_cull_margin", text="Distance")


class CYCLES_VIEW3D_PT_shading_render_pass(Panel):
    bl_space_type = 'VIEW_3D'
    bl_region_type = 'HEADER'
    bl_label = "Render Pass"
    bl_parent_id = 'VIEW3D_PT_shading'
    COMPAT_ENGINES = {'CYCLES'}

    @classmethod
    def poll(cls, context):
        return (context.engine in cls.COMPAT_ENGINES
            and context.space_data.shading.type == 'RENDERED')

    def draw(self, context):
        shading = context.space_data.shading

        layout = self.layout
        layout.prop(shading.cycles, "render_pass", text="")


class CYCLES_VIEW3D_PT_shading_lighting(Panel):
    bl_space_type = 'VIEW_3D'
    bl_region_type = 'HEADER'
    bl_label = "Lighting"
    bl_parent_id = 'VIEW3D_PT_shading'
    COMPAT_ENGINES = {'CYCLES'}

    @classmethod
    def poll(cls, context):
        return (context.engine in cls.COMPAT_ENGINES
            and context.space_data.shading.type == 'RENDERED')

    def draw(self, context):
        layout = self.layout
        col = layout.column()
        split = col.split(factor=0.9)

        shading = context.space_data.shading
        col.prop(shading, "use_scene_lights_render")
        col.prop(shading, "use_scene_world_render")

        if not shading.use_scene_world_render:
            col = layout.column()
            split = col.split(factor=0.9)

            col = split.column()
            sub = col.row()
            sub.scale_y = 0.6
            sub.template_icon_view(shading, "studio_light", scale_popup=3)

            col = split.column()
            col.operator("preferences.studiolight_show", emboss=False, text="", icon='PREFERENCES')

            split = layout.split(factor=0.9)
            col = split.column()
            col.prop(shading, "studiolight_rotate_z", text="Rotation")
            col.prop(shading, "studiolight_intensity")
            col.prop(shading, "studiolight_background_alpha")

class CYCLES_VIEW3D_PT_simplify_greasepencil(CyclesButtonsPanel, Panel, GreasePencilSimplifyPanel):
    bl_label = "Grease Pencil"
    bl_parent_id = "CYCLES_RENDER_PT_simplify"
    COMPAT_ENGINES = {'CYCLES'}
    bl_options = {'DEFAULT_CLOSED'}

def draw_device(self, context):
    scene = context.scene
    layout = self.layout
    layout.use_property_split = True
    layout.use_property_decorate = False

    if context.engine == 'CYCLES':
        from . import engine
        cscene = scene.cycles

        col = layout.column()
        col.prop(cscene, "feature_set")

        col = layout.column()
        col.active = show_device_active(context)
        col.prop(cscene, "device")

        from . import engine
        if engine.with_osl() and use_cpu(context):
            col.prop(cscene, "shading_system")


def draw_pause(self, context):
    layout = self.layout
    scene = context.scene

    if context.engine == "CYCLES":
        view = context.space_data

        if view.shading.type == 'RENDERED':
            cscene = scene.cycles
            layout.prop(cscene, "preview_pause", icon='PLAY' if cscene.preview_pause else 'PAUSE', text="")


def get_panels():
    exclude_panels = {
        'DATA_PT_area',
        'DATA_PT_camera_dof',
        'DATA_PT_falloff_curve',
        'DATA_PT_light',
        'DATA_PT_preview',
        'DATA_PT_spot',
        'MATERIAL_PT_context_material',
        'MATERIAL_PT_preview',
        'NODE_DATA_PT_light',
        'NODE_DATA_PT_spot',
        'OBJECT_PT_visibility',
        'VIEWLAYER_PT_filter',
        'VIEWLAYER_PT_layer_passes',
        'RENDER_PT_post_processing',
        'RENDER_PT_simplify',
    }

    panels = []
    for panel in bpy.types.Panel.__subclasses__():
        if hasattr(panel, 'COMPAT_ENGINES') and 'BLENDER_RENDER' in panel.COMPAT_ENGINES:
            if panel.__name__ not in exclude_panels:
                panels.append(panel)

    return panels


classes = (
    CYCLES_PT_sampling_presets,
    CYCLES_PT_integrator_presets,
    CYCLES_RENDER_PT_sampling,
    CYCLES_RENDER_PT_sampling_sub_samples,
    CYCLES_RENDER_PT_sampling_adaptive,
    CYCLES_RENDER_PT_sampling_advanced,
    CYCLES_RENDER_PT_light_paths,
    CYCLES_RENDER_PT_light_paths_max_bounces,
    CYCLES_RENDER_PT_light_paths_clamping,
    CYCLES_RENDER_PT_light_paths_caustics,
    CYCLES_RENDER_PT_volumes,
    CYCLES_RENDER_PT_subdivision,
    CYCLES_RENDER_PT_hair,
    CYCLES_RENDER_PT_simplify,
    CYCLES_RENDER_PT_simplify_viewport,
    CYCLES_RENDER_PT_simplify_render,
    CYCLES_RENDER_PT_simplify_culling,
    CYCLES_VIEW3D_PT_simplify_greasepencil,
    CYCLES_VIEW3D_PT_shading_lighting,
    CYCLES_VIEW3D_PT_shading_render_pass,
    CYCLES_RENDER_PT_motion_blur,
    CYCLES_RENDER_PT_motion_blur_curve,
    CYCLES_RENDER_PT_film,
    CYCLES_RENDER_PT_film_pixel_filter,
    CYCLES_RENDER_PT_film_transparency,
    CYCLES_RENDER_PT_performance,
    CYCLES_RENDER_PT_performance_threads,
    CYCLES_RENDER_PT_performance_tiles,
    CYCLES_RENDER_PT_performance_acceleration_structure,
    CYCLES_RENDER_PT_performance_final_render,
    CYCLES_RENDER_PT_performance_viewport,
    CYCLES_RENDER_PT_passes,
    CYCLES_RENDER_PT_passes_data,
    CYCLES_RENDER_PT_passes_light,
    CYCLES_RENDER_PT_passes_crypto,
    CYCLES_RENDER_PT_passes_debug,
    CYCLES_RENDER_UL_aov,
    CYCLES_RENDER_PT_passes_aov,
    CYCLES_RENDER_PT_filter,
    CYCLES_RENDER_PT_override,
    CYCLES_RENDER_PT_denoising,
    CYCLES_PT_post_processing,
    CYCLES_CAMERA_PT_dof,
    CYCLES_CAMERA_PT_dof_aperture,
    CYCLES_PT_context_material,
    CYCLES_OBJECT_PT_motion_blur,
    CYCLES_OBJECT_PT_visibility,
    CYCLES_OBJECT_PT_visibility_ray_visibility,
    CYCLES_OBJECT_PT_visibility_culling,
    CYCLES_LIGHT_PT_preview,
    CYCLES_LIGHT_PT_light,
    CYCLES_LIGHT_PT_nodes,
    CYCLES_LIGHT_PT_spot,
    CYCLES_WORLD_PT_preview,
    CYCLES_WORLD_PT_surface,
    CYCLES_WORLD_PT_volume,
    CYCLES_WORLD_PT_ambient_occlusion,
    CYCLES_WORLD_PT_mist,
    CYCLES_WORLD_PT_ray_visibility,
    CYCLES_WORLD_PT_settings,
    CYCLES_WORLD_PT_settings_surface,
    CYCLES_WORLD_PT_settings_volume,
    CYCLES_MATERIAL_PT_preview,
    CYCLES_MATERIAL_PT_surface,
    CYCLES_MATERIAL_PT_volume,
    CYCLES_MATERIAL_PT_displacement,
    CYCLES_MATERIAL_PT_settings,
    CYCLES_MATERIAL_PT_settings_surface,
    CYCLES_MATERIAL_PT_settings_volume,
    CYCLES_RENDER_PT_bake,
    CYCLES_RENDER_PT_bake_influence,
    CYCLES_RENDER_PT_bake_selected_to_active,
    CYCLES_RENDER_PT_bake_output,
    CYCLES_RENDER_PT_debug,
    node_panel(CYCLES_MATERIAL_PT_settings),
    node_panel(CYCLES_MATERIAL_PT_settings_surface),
    node_panel(CYCLES_MATERIAL_PT_settings_volume),
    node_panel(CYCLES_WORLD_PT_ray_visibility),
    node_panel(CYCLES_WORLD_PT_settings),
    node_panel(CYCLES_WORLD_PT_settings_surface),
    node_panel(CYCLES_WORLD_PT_settings_volume),
    node_panel(CYCLES_LIGHT_PT_light),
    node_panel(CYCLES_LIGHT_PT_spot),
)


def register():
    from bpy.utils import register_class

    bpy.types.RENDER_PT_context.append(draw_device)
    bpy.types.VIEW3D_HT_header.append(draw_pause)

    for panel in get_panels():
        panel.COMPAT_ENGINES.add('CYCLES')

    for cls in classes:
        register_class(cls)


def unregister():
    from bpy.utils import unregister_class

    bpy.types.RENDER_PT_context.remove(draw_device)
    bpy.types.VIEW3D_HT_header.remove(draw_pause)

    for panel in get_panels():
        if 'CYCLES' in panel.COMPAT_ENGINES:
            panel.COMPAT_ENGINES.remove('CYCLES')

    for cls in classes:
        unregister_class(cls)<|MERGE_RESOLUTION|>--- conflicted
+++ resolved
@@ -272,15 +272,10 @@
         row.prop(cscene, "seed")
         row.prop(cscene, "use_animated_seed", text="", icon='TIME')
 
-<<<<<<< HEAD
-        layout.prop(cscene, "use_light_bounce")
-        layout.prop(cscene, "sampling_pattern", text="Pattern")
-=======
         col = layout.column(align=True)
         col.active = not(cscene.use_adaptive_sampling)
         col.prop(cscene, "sampling_pattern", text="Pattern")
 
->>>>>>> ec9b836d
         layout.prop(cscene, "use_square_samples")
 
         layout.separator()
