#
# Copyright 2011-2013 Blender Foundation
#
# Licensed under the Apache License, Version 2.0 (the "License");
# you may not use this file except in compliance with the License.
# You may obtain a copy of the License at
#
# http://www.apache.org/licenses/LICENSE-2.0
#
# Unless required by applicable law or agreed to in writing, software
# distributed under the License is distributed on an "AS IS" BASIS,
# WITHOUT WARRANTIES OR CONDITIONS OF ANY KIND, either express or implied.
# See the License for the specific language governing permissions and
# limitations under the License.
#

# <pep8 compliant>

import bpy
from bpy_extras.node_utils import find_node_input
from bl_ui.utils import PresetPanel

from bpy.types import Panel


class CYCLES_PT_sampling_presets(PresetPanel, Panel):
    bl_label = "Sampling Presets"
    preset_subdir = "cycles/sampling"
    preset_operator = "script.execute_preset"
    preset_add_operator = "render.cycles_sampling_preset_add"
    COMPAT_ENGINES = {'CYCLES'}


class CYCLES_PT_integrator_presets(PresetPanel, Panel):
    bl_label = "Integrator Presets"
    preset_subdir = "cycles/integrator"
    preset_operator = "script.execute_preset"
    preset_add_operator = "render.cycles_integrator_preset_add"
    COMPAT_ENGINES = {'CYCLES'}


class CyclesButtonsPanel:
    bl_space_type = "PROPERTIES"
    bl_region_type = "WINDOW"
    bl_context = "render"
    COMPAT_ENGINES = {'CYCLES'}

    @classmethod
    def poll(cls, context):
        return context.engine in cls.COMPAT_ENGINES


# Adapt properties editor panel to display in node editor. We have to
# copy the class rather than inherit due to the way bpy registration works.
def node_panel(cls):
    node_cls = type('NODE_' + cls.__name__, cls.__bases__, dict(cls.__dict__))

    node_cls.bl_space_type = 'NODE_EDITOR'
    node_cls.bl_region_type = 'UI'
    node_cls.bl_category = "Options"
    if hasattr(node_cls, 'bl_parent_id'):
        node_cls.bl_parent_id = 'NODE_' + node_cls.bl_parent_id

    return node_cls


def get_device_type(context):
    return context.preferences.addons[__package__].preferences.compute_device_type


def use_cpu(context):
    cscene = context.scene.cycles

    return (get_device_type(context) == 'NONE' or cscene.device == 'CPU')


def use_opencl(context):
    cscene = context.scene.cycles

    return (get_device_type(context) == 'OPENCL' and cscene.device == 'GPU')


def use_cuda(context):
    cscene = context.scene.cycles

    return (get_device_type(context) == 'CUDA' and cscene.device == 'GPU')


def use_branched_path(context):
    cscene = context.scene.cycles

    return (cscene.progressive == 'BRANCHED_PATH')


def use_sample_all_lights(context):
    cscene = context.scene.cycles

    return cscene.sample_all_lights_direct or cscene.sample_all_lights_indirect


def show_device_active(context):
    cscene = context.scene.cycles
    if cscene.device != 'GPU':
        return True
    return context.preferences.addons[__package__].preferences.has_active_device()


def draw_samples_info(layout, context):
    cscene = context.scene.cycles
    integrator = cscene.progressive

    # Calculate sample values
    if integrator == 'PATH':
        aa = cscene.samples
        if cscene.use_square_samples:
            aa = aa * aa
    else:
        aa = cscene.aa_samples
        d = cscene.diffuse_samples
        g = cscene.glossy_samples
        t = cscene.transmission_samples
        ao = cscene.ao_samples
        ml = cscene.mesh_light_samples
        sss = cscene.subsurface_samples
        vol = cscene.volume_samples

        if cscene.use_square_samples:
            aa = aa * aa
            d = d * d
            g = g * g
            t = t * t
            ao = ao * ao
            ml = ml * ml
            sss = sss * sss
            vol = vol * vol

    # Draw interface
    # Do not draw for progressive, when Square Samples are disabled
    if use_branched_path(context) or (cscene.use_square_samples and integrator == 'PATH'):
        col = layout.column(align=True)
        col.scale_y = 0.6
        col.label(text="Total Samples:")
        col.separator()
        if integrator == 'PATH':
            col.label(text="%s AA" % aa)
        else:
            col.label(text="%s AA, %s Diffuse, %s Glossy, %s Transmission" %
                      (aa, d * aa, g * aa, t * aa))
            col.separator()
            col.label(text="%s AO, %s Mesh Light, %s Subsurface, %s Volume" %
                      (ao * aa, ml * aa, sss * aa, vol * aa))


class CYCLES_RENDER_PT_sampling(CyclesButtonsPanel, Panel):
    bl_label = "Sampling"

    def draw_header_preset(self, context):
        CYCLES_PT_sampling_presets.draw_panel_header(self.layout)

    def draw(self, context):
        layout = self.layout

        scene = context.scene
        cscene = scene.cycles

        layout.use_property_split = True
        layout.use_property_decorate = False

        layout.prop(cscene, "progressive")

        if cscene.progressive == 'PATH' or use_branched_path(context) is False:
            col = layout.column(align=True)
            col.prop(cscene, "samples", text="Render")
            col.prop(cscene, "preview_samples", text="Viewport")

            draw_samples_info(layout, context)
        else:
            col = layout.column(align=True)
            col.prop(cscene, "aa_samples", text="Render")
            col.prop(cscene, "preview_aa_samples", text="Viewport")

        col.prop(cscene, "use_adaptive_sampling", text="Adaptive Sampling")


class CYCLES_RENDER_PT_sampling_sub_samples(CyclesButtonsPanel, Panel):
    bl_label = "Sub Samples"
    bl_parent_id = "CYCLES_RENDER_PT_sampling"

    @classmethod
    def poll(cls, context):
        scene = context.scene
        cscene = scene.cycles
        return cscene.progressive != 'PATH' and use_branched_path(context)

    def draw(self, context):
        layout = self.layout
        layout.use_property_split = True
        layout.use_property_decorate = False

        scene = context.scene
        cscene = scene.cycles

        col = layout.column(align=True)
        col.prop(cscene, "diffuse_samples", text="Diffuse")
        col.prop(cscene, "glossy_samples", text="Glossy")
        col.prop(cscene, "transmission_samples", text="Transmission")
        col.prop(cscene, "ao_samples", text="AO")

        sub = col.row(align=True)
        sub.active = use_sample_all_lights(context)
        sub.prop(cscene, "mesh_light_samples", text="Mesh Light")
        col.prop(cscene, "subsurface_samples", text="Subsurface")
        col.prop(cscene, "volume_samples", text="Volume")

        draw_samples_info(layout, context)


class CYCLES_RENDER_PT_sampling_advanced(CyclesButtonsPanel, Panel):
    bl_label = "Advanced"
    bl_parent_id = "CYCLES_RENDER_PT_sampling"
    bl_options = {'DEFAULT_CLOSED'}

    def draw(self, context):
        layout = self.layout
        layout.use_property_split = True
        layout.use_property_decorate = False

        scene = context.scene
        cscene = scene.cycles

        row = layout.row(align=True)
        row.prop(cscene, "seed")
        row.prop(cscene, "use_animated_seed", text="", icon='TIME')

        col = layout.column(align=True)
        col.active = not(cscene.use_adaptive_sampling)
        col.prop(cscene, "sampling_pattern", text="Pattern")
        col = layout.column(align=True)
        col.active = cscene.use_adaptive_sampling
        col.prop(cscene, "adaptive_min_samples", text="Adaptive Min Samples")
        col.prop(cscene, "adaptive_threshold", text="Adaptive Threshold")

        layout.prop(cscene, "use_square_samples")

        layout.separator()

        col = layout.column(align=True)
        col.prop(cscene, "min_light_bounces")
        col.prop(cscene, "min_transparent_bounces")
        col.prop(cscene, "light_sampling_threshold", text="Light Threshold")

        if cscene.progressive != 'PATH' and use_branched_path(context):
            col = layout.column(align=True)
            col.prop(cscene, "sample_all_lights_direct")
            col.prop(cscene, "sample_all_lights_indirect")

        for view_layer in scene.view_layers:
            if view_layer.samples > 0:
                layout.separator()
                layout.row().prop(cscene, "use_layer_samples")
                break


class CYCLES_RENDER_PT_sampling_total(CyclesButtonsPanel, Panel):
    bl_label = "Total Samples"
    bl_parent_id = "CYCLES_RENDER_PT_sampling"

    @classmethod
    def poll(cls, context):
        scene = context.scene
        cscene = scene.cycles

        if cscene.use_square_samples:
            return True

        return cscene.progressive != 'PATH' and use_branched_path(context)

    def draw(self, context):
        layout = self.layout
        cscene = context.scene.cycles
        integrator = cscene.progressive

        # Calculate sample values
        if integrator == 'PATH':
            aa = cscene.samples
            if cscene.use_square_samples:
                aa = aa * aa
        else:
            aa = cscene.aa_samples
            d = cscene.diffuse_samples
            g = cscene.glossy_samples
            t = cscene.transmission_samples
            ao = cscene.ao_samples
            ml = cscene.mesh_light_samples
            sss = cscene.subsurface_samples
            vol = cscene.volume_samples

            if cscene.use_square_samples:
                aa = aa * aa
                d = d * d
                g = g * g
                t = t * t
                ao = ao * ao
                ml = ml * ml
                sss = sss * sss
                vol = vol * vol

        col = layout.column(align=True)
        col.scale_y = 0.6
        if integrator == 'PATH':
            col.label(text="%s AA" % aa)
        else:
            col.label(text="%s AA, %s Diffuse, %s Glossy, %s Transmission" %
                      (aa, d * aa, g * aa, t * aa))
            col.separator()
            col.label(text="%s AO, %s Mesh Light, %s Subsurface, %s Volume" %
                      (ao * aa, ml * aa, sss * aa, vol * aa))


class CYCLES_RENDER_PT_subdivision(CyclesButtonsPanel, Panel):
    bl_label = "Subdivision"
    bl_options = {'DEFAULT_CLOSED'}

    @classmethod
    def poll(cls, context):
        return (context.scene.render.engine == 'CYCLES') and (context.scene.cycles.feature_set == 'EXPERIMENTAL')

    def draw(self, context):
        layout = self.layout
        layout.use_property_split = True
        layout.use_property_decorate = False

        scene = context.scene
        cscene = scene.cycles

        col = layout.column()
        sub = col.column(align=True)
        sub.prop(cscene, "dicing_rate", text="Dicing Rate Render")
        sub.prop(cscene, "preview_dicing_rate", text="Preview")

        col.separator()

        col.prop(cscene, "offscreen_dicing_scale", text="Offscreen Scale")
        col.prop(cscene, "max_subdivisions")

        col.prop(cscene, "dicing_camera")


class CYCLES_RENDER_PT_hair(CyclesButtonsPanel, Panel):
    bl_label = "Hair"
    bl_options = {'DEFAULT_CLOSED'}

    def draw_header(self, context):
        layout = self.layout
        scene = context.scene
        ccscene = scene.cycles_curves

        layout.prop(ccscene, "use_curves", text="")

    def draw(self, context):
        layout = self.layout
        layout.use_property_split = True
        layout.use_property_decorate = False

        scene = context.scene
        ccscene = scene.cycles_curves

        layout.active = ccscene.use_curves

        col = layout.column()
        col.prop(ccscene, "shape", text="Shape")
        if not (ccscene.primitive in {'CURVE_SEGMENTS', 'LINE_SEGMENTS'} and ccscene.shape == 'RIBBONS'):
            col.prop(ccscene, "cull_backfacing", text="Cull back-faces")
        col.prop(ccscene, "primitive", text="Primitive")

        if ccscene.primitive == 'TRIANGLES' and ccscene.shape == 'THICK':
            col.prop(ccscene, "resolution", text="Resolution")
        elif ccscene.primitive == 'CURVE_SEGMENTS':
            col.prop(ccscene, "subdivisions", text="Curve subdivisions")


class CYCLES_RENDER_PT_volumes(CyclesButtonsPanel, Panel):
    bl_label = "Volumes"
    bl_options = {'DEFAULT_CLOSED'}

    def draw(self, context):
        layout = self.layout
        layout.use_property_split = True
        layout.use_property_decorate = False

        scene = context.scene
        cscene = scene.cycles

        col = layout.column()
        col.prop(cscene, "volume_step_size", text="Step Size")
        col.prop(cscene, "volume_max_steps", text="Max Steps")


class CYCLES_RENDER_PT_light_paths(CyclesButtonsPanel, Panel):
    bl_label = "Light Paths"
    bl_options = {'DEFAULT_CLOSED'}

    def draw_header_preset(self, context):
        CYCLES_PT_integrator_presets.draw_panel_header(self.layout)

    def draw(self, context):
        pass


class CYCLES_RENDER_PT_light_paths_max_bounces(CyclesButtonsPanel, Panel):
    bl_label = "Max Bounces"
    bl_parent_id = "CYCLES_RENDER_PT_light_paths"

    def draw(self, context):
        layout = self.layout
        layout.use_property_split = True
        layout.use_property_decorate = False

        scene = context.scene
        cscene = scene.cycles

        col = layout.column(align=True)
        col.prop(cscene, "max_bounces", text="Total")

        col = layout.column(align=True)
        col.prop(cscene, "diffuse_bounces", text="Diffuse")
        col.prop(cscene, "glossy_bounces", text="Glossy")
        col.prop(cscene, "transparent_max_bounces", text="Transparency")
        col.prop(cscene, "transmission_bounces", text="Transmission")
        col.prop(cscene, "volume_bounces", text="Volume")


class CYCLES_RENDER_PT_light_paths_clamping(CyclesButtonsPanel, Panel):
    bl_label = "Clamping"
    bl_parent_id = "CYCLES_RENDER_PT_light_paths"

    def draw(self, context):
        layout = self.layout
        layout.use_property_split = True
        layout.use_property_decorate = False

        scene = context.scene
        cscene = scene.cycles

        col = layout.column(align=True)
        col.prop(cscene, "sample_clamp_direct", text="Direct Light")
        col.prop(cscene, "sample_clamp_indirect", text="Indirect Light")


class CYCLES_RENDER_PT_light_paths_caustics(CyclesButtonsPanel, Panel):
    bl_label = "Caustics"
    bl_parent_id = "CYCLES_RENDER_PT_light_paths"

    def draw(self, context):
        layout = self.layout
        layout.use_property_split = True
        layout.use_property_decorate = False

        scene = context.scene
        cscene = scene.cycles

        col = layout.column()
        col.prop(cscene, "blur_glossy")
        col.prop(cscene, "caustics_reflective")
        col.prop(cscene, "caustics_refractive")


class CYCLES_RENDER_PT_motion_blur(CyclesButtonsPanel, Panel):
    bl_label = "Motion Blur"
    bl_options = {'DEFAULT_CLOSED'}

    def draw_header(self, context):
        rd = context.scene.render

        self.layout.prop(rd, "use_motion_blur", text="")

    def draw(self, context):
        layout = self.layout
        layout.use_property_split = True
        layout.use_property_decorate = False

        scene = context.scene
        cscene = scene.cycles
        rd = scene.render
        layout.active = rd.use_motion_blur

        col = layout.column()
        col.prop(cscene, "motion_blur_position", text="Position")
        col.prop(rd, "motion_blur_shutter")
        col.separator()
        col.prop(cscene, "rolling_shutter_type", text="Rolling Shutter")
        sub = col.column()
        sub.active = cscene.rolling_shutter_type != 'NONE'
        sub.prop(cscene, "rolling_shutter_duration")


class CYCLES_RENDER_PT_motion_blur_curve(CyclesButtonsPanel, Panel):
    bl_label = "Shutter Curve"
    bl_parent_id = "CYCLES_RENDER_PT_motion_blur"
    bl_options = {'DEFAULT_CLOSED'}

    def draw(self, context):
        layout = self.layout
        layout.use_property_split = True
        layout.use_property_decorate = False

        scene = context.scene
        rd = scene.render
        layout.active = rd.use_motion_blur

        col = layout.column()

        col.template_curve_mapping(rd, "motion_blur_shutter_curve")

        col = layout.column(align=True)
        row = col.row(align=True)
        row.operator("render.shutter_curve_preset", icon='SMOOTHCURVE', text="").shape = 'SMOOTH'
        row.operator("render.shutter_curve_preset", icon='SPHERECURVE', text="").shape = 'ROUND'
        row.operator("render.shutter_curve_preset", icon='ROOTCURVE', text="").shape = 'ROOT'
        row.operator("render.shutter_curve_preset", icon='SHARPCURVE', text="").shape = 'SHARP'
        row.operator("render.shutter_curve_preset", icon='LINCURVE', text="").shape = 'LINE'
        row.operator("render.shutter_curve_preset", icon='NOCURVE', text="").shape = 'MAX'


class CYCLES_RENDER_PT_film(CyclesButtonsPanel, Panel):
    bl_label = "Film"
    bl_options = {'DEFAULT_CLOSED'}

    def draw(self, context):
        layout = self.layout
        layout.use_property_split = True
        layout.use_property_decorate = False
        scene = context.scene
        cscene = scene.cycles

        col = layout.column()
        col.prop(cscene, "film_exposure")


class CYCLES_RENDER_PT_film_transparency(CyclesButtonsPanel, Panel):
    bl_label = "Transparent"
    bl_parent_id = "CYCLES_RENDER_PT_film"

    def draw_header(self, context):
        layout = self.layout

        scene = context.scene
        rd = scene.render

        layout.prop(rd, "film_transparent", text="")

    def draw(self, context):
        layout = self.layout
        layout.use_property_split = True
        layout.use_property_decorate = False
        scene = context.scene
        rd = scene.render
        cscene = scene.cycles

        layout.active = rd.film_transparent

        col = layout.column()
        col.prop(cscene, "film_transparent_glass", text="Transparent Glass")

        sub = col.column()
        sub.active = rd.film_transparent and cscene.film_transparent_glass
        sub.prop(cscene, "film_transparent_roughness", text="Roughness Threshold")


class CYCLES_RENDER_PT_film_pixel_filter(CyclesButtonsPanel, Panel):
    bl_label = "Pixel Filter"
    bl_parent_id = "CYCLES_RENDER_PT_film"

    def draw(self, context):
        layout = self.layout
        layout.use_property_split = True
        layout.use_property_decorate = False
        scene = context.scene
        cscene = scene.cycles

        col = layout.column()
        col.prop(cscene, "pixel_filter_type", text="Type")
        if cscene.pixel_filter_type != 'BOX':
            col.prop(cscene, "filter_width", text="Width")


class CYCLES_RENDER_PT_performance(CyclesButtonsPanel, Panel):
    bl_label = "Performance"
    bl_options = {'DEFAULT_CLOSED'}

    def draw(self, context):
        pass


class CYCLES_RENDER_PT_performance_threads(CyclesButtonsPanel, Panel):
    bl_label = "Threads"
    bl_parent_id = "CYCLES_RENDER_PT_performance"

    def draw(self, context):
        layout = self.layout
        layout.use_property_split = True
        layout.use_property_decorate = False

        scene = context.scene
        rd = scene.render

        col = layout.column()

        col.prop(rd, "threads_mode")
        sub = col.column(align=True)
        sub.enabled = rd.threads_mode == 'FIXED'
        sub.prop(rd, "threads")


class CYCLES_RENDER_PT_performance_tiles(CyclesButtonsPanel, Panel):
    bl_label = "Tiles"
    bl_parent_id = "CYCLES_RENDER_PT_performance"

    def draw(self, context):
        layout = self.layout
        layout.use_property_split = True
        layout.use_property_decorate = False

        scene = context.scene
        rd = scene.render
        cscene = scene.cycles

        col = layout.column()

        sub = col.column(align=True)
        sub.prop(rd, "tile_x", text="Tiles X")
        sub.prop(rd, "tile_y", text="Y")
        col.prop(cscene, "tile_order", text="Order")

        sub = col.column()
        sub.active = not rd.use_save_buffers
        for view_layer in scene.view_layers:
            if view_layer.cycles.use_denoising:
                sub.active = False
        sub.prop(cscene, "use_progressive_refine")


class CYCLES_RENDER_PT_performance_acceleration_structure(CyclesButtonsPanel, Panel):
    bl_label = "Acceleration Structure"
    bl_parent_id = "CYCLES_RENDER_PT_performance"

    def draw(self, context):
        import _cycles

        layout = self.layout
        layout.use_property_split = True
        layout.use_property_decorate = False

        scene = context.scene
        cscene = scene.cycles

        col = layout.column()

        if _cycles.with_embree:
            row = col.row()
            row.active = use_cpu(context)
            row.prop(cscene, "use_bvh_embree")
        col.prop(cscene, "debug_use_spatial_splits")
        sub = col.column()
        sub.active = not cscene.use_bvh_embree or not _cycles.with_embree
        sub.prop(cscene, "debug_use_hair_bvh")
        sub = col.column()
        sub.active = not cscene.debug_use_spatial_splits and not cscene.use_bvh_embree
        sub.prop(cscene, "debug_bvh_time_steps")


class CYCLES_RENDER_PT_performance_final_render(CyclesButtonsPanel, Panel):
    bl_label = "Final Render"
    bl_parent_id = "CYCLES_RENDER_PT_performance"

    def draw(self, context):
        layout = self.layout
        layout.use_property_split = True
        layout.use_property_decorate = False

        scene = context.scene
        rd = scene.render

        col = layout.column()

        col.prop(rd, "use_save_buffers")
        col.prop(rd, "use_persistent_data", text="Persistent Images")

class CYCLES_RENDER_PT_texture_cache(CyclesButtonsPanel, Panel):
    bl_label = "Texture Cache"
    bl_options = {'DEFAULT_CLOSED'}

    def draw_header(self, context):
        cscene = context.scene.cycles

        self.layout.prop(cscene, "use_texture_cache", text="")

    def draw(self, context):
        layout = self.layout

        scene = context.scene
        cscene = scene.cycles
        rd = scene.render
        layout.active = cscene.use_texture_cache

        split = layout.split()
        col = split.column()
        col.prop(cscene, "texture_auto_convert")
        col.prop(cscene, "texture_accept_unmipped")
        col.prop(cscene, "texture_accept_untiled")
        col.prop(cscene, "texture_auto_mip")
        col.prop(cscene, "texture_auto_tile")
        col = split.column()
        col.prop(cscene, "texture_cache_size")
        col.prop(cscene, "texture_tile_size")
        col.prop(cscene, "texture_blur_diffuse")
        col.prop(cscene, "texture_blur_glossy")
        row = layout.row()
        row.prop(cscene, "use_custom_cache_path")
        row = layout.row()
        row.active = cscene.use_custom_cache_path
        row.prop(cscene, "custom_cache_path")

class CYCLES_RENDER_PT_performance_viewport(CyclesButtonsPanel, Panel):
    bl_label = "Viewport"
    bl_parent_id = "CYCLES_RENDER_PT_performance"

    def draw(self, context):
        layout = self.layout
        layout.use_property_split = True
        layout.use_property_decorate = False

        scene = context.scene
        rd = scene.render
        cscene = scene.cycles

        col = layout.column()
        col.prop(rd, "preview_pixel_size", text="Pixel Size")
        col.prop(cscene, "preview_start_resolution", text="Start Pixels")


class CYCLES_RENDER_PT_filter(CyclesButtonsPanel, Panel):
    bl_label = "Filter"
    bl_options = {'DEFAULT_CLOSED'}
    bl_context = "view_layer"

    def draw(self, context):
        layout = self.layout
        layout.use_property_split = True
        layout.use_property_decorate = False

        with_freestyle = bpy.app.build_options.freestyle

        scene = context.scene
        rd = scene.render
        view_layer = context.view_layer

        flow = layout.grid_flow(row_major=True, columns=0, even_columns=True, even_rows=False, align=False)

        col = flow.column()
        col.prop(view_layer, "use_sky", text="Environment")
        col = flow.column()
        col.prop(view_layer, "use_ao", text="Ambient Occlusion")
        col = flow.column()
        col.prop(view_layer, "use_solid", text="Surfaces")
        col = flow.column()
        col.prop(view_layer, "use_strand", text="Hair")
        if with_freestyle:
            col = flow.column()
            col.prop(view_layer, "use_freestyle", text="Freestyle")
            col.active = rd.use_freestyle


class CYCLES_RENDER_PT_override(CyclesButtonsPanel, Panel):
    bl_label = "Override"
    bl_options = {'DEFAULT_CLOSED'}
    bl_context = "view_layer"

    def draw(self, context):
        layout = self.layout
        layout.use_property_split = True
        layout.use_property_decorate = False

        view_layer = context.view_layer

        layout.prop(view_layer, "material_override")
        layout.prop(view_layer, "samples")


class CYCLES_RENDER_PT_passes(CyclesButtonsPanel, Panel):
    bl_label = "Passes"
    bl_context = "view_layer"

    def draw(self, context):
        pass


class CYCLES_RENDER_PT_passes_data(CyclesButtonsPanel, Panel):
    bl_label = "Data"
    bl_context = "view_layer"
    bl_parent_id = "CYCLES_RENDER_PT_passes"

    def draw(self, context):
        layout = self.layout
        layout.use_property_split = True
        layout.use_property_decorate = False

        scene = context.scene
        rd = scene.render
        view_layer = context.view_layer
        cycles_view_layer = view_layer.cycles

        flow = layout.grid_flow(row_major=True, columns=0, even_columns=True, even_rows=False, align=False)
        col = flow.column()
        col.prop(view_layer, "use_pass_combined")
        col = flow.column()
        col.prop(view_layer, "use_pass_z")
        col = flow.column()
        col.prop(view_layer, "use_pass_mist")
        col = flow.column()
        col.prop(view_layer, "use_pass_normal")
        col = flow.column()
        col.prop(view_layer, "use_pass_vector")
        col.active = not rd.use_motion_blur
        col = flow.column()
        col.prop(view_layer, "use_pass_uv")
        col = flow.column()
        col.prop(view_layer, "use_pass_object_index")
        col = flow.column()
        col.prop(view_layer, "use_pass_material_index")

        layout.separator()

        flow = layout.grid_flow(row_major=True, columns=0, even_columns=True, even_rows=False, align=False)
        col = flow.column()
        col.prop(cycles_view_layer, "denoising_store_passes", text="Denoising Data")
        col = flow.column()
        col.prop(cycles_view_layer, "pass_debug_render_time", text="Render Time")
        col = flow.column()
        col.prop(cycles_view_layer, "pass_debug_sample_count", text="Sample Count")

        layout.separator()

        layout.prop(view_layer, "pass_alpha_threshold")


class CYCLES_RENDER_PT_passes_light(CyclesButtonsPanel, Panel):
    bl_label = "Light"
    bl_context = "view_layer"
    bl_parent_id = "CYCLES_RENDER_PT_passes"

    def draw(self, context):
        layout = self.layout
        layout.use_property_split = True
        layout.use_property_decorate = False

        view_layer = context.view_layer
        cycles_view_layer = view_layer.cycles

        split = layout.split(factor=0.35)
        split.use_property_split = False
        split.label(text="Diffuse")
        row = split.row(align=True)
        row.prop(view_layer, "use_pass_diffuse_direct", text="Direct", toggle=True)
        row.prop(view_layer, "use_pass_diffuse_indirect", text="Indirect", toggle=True)
        row.prop(view_layer, "use_pass_diffuse_color", text="Color", toggle=True)

        split = layout.split(factor=0.35)
        split.use_property_split = False
        split.label(text="Glossy")
        row = split.row(align=True)
        row.prop(view_layer, "use_pass_glossy_direct", text="Direct", toggle=True)
        row.prop(view_layer, "use_pass_glossy_indirect", text="Indirect", toggle=True)
        row.prop(view_layer, "use_pass_glossy_color", text="Color", toggle=True)

        split = layout.split(factor=0.35)
        split.use_property_split = False
        split.label(text="Transmission")
        row = split.row(align=True)
        row.prop(view_layer, "use_pass_transmission_direct", text="Direct", toggle=True)
        row.prop(view_layer, "use_pass_transmission_indirect", text="Indirect", toggle=True)
        row.prop(view_layer, "use_pass_transmission_color", text="Color", toggle=True)

        split = layout.split(factor=0.35)
        split.use_property_split = False
        split.label(text="Subsurface")
        row = split.row(align=True)
        row.prop(view_layer, "use_pass_subsurface_direct", text="Direct", toggle=True)
        row.prop(view_layer, "use_pass_subsurface_indirect", text="Indirect", toggle=True)
        row.prop(view_layer, "use_pass_subsurface_color", text="Color", toggle=True)

        split = layout.split(factor=0.35)
        split.use_property_split = False
        split.label(text="Volume")
        row = split.row(align=True)
        row.prop(cycles_view_layer, "use_pass_volume_direct", text="Direct", toggle=True)
        row.prop(cycles_view_layer, "use_pass_volume_indirect", text="Indirect", toggle=True)

        col = layout.column(align=True)
        col.prop(view_layer, "use_pass_emit", text="Emission")
        col.prop(view_layer, "use_pass_environment")
        col.prop(view_layer, "use_pass_shadow")
        col.prop(view_layer, "use_pass_ambient_occlusion", text="Ambient Occlusion")


class CYCLES_RENDER_PT_passes_crypto(CyclesButtonsPanel, Panel):
    bl_label = "Cryptomatte"
    bl_context = "view_layer"
    bl_parent_id = "CYCLES_RENDER_PT_passes"

    def draw(self, context):
        import _cycles

        layout = self.layout
        layout.use_property_split = True
        layout.use_property_decorate = False

        cycles_view_layer = context.view_layer.cycles

        row = layout.row(align=True)
        row.use_property_split = False
        row.prop(cycles_view_layer, "use_pass_crypto_object", text="Object", toggle=True)
        row.prop(cycles_view_layer, "use_pass_crypto_material", text="Material", toggle=True)
        row.prop(cycles_view_layer, "use_pass_crypto_asset", text="Asset", toggle=True)

        layout.prop(cycles_view_layer, "pass_crypto_depth", text="Levels")

        row = layout.row(align=True)
        row.active = use_cpu(context)
        row.prop(cycles_view_layer, "pass_crypto_accurate", text="Accurate Mode")


class CYCLES_RENDER_PT_passes_debug(CyclesButtonsPanel, Panel):
    bl_label = "Debug"
    bl_context = "view_layer"
    bl_parent_id = "CYCLES_RENDER_PT_passes"

    @classmethod
    def poll(cls, context):
        import _cycles
        return _cycles.with_cycles_debug

    def draw(self, context):
        layout = self.layout
        layout.use_property_split = True
        layout.use_property_decorate = False

        cycles_view_layer = context.view_layer.cycles

        layout.prop(cycles_view_layer, "pass_debug_bvh_traversed_nodes")
        layout.prop(cycles_view_layer, "pass_debug_bvh_traversed_instances")
        layout.prop(cycles_view_layer, "pass_debug_bvh_intersections")
        layout.prop(cycles_view_layer, "pass_debug_ray_bounces")


class CYCLES_RENDER_PT_denoising(CyclesButtonsPanel, Panel):
    bl_label = "Denoising"
    bl_context = "view_layer"
    bl_options = {'DEFAULT_CLOSED'}

    def draw_header(self, context):
        scene = context.scene
        view_layer = context.view_layer
        cycles_view_layer = view_layer.cycles
        layout = self.layout

        layout.prop(cycles_view_layer, "use_denoising", text="")

    def draw(self, context):
        layout = self.layout
        layout.use_property_split = True
        layout.use_property_decorate = False

        scene = context.scene
        view_layer = context.view_layer
        cycles_view_layer = view_layer.cycles

        split = layout.split()
        split.active = cycles_view_layer.use_denoising

        layout = layout.column(align=True)
        layout.prop(cycles_view_layer, "denoising_radius", text="Radius")
        layout.prop(cycles_view_layer, "denoising_strength", slider=True, text="Strength")
        layout.prop(cycles_view_layer, "denoising_feature_strength", slider=True, text="Feature Strength")
        layout.prop(cycles_view_layer, "denoising_relative_pca")

        layout.separator()

        split = layout.split(factor=0.5)
        split.active = cycles_view_layer.use_denoising or cycles_view_layer.denoising_store_passes

        col = split.column()
        col.alignment = 'RIGHT'
        col.label(text="Diffuse")

        row = split.row(align=True)
        row.use_property_split = False
        row.prop(cycles_view_layer, "denoising_diffuse_direct", text="Direct", toggle=True)
        row.prop(cycles_view_layer, "denoising_diffuse_indirect", text="Indirect", toggle=True)

        split = layout.split(factor=0.5)
        split.active = cycles_view_layer.use_denoising or cycles_view_layer.denoising_store_passes

        col = split.column()
        col.alignment = 'RIGHT'
        col.label(text="Glossy")

        row = split.row(align=True)
        row.use_property_split = False
        row.prop(cycles_view_layer, "denoising_glossy_direct", text="Direct", toggle=True)
        row.prop(cycles_view_layer, "denoising_glossy_indirect", text="Indirect", toggle=True)

        split = layout.split(factor=0.5)
        split.active = cycles_view_layer.use_denoising or cycles_view_layer.denoising_store_passes

        col = split.column()
        col.alignment = 'RIGHT'
        col.label(text="Transmission")

        row = split.row(align=True)
        row.use_property_split = False
        row.prop(cycles_view_layer, "denoising_transmission_direct", text="Direct", toggle=True)
        row.prop(cycles_view_layer, "denoising_transmission_indirect", text="Indirect", toggle=True)

        split = layout.split(factor=0.5)
        split.active = cycles_view_layer.use_denoising or cycles_view_layer.denoising_store_passes

        col = split.column()
        col.alignment = 'RIGHT'
        col.label(text="Subsurface")

        row = split.row(align=True)
        row.use_property_split = False
        row.prop(cycles_view_layer, "denoising_subsurface_direct", text="Direct", toggle=True)
        row.prop(cycles_view_layer, "denoising_subsurface_indirect", text="Indirect", toggle=True)


class CYCLES_PT_post_processing(CyclesButtonsPanel, Panel):
    bl_label = "Post Processing"
    bl_options = {'DEFAULT_CLOSED'}
    bl_context = "output"

    def draw(self, context):
        layout = self.layout
        layout.use_property_split = True
        layout.use_property_decorate = False

        rd = context.scene.render

        col = layout.column(align=True)
        col.prop(rd, "use_compositing")
        col.prop(rd, "use_sequencer")

        layout.prop(rd, "dither_intensity", text="Dither", slider=True)


class CYCLES_CAMERA_PT_dof(CyclesButtonsPanel, Panel):
    bl_label = "Depth of Field"
    bl_context = "data"

    @classmethod
    def poll(cls, context):
        return context.camera and CyclesButtonsPanel.poll(context)

    def draw_header(self, context):
        cam = context.camera
        dof = cam.dof
        self.layout.prop(dof, "use_dof", text="")

    def draw(self, context):
        layout = self.layout
        layout.use_property_split = True

        cam = context.camera
        dof = cam.dof
        layout.active = dof.use_dof

        split = layout.split()

        col = split.column()
        col.prop(dof, "focus_object", text="Focus Object")

        sub = col.row()
        sub.active = dof.focus_object is None
        sub.prop(dof, "focus_distance", text="Distance")


class CYCLES_CAMERA_PT_dof_aperture(CyclesButtonsPanel, Panel):
    bl_label = "Aperture"
    bl_parent_id = "CYCLES_CAMERA_PT_dof"

    @classmethod
    def poll(cls, context):
        return context.camera and CyclesButtonsPanel.poll(context)

    def draw(self, context):
        layout = self.layout
        layout.use_property_split = True

        cam = context.camera
        dof = cam.dof
        layout.active = dof.use_dof
        flow = layout.grid_flow(row_major=True, columns=0, even_columns=True, even_rows=False, align=False)

        col = flow.column()
        col.prop(dof, "aperture_fstop")
        col.prop(dof, "aperture_blades")
        col.prop(dof, "aperture_rotation")
        col.prop(dof, "aperture_ratio")


class CYCLES_PT_context_material(CyclesButtonsPanel, Panel):
    bl_label = ""
    bl_context = "material"
    bl_options = {'HIDE_HEADER'}

    @classmethod
    def poll(cls, context):
        if context.active_object and context.active_object.type == 'GPENCIL':
            return False
        else:
            return (context.material or context.object) and CyclesButtonsPanel.poll(context)

    def draw(self, context):
        layout = self.layout

        mat = context.material
        ob = context.object
        slot = context.material_slot
        space = context.space_data

        if ob:
            is_sortable = len(ob.material_slots) > 1
            rows = 1
            if (is_sortable):
                rows = 4

            row = layout.row()

            row.template_list("MATERIAL_UL_matslots", "", ob, "material_slots", ob, "active_material_index", rows=rows)

            col = row.column(align=True)
            col.operator("object.material_slot_add", icon='ADD', text="")
            col.operator("object.material_slot_remove", icon='REMOVE', text="")

            col.menu("MATERIAL_MT_context_menu", icon='DOWNARROW_HLT', text="")

            if is_sortable:
                col.separator()

                col.operator("object.material_slot_move", icon='TRIA_UP', text="").direction = 'UP'
                col.operator("object.material_slot_move", icon='TRIA_DOWN', text="").direction = 'DOWN'

            if ob.mode == 'EDIT':
                row = layout.row(align=True)
                row.operator("object.material_slot_assign", text="Assign")
                row.operator("object.material_slot_select", text="Select")
                row.operator("object.material_slot_deselect", text="Deselect")

        split = layout.split(factor=0.65)

        if ob:
            split.template_ID(ob, "active_material", new="material.new")
            row = split.row()

            if slot:
                row.prop(slot, "link", text="")
            else:
                row.label()
        elif mat:
            split.template_ID(space, "pin_id")
            split.separator()


class CYCLES_OBJECT_PT_motion_blur(CyclesButtonsPanel, Panel):
    bl_label = "Motion Blur"
    bl_context = "object"
    bl_options = {'DEFAULT_CLOSED'}

    @classmethod
    def poll(cls, context):
        ob = context.object
        if CyclesButtonsPanel.poll(context) and ob:
            if ob.type in {'MESH', 'CURVE', 'CURVE', 'SURFACE', 'FONT', 'META', 'CAMERA'}:
                return True
            if ob.instance_type == 'COLLECTION' and ob.instance_collection:
                return True
            # TODO(sergey): More duplicator types here?
        return False

    def draw_header(self, context):
        layout = self.layout

        rd = context.scene.render
        # scene = context.scene

        layout.active = rd.use_motion_blur

        ob = context.object
        cob = ob.cycles

        layout.prop(cob, "use_motion_blur", text="")

    def draw(self, context):
        layout = self.layout

        rd = context.scene.render
        # scene = context.scene

        ob = context.object
        cob = ob.cycles

        layout.active = (rd.use_motion_blur and cob.use_motion_blur)

        row = layout.row()
        if ob.type != 'CAMERA':
            row.prop(cob, "use_deform_motion", text="Deformation")
        row.prop(cob, "motion_steps", text="Steps")


def has_geometry_visibility(ob):
    return ob and ((ob.type in {'MESH', 'CURVE', 'SURFACE', 'FONT', 'META', 'LIGHT'}) or
                    (ob.instance_type == 'COLLECTION' and ob.instance_collection))


class CYCLES_OBJECT_PT_visibility(CyclesButtonsPanel, Panel):
    bl_label = "Visibility"
    bl_context = "object"
    bl_options = {'DEFAULT_CLOSED'}

    @classmethod
    def poll(cls, context):
        return  CyclesButtonsPanel.poll(context) and (context.object)

    def draw(self, context):
        layout = self.layout
        layout.use_property_split = True

        flow = layout.grid_flow(row_major=False, columns=0, even_columns=True, even_rows=False, align=False)
        layout = self.layout
        ob = context.object

        col = flow.column()
        col.prop(ob, "hide_viewport", text="Show in Viewports", invert_checkbox=True, toggle=False)
        col = flow.column()
        col.prop(ob, "hide_render", text="Show in Renders", invert_checkbox=True, toggle=False)
        col = flow.column()
        col.prop(ob, "hide_select", text="Selectable", invert_checkbox=True, toggle=False)

        if has_geometry_visibility(ob):
            cob = ob.cycles
            col = flow.column()
            col.prop(cob, "is_shadow_catcher")
            col = flow.column()
            col.prop(cob, "is_holdout")


class CYCLES_OBJECT_PT_visibility_ray_visibility(CyclesButtonsPanel, Panel):
    bl_label = "Ray Visibility"
    bl_parent_id = "CYCLES_OBJECT_PT_visibility"
    bl_context = "object"

    @classmethod
    def poll(cls, context):
        ob = context.object
        return CyclesButtonsPanel.poll(context) and has_geometry_visibility(ob)

    def draw(self, context):
        layout = self.layout
        layout.use_property_split = True
        layout.use_property_decorate = False

        scene = context.scene
        ob = context.object
        cob = ob.cycles
        visibility = ob.cycles_visibility

        flow = layout.grid_flow(row_major=True, columns=0, even_columns=True, even_rows=False, align=False)

        col = flow.column()
        col.prop(visibility, "camera")
        col = flow.column()
        col.prop(visibility, "diffuse")
        col = flow.column()
        col.prop(visibility, "glossy")
        col = flow.column()
        col.prop(visibility, "transmission")
        col = flow.column()
        col.prop(visibility, "scatter")

        if ob.type != 'LIGHT':
            col = flow.column()
            col.prop(visibility, "shadow")

        layout.separator()


class CYCLES_OBJECT_PT_visibility_culling(CyclesButtonsPanel, Panel):
    bl_label = "Culling"
    bl_parent_id = "CYCLES_OBJECT_PT_visibility"
    bl_context = "object"

    @classmethod
    def poll(cls, context):
        ob = context.object
        return CyclesButtonsPanel.poll(context) and has_geometry_visibility(ob)

    def draw(self, context):
        layout = self.layout
        layout.use_property_split = True
        layout.use_property_decorate = False

        scene = context.scene
        cscene = scene.cycles
        ob = context.object
        cob = ob.cycles

        flow = layout.grid_flow(row_major=True, columns=0, even_columns=True, even_rows=False, align=False)

        col = flow.column()
        col.active = scene.render.use_simplify and cscene.use_camera_cull
        col.prop(cob, "use_camera_cull")

        col = flow.column()
        col.active = scene.render.use_simplify and cscene.use_distance_cull
        col.prop(cob, "use_distance_cull")


def panel_node_draw(layout, id_data, output_type, input_name):
    if not id_data.use_nodes:
        layout.operator("cycles.use_shading_nodes", icon='NODETREE')
        return False

    ntree = id_data.node_tree

    node = ntree.get_output_node('CYCLES')
    if node:
        input = find_node_input(node, input_name)
        if input:
            layout.template_node_view(ntree, node, input)
        else:
            layout.label(text="Incompatible output node")
    else:
        layout.label(text="No output node")

    return True


class CYCLES_LIGHT_PT_preview(CyclesButtonsPanel, Panel):
    bl_label = "Preview"
    bl_context = "data"
    bl_options = {'DEFAULT_CLOSED'}

    @classmethod
    def poll(cls, context):
        return (
            context.light and
            not (
                context.light.type == 'AREA' and
                context.light.cycles.is_portal
            ) and
            CyclesButtonsPanel.poll(context)
        )

    def draw(self, context):
        self.layout.template_preview(context.light)


class CYCLES_LIGHT_PT_light(CyclesButtonsPanel, Panel):
    bl_label = "Light"
    bl_context = "data"

    @classmethod
    def poll(cls, context):
        return context.light and CyclesButtonsPanel.poll(context)

    def draw(self, context):
        layout = self.layout

        light = context.light
        clamp = light.cycles

        layout.use_property_decorate = False

        if self.bl_space_type == 'PROPERTIES':
            layout.row().prop(light, "type", expand=True)
            layout.use_property_split = True
        else:
            layout.use_property_split = True
            layout.row().prop(light, "type")

        col = layout.column()

        col.prop(light, "color")
        col.prop(light, "energy")
        col.separator()

        if light.type in {'POINT', 'SPOT'}:
            col.prop(light, "shadow_soft_size", text="Size")
        elif light.type == 'SUN':
            col.prop(light, "angle")
        elif light.type == 'AREA':
            col.prop(light, "shape", text="Shape")
            sub = col.column(align=True)

            if light.shape in {'SQUARE', 'DISK'}:
                sub.prop(light, "size")
            elif light.shape in {'RECTANGLE', 'ELLIPSE'}:
                sub.prop(light, "size", text="Size X")
                sub.prop(light, "size_y", text="Y")

        if not (light.type == 'AREA' and clamp.is_portal):
            sub = col.column()
            if use_branched_path(context):
                subsub = sub.row(align=True)
                subsub.active = use_sample_all_lights(context)
                subsub.prop(clamp, "samples")
            sub.prop(clamp, "max_bounces")

        sub = col.column(align=True)
        sub.active = not (light.type == 'AREA' and clamp.is_portal)
        sub.prop(clamp, "cast_shadow")
        sub.prop(clamp, "use_multiple_importance_sampling", text="Multiple Importance")

        if light.type == 'AREA':
            col.prop(clamp, "is_portal", text="Portal")


class CYCLES_LIGHT_PT_nodes(CyclesButtonsPanel, Panel):
    bl_label = "Nodes"
    bl_context = "data"

    @classmethod
    def poll(cls, context):
        return context.light and not (context.light.type == 'AREA' and
                                      context.light.cycles.is_portal) and \
            CyclesButtonsPanel.poll(context)

    def draw(self, context):
        layout = self.layout

        light = context.light
        panel_node_draw(layout, light, 'OUTPUT_LIGHT', 'Surface')


class CYCLES_LIGHT_PT_spot(CyclesButtonsPanel, Panel):
    bl_label = "Spot Shape"
    bl_context = "data"

    @classmethod
    def poll(cls, context):
        light = context.light
        return (light and light.type == 'SPOT') and CyclesButtonsPanel.poll(context)

    def draw(self, context):
        layout = self.layout
        light = context.light
        layout.use_property_split = True
        layout.use_property_decorate = False

        col = layout.column()
        col.prop(light, "spot_size", text="Size")
        col.prop(light, "spot_blend", text="Blend", slider=True)
        col.prop(light, "show_cone")


class CYCLES_WORLD_PT_preview(CyclesButtonsPanel, Panel):
    bl_label = "Preview"
    bl_context = "world"
    bl_options = {'DEFAULT_CLOSED'}

    @classmethod
    def poll(cls, context):
        return context.world and CyclesButtonsPanel.poll(context)

    def draw(self, context):
        self.layout.template_preview(context.world)


class CYCLES_WORLD_PT_surface(CyclesButtonsPanel, Panel):
    bl_label = "Surface"
    bl_context = "world"

    @classmethod
    def poll(cls, context):
        return context.world and CyclesButtonsPanel.poll(context)

    def draw(self, context):
        layout = self.layout

        world = context.world

        if not panel_node_draw(layout, world, 'OUTPUT_WORLD', 'Surface'):
            layout.prop(world, "color")


class CYCLES_WORLD_PT_volume(CyclesButtonsPanel, Panel):
    bl_label = "Volume"
    bl_context = "world"
    bl_options = {'DEFAULT_CLOSED'}

    @classmethod
    def poll(cls, context):
        world = context.world
        return world and world.node_tree and CyclesButtonsPanel.poll(context)

    def draw(self, context):
        layout = self.layout

        world = context.world
        panel_node_draw(layout, world, 'OUTPUT_WORLD', 'Volume')


class CYCLES_WORLD_PT_ambient_occlusion(CyclesButtonsPanel, Panel):
    bl_label = "Ambient Occlusion"
    bl_context = "world"
    bl_options = {'DEFAULT_CLOSED'}

    @classmethod
    def poll(cls, context):
        return context.world and CyclesButtonsPanel.poll(context)

    def draw_header(self, context):
        light = context.world.light_settings
        self.layout.prop(light, "use_ambient_occlusion", text="")

    def draw(self, context):
        layout = self.layout
        layout.use_property_split = True
        layout.use_property_decorate = False

        light = context.world.light_settings
        scene = context.scene

        col = layout.column()
        sub = col.column()
        sub.active = light.use_ambient_occlusion or scene.render.use_simplify
        sub.prop(light, "ao_factor", text="Factor")
        col.prop(light, "distance", text="Distance")


class CYCLES_WORLD_PT_mist(CyclesButtonsPanel, Panel):
    bl_label = "Mist Pass"
    bl_context = "world"
    bl_options = {'DEFAULT_CLOSED'}

    @classmethod
    def poll(cls, context):
        if CyclesButtonsPanel.poll(context):
            if context.world:
                for view_layer in context.scene.view_layers:
                    if view_layer.use_pass_mist:
                        return True

        return False

    def draw(self, context):
        layout = self.layout

        world = context.world

        split = layout.split(align=True)
        split.prop(world.mist_settings, "start")
        split.prop(world.mist_settings, "depth")

        layout.prop(world.mist_settings, "falloff")


class CYCLES_WORLD_PT_ray_visibility(CyclesButtonsPanel, Panel):
    bl_label = "Ray Visibility"
    bl_context = "world"
    bl_options = {'DEFAULT_CLOSED'}

    @classmethod
    def poll(cls, context):
        return CyclesButtonsPanel.poll(context) and context.world

    def draw(self, context):
        layout = self.layout

        world = context.world
        visibility = world.cycles_visibility

        flow = layout.column_flow()

        flow.prop(visibility, "camera")
        flow.prop(visibility, "diffuse")
        flow.prop(visibility, "glossy")
        flow.prop(visibility, "transmission")
        flow.prop(visibility, "scatter")


class CYCLES_WORLD_PT_settings(CyclesButtonsPanel, Panel):
    bl_label = "Settings"
    bl_context = "world"
    bl_options = {'DEFAULT_CLOSED'}

    @classmethod
    def poll(cls, context):
        return context.world and CyclesButtonsPanel.poll(context)

    def draw(self, context):
        layout = self.layout
        layout.use_property_split = True
        layout.use_property_decorate = False

        layout.column()


class CYCLES_WORLD_PT_settings_surface(CyclesButtonsPanel, Panel):
    bl_label = "Surface"
    bl_parent_id = "CYCLES_WORLD_PT_settings"
    bl_context = "world"

    @classmethod
    def poll(cls, context):
        return context.world and CyclesButtonsPanel.poll(context)

    def draw(self, context):
        layout = self.layout
        layout.use_property_split = True
        layout.use_property_decorate = False

        world = context.world
        cworld = world.cycles

        col = layout.column()
        col.prop(cworld, "sampling_method", text="Sampling")

        sub = col.column()
        sub.active = cworld.sampling_method != 'NONE'
        subsub = sub.row(align=True)
        subsub.active = cworld.sampling_method == 'MANUAL'
        subsub.prop(cworld, "sample_map_resolution")
        if use_branched_path(context):
            subsub = sub.column(align=True)
            subsub.active = use_sample_all_lights(context)
            subsub.prop(cworld, "samples")
        sub.prop(cworld, "max_bounces")


class CYCLES_WORLD_PT_settings_volume(CyclesButtonsPanel, Panel):
    bl_label = "Volume"
    bl_parent_id = "CYCLES_WORLD_PT_settings"
    bl_context = "world"

    @classmethod
    def poll(cls, context):
        return context.world and CyclesButtonsPanel.poll(context)

    def draw(self, context):
        layout = self.layout
        layout.use_property_split = True
        layout.use_property_decorate = False

        world = context.world
        cworld = world.cycles

        col = layout.column()

        sub = col.column()
        sub.active = use_cpu(context)
        sub.prop(cworld, "volume_sampling", text="Sampling")
        col.prop(cworld, "volume_interpolation", text="Interpolation")
        col.prop(cworld, "homogeneous_volume", text="Homogeneous")


class CYCLES_MATERIAL_PT_preview(CyclesButtonsPanel, Panel):
    bl_label = "Preview"
    bl_context = "material"
    bl_options = {'DEFAULT_CLOSED'}

    @classmethod
    def poll(cls, context):
        mat = context.material
        return mat and (not mat.grease_pencil) and CyclesButtonsPanel.poll(context)

    def draw(self, context):
        self.layout.template_preview(context.material)


class CYCLES_MATERIAL_PT_surface(CyclesButtonsPanel, Panel):
    bl_label = "Surface"
    bl_context = "material"

    @classmethod
    def poll(cls, context):
        mat = context.material
        return mat and (not mat.grease_pencil) and CyclesButtonsPanel.poll(context)

    def draw(self, context):
        layout = self.layout

        mat = context.material
        if not panel_node_draw(layout, mat, 'OUTPUT_MATERIAL', 'Surface'):
            layout.prop(mat, "diffuse_color")


class CYCLES_MATERIAL_PT_volume(CyclesButtonsPanel, Panel):
    bl_label = "Volume"
    bl_context = "material"
    bl_options = {'DEFAULT_CLOSED'}

    @classmethod
    def poll(cls, context):
        mat = context.material
        return mat and (not mat.grease_pencil) and mat.node_tree and CyclesButtonsPanel.poll(context)

    def draw(self, context):
        layout = self.layout

        mat = context.material
        # cmat = mat.cycles

        panel_node_draw(layout, mat, 'OUTPUT_MATERIAL', 'Volume')


class CYCLES_MATERIAL_PT_displacement(CyclesButtonsPanel, Panel):
    bl_label = "Displacement"
    bl_context = "material"

    @classmethod
    def poll(cls, context):
        mat = context.material
        return mat and (not mat.grease_pencil) and mat.node_tree and CyclesButtonsPanel.poll(context)

    def draw(self, context):
        layout = self.layout

        mat = context.material
        panel_node_draw(layout, mat, 'OUTPUT_MATERIAL', 'Displacement')


class CYCLES_MATERIAL_PT_settings(CyclesButtonsPanel, Panel):
    bl_label = "Settings"
    bl_context = "material"
    bl_options = {'DEFAULT_CLOSED'}

    @classmethod
    def poll(cls, context):
        mat = context.material
        return mat and (not mat.grease_pencil) and CyclesButtonsPanel.poll(context)

    @staticmethod
    def draw_shared(self, mat):
        layout = self.layout
        layout.use_property_split = True
        layout.use_property_decorate = False

        layout.prop(mat, "pass_index")

    def draw(self, context):
        self.draw_shared(self, context.material)


class CYCLES_MATERIAL_PT_settings_surface(CyclesButtonsPanel, Panel):
    bl_label = "Surface"
    bl_parent_id = "CYCLES_MATERIAL_PT_settings"
    bl_context = "material"

    @staticmethod
    def draw_shared(self, mat):
        layout = self.layout
        layout.use_property_split = True
        layout.use_property_decorate = False

        cmat = mat.cycles

        col = layout.column()
        col.prop(cmat, "sample_as_light", text="Multiple Importance")
        col.prop(cmat, "use_transparent_shadow")
        col.prop(cmat, "displacement_method", text="Displacement")

    def draw(self, context):
        self.draw_shared(self, context.material)


class CYCLES_MATERIAL_PT_settings_volume(CyclesButtonsPanel, Panel):
    bl_label = "Volume"
    bl_parent_id = "CYCLES_MATERIAL_PT_settings"
    bl_context = "material"

    @staticmethod
    def draw_shared(self, context, mat):
        layout = self.layout
        layout.use_property_split = True
        layout.use_property_decorate = False

        cmat = mat.cycles

        col = layout.column()
        sub = col.column()
        sub.active = use_cpu(context)
        sub.prop(cmat, "volume_sampling", text="Sampling")
        col.prop(cmat, "volume_interpolation", text="Interpolation")
        col.prop(cmat, "homogeneous_volume", text="Homogeneous")

    def draw(self, context):
        self.draw_shared(self, context, context.material)


class CYCLES_RENDER_PT_bake(CyclesButtonsPanel, Panel):
    bl_label = "Bake"
    bl_context = "render"
    bl_options = {'DEFAULT_CLOSED'}
    COMPAT_ENGINES = {'CYCLES'}

    def draw(self, context):
        layout = self.layout
        layout.use_property_split = True
        layout.use_property_decorate = False  # No animation.

        scene = context.scene
        cscene = scene.cycles
        cbk = scene.render.bake
        rd = scene.render

        if rd.use_bake_multires:
            layout.operator("object.bake_image", icon='RENDER_STILL')
            layout.prop(rd, "use_bake_multires")
            layout.prop(rd, "bake_type")

        else:
            layout.operator("object.bake", icon='RENDER_STILL').type = cscene.bake_type
            layout.prop(rd, "use_bake_multires")
            layout.prop(cscene, "bake_type")


class CYCLES_RENDER_PT_bake_influence(CyclesButtonsPanel, Panel):
    bl_label = "Influence"
    bl_context = "render"
    bl_parent_id = "CYCLES_RENDER_PT_bake"
    COMPAT_ENGINES = {'CYCLES'}
    @classmethod
    def poll(cls, context):
        scene = context.scene
        cscene = scene.cycles
        rd = scene.render
        if rd.use_bake_multires == False and cscene.bake_type in {
                'NORMAL', 'COMBINED', 'DIFFUSE', 'GLOSSY', 'TRANSMISSION', 'SUBSURFACE'}:
            return True

    def draw(self, context):
        layout = self.layout
        layout.use_property_split = True
        layout.use_property_decorate = False  # No animation.

        scene = context.scene
        cscene = scene.cycles
        cbk = scene.render.bake
        rd = scene.render

        col = layout.column()

        if cscene.bake_type == 'NORMAL':
            col.prop(cbk, "normal_space", text="Space")

            sub = col.column(align=True)
            sub.prop(cbk, "normal_r", text="Swizzle R")
            sub.prop(cbk, "normal_g", text="G")
            sub.prop(cbk, "normal_b", text="B")

        elif cscene.bake_type == 'COMBINED':
            row = col.row(align=True)
            row.use_property_split = False
            row.prop(cbk, "use_pass_direct", toggle=True)
            row.prop(cbk, "use_pass_indirect", toggle=True)

            flow = col.grid_flow(row_major=False, columns=0, even_columns=False, even_rows=False, align=True)

            flow.active = cbk.use_pass_direct or cbk.use_pass_indirect
            flow.prop(cbk, "use_pass_diffuse")
            flow.prop(cbk, "use_pass_glossy")
            flow.prop(cbk, "use_pass_transmission")
            flow.prop(cbk, "use_pass_subsurface")
            flow.prop(cbk, "use_pass_ambient_occlusion")
            flow.prop(cbk, "use_pass_emit")

        elif cscene.bake_type in {'DIFFUSE', 'GLOSSY', 'TRANSMISSION', 'SUBSURFACE'}:
            row = col.row(align=True)
            row.use_property_split = False
            row.prop(cbk, "use_pass_direct", toggle=True)
            row.prop(cbk, "use_pass_indirect", toggle=True)
            row.prop(cbk, "use_pass_color", toggle=True)


class CYCLES_RENDER_PT_bake_selected_to_active(CyclesButtonsPanel, Panel):
    bl_label = "Selected to Active"
    bl_context = "render"
    bl_parent_id = "CYCLES_RENDER_PT_bake"
    bl_options = {'DEFAULT_CLOSED'}
    COMPAT_ENGINES = {'CYCLES'}

    @classmethod
    def poll(cls, context):
        scene = context.scene
        rd = scene.render
        return rd.use_bake_multires == False

    def draw_header(self, context):
        scene = context.scene
        cbk = scene.render.bake
        self.layout.prop(cbk, "use_selected_to_active", text="")

    def draw(self, context):
        layout = self.layout
        layout.use_property_split = True
        layout.use_property_decorate = False  # No animation.

        scene = context.scene
        cscene = scene.cycles
        cbk = scene.render.bake
        rd = scene.render

        layout.active = cbk.use_selected_to_active
        col = layout.column()

        col.prop(cbk, "use_cage", text="Cage")
        if cbk.use_cage:
            col.prop(cbk, "cage_extrusion", text="Extrusion")
            col.prop(cbk, "cage_object", text="Cage Object")
        else:
            col.prop(cbk, "cage_extrusion", text="Ray Distance")


class CYCLES_RENDER_PT_bake_output(CyclesButtonsPanel, Panel):
    bl_label = "Output"
    bl_context = "render"
    bl_parent_id = "CYCLES_RENDER_PT_bake"
    COMPAT_ENGINES = {'CYCLES'}

    def draw(self, context):
        layout = self.layout
        layout.use_property_split = True
        layout.use_property_decorate = False  # No animation.

        scene = context.scene
        cscene = scene.cycles
        cbk = scene.render.bake
        rd = scene.render

        if rd.use_bake_multires:
            layout.prop(rd, "bake_margin")
            layout.prop(rd, "use_bake_clear", text="Clear Image")

            if rd.bake_type == 'DISPLACEMENT':
                col.prop(rd, "use_bake_lores_mesh")
        else:

            layout.prop(cbk, "margin")
            layout.prop(cbk, "use_clear", text="Clear Image")


class CYCLES_RENDER_PT_simplify_diagnostics(CyclesButtonsPanel, Panel):
    bl_label = "Diagnostics"
    bl_context = "render"
    bl_parent_id = "CYCLES_RENDER_PT_simplify"
    bl_options = {'DEFAULT_CLOSED'}
    COMPAT_ENGINES = {'CYCLES'}

    def draw(self, context):
        layout = self.layout

        scene = context.scene
        rd = scene.render
        cscene = scene.cycles

        layout.use_property_split = True
        layout.use_property_decorate = False
        layout.active = rd.use_simplify

        col = layout.column()
        col.prop(cscene, "ignore_lights")
        col.prop(cscene, "ignore_shadows")
        col.prop(cscene, "ignore_shaders")
<<<<<<< HEAD
=======
        col.prop(cscene, "diffuse_shaders")
>>>>>>> 9d6b5e23
        col.prop(cscene, "ignore_subsurface_scattering")
        col.prop(cscene, "ignore_textures")
        col.prop(cscene, "ignore_bump")
        col.prop(cscene, "ignore_volumes")
        col.prop(cscene, "ignore_displacement")
        col.prop(cscene, "ignore_polygon_smoothing")
        col.prop(cscene, "ignore_depth_of_field")

class CYCLES_RENDER_PT_debug(CyclesButtonsPanel, Panel):
    bl_label = "Debug"
    bl_context = "render"
    bl_options = {'DEFAULT_CLOSED'}
    COMPAT_ENGINES = {'CYCLES'}

    @classmethod
    def poll(cls, context):
        return CyclesButtonsPanel.poll(context) and bpy.app.debug_value == 256

    def draw(self, context):
        layout = self.layout

        scene = context.scene
        cscene = scene.cycles

        col = layout.column()

        col.label(text="CPU Flags:")
        row = col.row(align=True)
        row.prop(cscene, "debug_use_cpu_sse2", toggle=True)
        row.prop(cscene, "debug_use_cpu_sse3", toggle=True)
        row.prop(cscene, "debug_use_cpu_sse41", toggle=True)
        row.prop(cscene, "debug_use_cpu_avx", toggle=True)
        row.prop(cscene, "debug_use_cpu_avx2", toggle=True)
        col.prop(cscene, "debug_bvh_layout")
        col.prop(cscene, "debug_use_cpu_split_kernel")

        col.separator()

        col = layout.column()
        col.label(text="CUDA Flags:")
        col.prop(cscene, "debug_use_cuda_adaptive_compile")
        col.prop(cscene, "debug_use_cuda_split_kernel")

        col.separator()

        col = layout.column()
        col.label(text='OpenCL Flags:')
        col.prop(cscene, "debug_opencl_device_type", text="Device")
        col.prop(cscene, "debug_use_opencl_debug", text="Debug")
        col.prop(cscene, "debug_opencl_mem_limit")

        col.separator()

        col = layout.column()
        col.prop(cscene, "debug_bvh_type")


class CYCLES_RENDER_PT_simplify(CyclesButtonsPanel, Panel):
    bl_label = "Simplify"
    bl_context = "render"
    bl_options = {'DEFAULT_CLOSED'}
    COMPAT_ENGINES = {'CYCLES'}

    def draw_header(self, context):
        rd = context.scene.render
        self.layout.prop(rd, "use_simplify", text="")

    def draw(self, context):
        pass


class CYCLES_RENDER_PT_simplify_viewport(CyclesButtonsPanel, Panel):
    bl_label = "Viewport"
    bl_context = "render"
    bl_parent_id = "CYCLES_RENDER_PT_simplify"
    COMPAT_ENGINES = {'CYCLES'}

    def draw(self, context):
        layout = self.layout
        layout.use_property_split = True
        layout.use_property_decorate = False

        scene = context.scene
        rd = scene.render
        cscene = scene.cycles

        layout.active = rd.use_simplify

        col = layout.column()
        col.prop(rd, "simplify_subdivision", text="Max Subdivision")
        col.prop(rd, "simplify_child_particles", text="Child Particles")
        col.prop(cscene, "texture_limit", text="Texture Limit")
        col.prop(cscene, "ao_bounces", text="AO Bounces")
        col.prop(rd, "use_simplify_smoke_highres")

class CYCLES_RENDER_PT_simplify_render(CyclesButtonsPanel, Panel):
    bl_label = "Render"
    bl_context = "render"
    bl_parent_id = "CYCLES_RENDER_PT_simplify"
    COMPAT_ENGINES = {'CYCLES'}

    def draw(self, context):
        layout = self.layout
        layout.use_property_split = True
        layout.use_property_decorate = False

        scene = context.scene
        rd = scene.render
        cscene = scene.cycles

        layout.active = rd.use_simplify

        col = layout.column()

        col.prop(rd, "simplify_subdivision_render", text="Max Subdivision")
        col.prop(rd, "simplify_child_particles_render", text="Child Particles")
        col.prop(cscene, "texture_limit_render", text="Texture Limit")
        col.prop(cscene, "ao_bounces_render", text="AO Bounces")


class CYCLES_RENDER_PT_simplify_culling(CyclesButtonsPanel, Panel):
    bl_label = "Culling"
    bl_context = "render"
    bl_parent_id = "CYCLES_RENDER_PT_simplify"
    bl_options = {'DEFAULT_CLOSED'}
    COMPAT_ENGINES = {'CYCLES'}

    def draw(self, context):
        layout = self.layout
        layout.use_property_split = True
        layout.use_property_decorate = False

        scene = context.scene
        rd = scene.render
        cscene = scene.cycles

        layout.active = rd.use_simplify

        col = layout.column()
        col.prop(cscene, "use_camera_cull")
        sub = col.column()
        sub.active = cscene.use_camera_cull
        sub.prop(cscene, "camera_cull_margin")

        col = layout.column()
        col.prop(cscene, "use_distance_cull")
        sub = col.column()
        sub.active = cscene.use_distance_cull
        sub.prop(cscene, "distance_cull_margin", text="Distance")


def draw_device(self, context):
    scene = context.scene
    layout = self.layout
    layout.use_property_split = True
    layout.use_property_decorate = False

    if context.engine == 'CYCLES':
        from . import engine
        cscene = scene.cycles

        col = layout.column()
        col.prop(cscene, "feature_set")

        scene = context.scene

        col = layout.column()
        col.active = show_device_active(context)
        col.prop(cscene, "device")

        from . import engine
        if engine.with_osl() and use_cpu(context):
            col.prop(cscene, "shading_system")


def draw_pause(self, context):
    layout = self.layout
    scene = context.scene

    if context.engine == "CYCLES":
        view = context.space_data

        if view.shading.type == 'RENDERED':
            cscene = scene.cycles
            layout.prop(cscene, "preview_pause", icon='PAUSE', text="")


def get_panels():
    exclude_panels = {
        'DATA_PT_area',
        'DATA_PT_camera_dof',
        'DATA_PT_falloff_curve',
        'DATA_PT_light',
        'DATA_PT_preview',
        'DATA_PT_spot',
        'MATERIAL_PT_context_material',
        'MATERIAL_PT_preview',
        'NODE_DATA_PT_light',
        'NODE_DATA_PT_spot',
        'OBJECT_PT_visibility',
        'VIEWLAYER_PT_filter',
        'VIEWLAYER_PT_layer_passes',
        'RENDER_PT_post_processing',
        'RENDER_PT_simplify',
    }

    panels = []
    for panel in bpy.types.Panel.__subclasses__():
        if hasattr(panel, 'COMPAT_ENGINES') and 'BLENDER_RENDER' in panel.COMPAT_ENGINES:
            if panel.__name__ not in exclude_panels:
                panels.append(panel)

    return panels


classes = (
    CYCLES_PT_sampling_presets,
    CYCLES_PT_integrator_presets,
    CYCLES_RENDER_PT_sampling,
    CYCLES_RENDER_PT_sampling_sub_samples,
    CYCLES_RENDER_PT_sampling_advanced,
    CYCLES_RENDER_PT_light_paths,
    CYCLES_RENDER_PT_light_paths_max_bounces,
    CYCLES_RENDER_PT_light_paths_clamping,
    CYCLES_RENDER_PT_light_paths_caustics,
    CYCLES_RENDER_PT_volumes,
    CYCLES_RENDER_PT_subdivision,
    CYCLES_RENDER_PT_hair,
    CYCLES_RENDER_PT_simplify,
    CYCLES_RENDER_PT_simplify_viewport,
    CYCLES_RENDER_PT_simplify_render,
    CYCLES_RENDER_PT_simplify_culling,
    CYCLES_RENDER_PT_simplify_diagnostics,
    CYCLES_RENDER_PT_motion_blur,
    CYCLES_RENDER_PT_motion_blur_curve,
    CYCLES_RENDER_PT_film,
    CYCLES_RENDER_PT_film_pixel_filter,
    CYCLES_RENDER_PT_film_transparency,
    CYCLES_RENDER_PT_performance,
    CYCLES_RENDER_PT_performance_threads,
    CYCLES_RENDER_PT_performance_tiles,
    CYCLES_RENDER_PT_performance_acceleration_structure,
    CYCLES_RENDER_PT_performance_final_render,
    CYCLES_RENDER_PT_performance_viewport,
    CYCLES_RENDER_PT_texture_cache,
    CYCLES_RENDER_PT_passes,
    CYCLES_RENDER_PT_passes_data,
    CYCLES_RENDER_PT_passes_light,
    CYCLES_RENDER_PT_passes_crypto,
    CYCLES_RENDER_PT_passes_debug,
    CYCLES_RENDER_PT_filter,
    CYCLES_RENDER_PT_override,
    CYCLES_RENDER_PT_denoising,
    CYCLES_PT_post_processing,
    CYCLES_CAMERA_PT_dof,
    CYCLES_CAMERA_PT_dof_aperture,
    CYCLES_PT_context_material,
    CYCLES_OBJECT_PT_motion_blur,
    CYCLES_OBJECT_PT_visibility,
    CYCLES_OBJECT_PT_visibility_ray_visibility,
    CYCLES_OBJECT_PT_visibility_culling,
    CYCLES_LIGHT_PT_preview,
    CYCLES_LIGHT_PT_light,
    CYCLES_LIGHT_PT_nodes,
    CYCLES_LIGHT_PT_spot,
    CYCLES_WORLD_PT_preview,
    CYCLES_WORLD_PT_surface,
    CYCLES_WORLD_PT_volume,
    CYCLES_WORLD_PT_ambient_occlusion,
    CYCLES_WORLD_PT_mist,
    CYCLES_WORLD_PT_ray_visibility,
    CYCLES_WORLD_PT_settings,
    CYCLES_WORLD_PT_settings_surface,
    CYCLES_WORLD_PT_settings_volume,
    CYCLES_MATERIAL_PT_preview,
    CYCLES_MATERIAL_PT_surface,
    CYCLES_MATERIAL_PT_volume,
    CYCLES_MATERIAL_PT_displacement,
    CYCLES_MATERIAL_PT_settings,
    CYCLES_MATERIAL_PT_settings_surface,
    CYCLES_MATERIAL_PT_settings_volume,
    CYCLES_RENDER_PT_bake,
    CYCLES_RENDER_PT_bake_influence,
    CYCLES_RENDER_PT_bake_selected_to_active,
    CYCLES_RENDER_PT_bake_output,
    CYCLES_RENDER_PT_debug,
    node_panel(CYCLES_MATERIAL_PT_settings),
    node_panel(CYCLES_MATERIAL_PT_settings_surface),
    node_panel(CYCLES_MATERIAL_PT_settings_volume),
    node_panel(CYCLES_WORLD_PT_ray_visibility),
    node_panel(CYCLES_WORLD_PT_settings),
    node_panel(CYCLES_WORLD_PT_settings_surface),
    node_panel(CYCLES_WORLD_PT_settings_volume),
    node_panel(CYCLES_LIGHT_PT_light),
    node_panel(CYCLES_LIGHT_PT_spot),
)


def register():
    from bpy.utils import register_class

    bpy.types.RENDER_PT_context.append(draw_device)
    bpy.types.VIEW3D_HT_header.append(draw_pause)

    for panel in get_panels():
        panel.COMPAT_ENGINES.add('CYCLES')

    for cls in classes:
        register_class(cls)


def unregister():
    from bpy.utils import unregister_class

    bpy.types.RENDER_PT_context.remove(draw_device)
    bpy.types.VIEW3D_HT_header.remove(draw_pause)

    for panel in get_panels():
        if 'CYCLES' in panel.COMPAT_ENGINES:
            panel.COMPAT_ENGINES.remove('CYCLES')

    for cls in classes:
        unregister_class(cls)<|MERGE_RESOLUTION|>--- conflicted
+++ resolved
@@ -1973,10 +1973,7 @@
         col.prop(cscene, "ignore_lights")
         col.prop(cscene, "ignore_shadows")
         col.prop(cscene, "ignore_shaders")
-<<<<<<< HEAD
-=======
         col.prop(cscene, "diffuse_shaders")
->>>>>>> 9d6b5e23
         col.prop(cscene, "ignore_subsurface_scattering")
         col.prop(cscene, "ignore_textures")
         col.prop(cscene, "ignore_bump")
