# SPDX-License-Identifier: Apache-2.0
# Copyright 2011-2022 Blender Foundation

# <pep8 compliant>
from __future__ import annotations

import bpy
from bpy_extras.node_utils import find_node_input
from bl_ui.utils import PresetPanel

from bpy.types import Panel

from bl_ui.properties_grease_pencil_common import GreasePencilSimplifyPanel
from bl_ui.properties_render import draw_curves_settings
from bl_ui.properties_view_layer import ViewLayerCryptomattePanel, ViewLayerAOVPanel, ViewLayerLightgroupsPanel

class CyclesPresetPanel(PresetPanel, Panel):
    COMPAT_ENGINES = {'CYCLES'}
    preset_operator = "script.execute_preset"

    @staticmethod
    def post_cb(context):
        # Modify an arbitrary built-in scene property to force a depsgraph
        # update, because add-on properties don't. (see T62325)
        render = context.scene.render
        render.filter_size = render.filter_size

class CYCLES_PT_sampling_presets(CyclesPresetPanel):
    bl_label = "Sampling Presets"
    preset_subdir = "cycles/sampling"
    preset_add_operator = "render.cycles_sampling_preset_add"

class CYCLES_PT_viewport_sampling_presets(CyclesPresetPanel):
    bl_label = "Viewport Sampling Presets"
    preset_subdir = "cycles/viewport_sampling"
    preset_add_operator = "render.cycles_viewport_sampling_preset_add"

class CYCLES_PT_integrator_presets(CyclesPresetPanel):
    bl_label = "Integrator Presets"
    preset_subdir = "cycles/integrator"
    preset_add_operator = "render.cycles_integrator_preset_add"


class CyclesButtonsPanel:
    bl_space_type = "PROPERTIES"
    bl_region_type = "WINDOW"
    bl_context = "render"
    COMPAT_ENGINES = {'CYCLES'}

    @classmethod
    def poll(cls, context):
        return context.engine in cls.COMPAT_ENGINES


class CyclesDebugButtonsPanel(CyclesButtonsPanel):
    @classmethod
    def poll(cls, context):
        prefs = bpy.context.preferences
        return (CyclesButtonsPanel.poll(context)
                and prefs.experimental.use_cycles_debug
                and prefs.view.show_developer_ui)


# Adapt properties editor panel to display in node editor. We have to
# copy the class rather than inherit due to the way bpy registration works.
def node_panel(cls):
    node_cls = type('NODE_' + cls.__name__, cls.__bases__, dict(cls.__dict__))

    node_cls.bl_space_type = 'NODE_EDITOR'
    node_cls.bl_region_type = 'UI'
    node_cls.bl_category = "Options"
    if hasattr(node_cls, 'bl_parent_id'):
        node_cls.bl_parent_id = 'NODE_' + node_cls.bl_parent_id

    return node_cls


def get_device_type(context):
    return context.preferences.addons[__package__].preferences.compute_device_type


def use_cpu(context):
    cscene = context.scene.cycles

    return (get_device_type(context) == 'NONE' or cscene.device == 'CPU')


def use_metal(context):
    cscene = context.scene.cycles

    return (get_device_type(context) == 'METAL' and cscene.device == 'GPU')

def use_cuda(context):
    cscene = context.scene.cycles

    return (get_device_type(context) == 'CUDA' and cscene.device == 'GPU')


def use_hip(context):
    cscene = context.scene.cycles

    return (get_device_type(context) == 'HIP' and cscene.device == 'GPU')

def use_optix(context):
    cscene = context.scene.cycles

    return (get_device_type(context) == 'OPTIX' and cscene.device == 'GPU')

def use_multi_device(context):
    cscene = context.scene.cycles
    if cscene.device != 'GPU':
        return False
    return context.preferences.addons[__package__].preferences.has_multi_device()


def show_device_active(context):
    cscene = context.scene.cycles
    if cscene.device != 'GPU':
        return True
    return context.preferences.addons[__package__].preferences.has_active_device()


def get_effective_preview_denoiser(context):
    scene = context.scene
    cscene = scene.cycles

    if cscene.preview_denoiser != "AUTO":
        return cscene.preview_denoiser

    if context.preferences.addons[__package__].preferences.get_devices_for_type('OPTIX'):
        return 'OPTIX'

    return 'OIDN'



class CYCLES_RENDER_PT_sampling(CyclesButtonsPanel, Panel):
    bl_label = "Sampling"

    def draw(self, context):
        pass


class CYCLES_RENDER_PT_sampling_viewport(CyclesButtonsPanel, Panel):
    bl_label = "Viewport"
    bl_parent_id = "CYCLES_RENDER_PT_sampling"

    def draw_header_preset(self, context):
        CYCLES_PT_viewport_sampling_presets.draw_panel_header(self.layout)

    def draw(self, context):
        layout = self.layout

        scene = context.scene
        cscene = scene.cycles

        layout.use_property_split = True
        layout.use_property_decorate = False

        heading = layout.column(align=True, heading="Noise Threshold")
        row = heading.row(align=True)
        row.prop(cscene, "use_preview_adaptive_sampling", text="")
        sub = row.row()
        sub.active = cscene.use_preview_adaptive_sampling
        sub.prop(cscene, "preview_adaptive_threshold", text="")

        if cscene.use_preview_adaptive_sampling:
            col = layout.column(align=True)
            col.prop(cscene, "preview_samples", text=" Max Samples")
            col.prop(cscene, "preview_adaptive_min_samples", text="Min Samples")
        else:
            layout.prop(cscene, "preview_samples", text="Samples")


class CYCLES_RENDER_PT_sampling_viewport_denoise(CyclesButtonsPanel, Panel):
    bl_label = "Denoise"
    bl_parent_id = 'CYCLES_RENDER_PT_sampling_viewport'
    bl_options = {'DEFAULT_CLOSED'}

    def draw_header(self, context):
        scene = context.scene
        cscene = scene.cycles

        self.layout.prop(context.scene.cycles, "use_preview_denoising", text="")

    def draw(self, context):
        layout = self.layout
        layout.use_property_split = True
        layout.use_property_decorate = False

        scene = context.scene
        cscene = scene.cycles

        col = layout.column()
        col.active = cscene.use_preview_denoising
        col.prop(cscene, "preview_denoiser", text="Denoiser")
        col.prop(cscene, "preview_denoising_input_passes", text="Passes")

        effective_preview_denoiser = get_effective_preview_denoiser(context)
        if effective_preview_denoiser == 'OPENIMAGEDENOISE':
            col.prop(cscene, "preview_denoising_prefilter", text="Prefilter")

        col.prop(cscene, "preview_denoising_start_sample", text="Start Sample")


class CYCLES_RENDER_PT_sampling_render(CyclesButtonsPanel, Panel):
    bl_label = "Render"
    bl_parent_id = "CYCLES_RENDER_PT_sampling"

    def draw_header_preset(self, context):
        CYCLES_PT_sampling_presets.draw_panel_header(self.layout)

    def draw(self, context):
        layout = self.layout

        scene = context.scene
        cscene = scene.cycles

        layout.use_property_split = True
        layout.use_property_decorate = False

        heading = layout.column(align=True, heading="Noise Threshold")
        row = heading.row(align=True)
        row.prop(cscene, "use_adaptive_sampling", text="")
        sub = row.row()
        sub.active = cscene.use_adaptive_sampling
        sub.prop(cscene, "adaptive_threshold", text="")

        col = layout.column(align=True)
        if cscene.use_adaptive_sampling:
            col.prop(cscene, "samples", text=" Max Samples")
            col.prop(cscene, "adaptive_min_samples", text="Min Samples")
        else:
            col.prop(cscene, "samples", text="Samples")
        col.prop(cscene, "time_limit")


class CYCLES_RENDER_PT_sampling_render_denoise(CyclesButtonsPanel, Panel):
    bl_label = "Denoise"
    bl_parent_id = 'CYCLES_RENDER_PT_sampling_render'
    bl_options = {'DEFAULT_CLOSED'}

    def draw_header(self, context):
        scene = context.scene
        cscene = scene.cycles

        self.layout.prop(context.scene.cycles, "use_denoising", text="")

    def draw(self, context):
        layout = self.layout
        layout.use_property_split = True
        layout.use_property_decorate = False

        scene = context.scene
        cscene = scene.cycles

        col = layout.column()
        col.active = cscene.use_denoising
        col.prop(cscene, "denoiser", text="Denoiser")
        col.prop(cscene, "denoising_input_passes", text="Passes")
        if cscene.denoiser == 'OPENIMAGEDENOISE':
            col.prop(cscene, "denoising_prefilter", text="Prefilter")


class CYCLES_RENDER_PT_sampling_advanced(CyclesButtonsPanel, Panel):
    bl_label = "Advanced"
    bl_parent_id = "CYCLES_RENDER_PT_sampling"
    bl_options = {'DEFAULT_CLOSED'}

    def draw(self, context):
        layout = self.layout
        layout.use_property_split = True
        layout.use_property_decorate = False

        scene = context.scene
        cscene = scene.cycles

        row = layout.row(align=True)
        row.prop(cscene, "seed")
        row.prop(cscene, "use_animated_seed", text="", icon='TIME')

        col = layout.column(align=True)
        col.active = not (cscene.use_adaptive_sampling and cscene.use_preview_adaptive_sampling)
        col.prop(cscene, "sampling_pattern", text="Pattern")

        col = layout.column(align=True)
        col.prop(cscene, "sample_offset")

        layout.separator()

        heading = layout.column(align=True, heading="Scrambling Distance")
        heading.prop(cscene, "auto_scrambling_distance", text="Automatic")
        heading.prop(cscene, "preview_scrambling_distance", text="Viewport")
        heading.prop(cscene, "scrambling_distance", text="Multiplier")

        layout.separator()

        col = layout.column(align=True)
        col.prop(cscene, "min_light_bounces")
        col.prop(cscene, "min_transparent_bounces")
        col.prop(cscene, "light_sampling_threshold", text="Light Threshold")

        for view_layer in scene.view_layers:
            if view_layer.samples > 0:
                layout.separator()
                layout.row().prop(cscene, "use_layer_samples")
                break


class CYCLES_RENDER_PT_subdivision(CyclesButtonsPanel, Panel):
    bl_label = "Subdivision"
    bl_options = {'DEFAULT_CLOSED'}

    @classmethod
    def poll(cls, context):
        return (context.scene.render.engine == 'CYCLES') and (context.scene.cycles.feature_set == 'EXPERIMENTAL')

    def draw(self, context):
        layout = self.layout
        layout.use_property_split = True
        layout.use_property_decorate = False

        scene = context.scene
        cscene = scene.cycles

        col = layout.column()
        sub = col.column(align=True)
        sub.prop(cscene, "dicing_rate", text="Dicing Rate Render")
        sub.prop(cscene, "preview_dicing_rate", text="Viewport")

        col.separator()

        col.prop(cscene, "offscreen_dicing_scale", text="Offscreen Scale")
        col.prop(cscene, "max_subdivisions")

        col.prop(cscene, "dicing_camera")


class CYCLES_RENDER_PT_curves(CyclesButtonsPanel, Panel):
    bl_label = "Curves"
    bl_options = {'DEFAULT_CLOSED'}

    def draw(self, context):
        layout = self.layout
        layout.use_property_split = True
        layout.use_property_decorate = False

        scene = context.scene
        ccscene = scene.cycles_curves

        col = layout.column()
        col.prop(ccscene, "shape", text="Shape")
        if ccscene.shape == 'RIBBONS':
            col.prop(ccscene, "subdivisions", text="Curve Subdivisions")

class CYCLES_RENDER_PT_curves_viewport_display(CyclesButtonsPanel, Panel):
    bl_label = "Viewport Display"
    bl_parent_id = "CYCLES_RENDER_PT_curves"
    bl_options = {'DEFAULT_CLOSED'}

    def draw(self, context):
        draw_curves_settings(self, context)

class CYCLES_RENDER_PT_volumes(CyclesButtonsPanel, Panel):
    bl_label = "Volumes"
    bl_options = {'DEFAULT_CLOSED'}

    def draw(self, context):
        layout = self.layout
        layout.use_property_split = True
        layout.use_property_decorate = False

        scene = context.scene
        cscene = scene.cycles

        col = layout.column(align=True)
        col.prop(cscene, "volume_step_rate", text="Step Rate Render")
        col.prop(cscene, "volume_preview_step_rate", text="Viewport")

        layout.prop(cscene, "volume_max_steps", text="Max Steps")


class CYCLES_RENDER_PT_light_paths(CyclesButtonsPanel, Panel):
    bl_label = "Light Paths"
    bl_options = {'DEFAULT_CLOSED'}

    def draw_header_preset(self, context):
        CYCLES_PT_integrator_presets.draw_panel_header(self.layout)

    def draw(self, context):
        pass


class CYCLES_RENDER_PT_light_paths_max_bounces(CyclesButtonsPanel, Panel):
    bl_label = "Max Bounces"
    bl_parent_id = "CYCLES_RENDER_PT_light_paths"

    def draw(self, context):
        layout = self.layout
        layout.use_property_split = True
        layout.use_property_decorate = False

        scene = context.scene
        cscene = scene.cycles

        col = layout.column(align=True)
        col.prop(cscene, "max_bounces", text="Total")

        col = layout.column(align=True)
        col.prop(cscene, "diffuse_bounces", text="Diffuse")
        col.prop(cscene, "glossy_bounces", text="Glossy")
        col.prop(cscene, "transmission_bounces", text="Transmission")
        col.prop(cscene, "volume_bounces", text="Volume")

        col = layout.column(align=True)
        col.prop(cscene, "transparent_max_bounces", text="Transparent")


class CYCLES_RENDER_PT_light_paths_clamping(CyclesButtonsPanel, Panel):
    bl_label = "Clamping"
    bl_parent_id = "CYCLES_RENDER_PT_light_paths"

    def draw(self, context):
        layout = self.layout
        layout.use_property_split = True
        layout.use_property_decorate = False

        scene = context.scene
        cscene = scene.cycles

        col = layout.column(align=True)
        col.prop(cscene, "sample_clamp_direct", text="Direct Light")
        col.prop(cscene, "sample_clamp_indirect", text="Indirect Light")


class CYCLES_RENDER_PT_light_paths_caustics(CyclesButtonsPanel, Panel):
    bl_label = "Caustics"
    bl_parent_id = "CYCLES_RENDER_PT_light_paths"

    def draw(self, context):
        layout = self.layout
        layout.use_property_split = True
        layout.use_property_decorate = False

        scene = context.scene
        cscene = scene.cycles

        col = layout.column()
        col.prop(cscene, "blur_glossy")
        col = layout.column(heading="Caustics", align=True)
        col.prop(cscene, "caustics_reflective", text="Reflective")
        col.prop(cscene, "caustics_refractive", text="Refractive")


class CYCLES_RENDER_PT_light_paths_fast_gi(CyclesButtonsPanel, Panel):
    bl_label = "Fast GI Approximation"
    bl_options = {'DEFAULT_CLOSED'}
    bl_parent_id = "CYCLES_RENDER_PT_light_paths"

    def draw_header(self, context):
        scene = context.scene
        cscene = scene.cycles

        self.layout.prop(cscene, "use_fast_gi", text="")

    def draw(self, context):
        scene = context.scene
        cscene = scene.cycles
        world = scene.world

        layout = self.layout
        layout.use_property_split = True
        layout.use_property_decorate = False

        layout.active = cscene.use_fast_gi

        col = layout.column(align=True)
        col.prop(cscene, "fast_gi_method", text="Method")

        if world:
          light = world.light_settings
          col = layout.column(align=True)
          col.prop(light, "ao_factor", text="AO Factor")
          col.prop(light, "distance", text="AO Distance")

        if cscene.fast_gi_method == 'REPLACE':
            col = layout.column(align=True)
            col.prop(cscene, "ao_bounces", text="Viewport Bounces")
            col.prop(cscene, "ao_bounces_render", text="Render Bounces")


class CYCLES_RENDER_PT_motion_blur(CyclesButtonsPanel, Panel):
    bl_label = "Motion Blur"
    bl_options = {'DEFAULT_CLOSED'}

    def draw_header(self, context):
        rd = context.scene.render

        self.layout.prop(rd, "use_motion_blur", text="")

    def draw(self, context):
        layout = self.layout
        layout.use_property_split = True
        layout.use_property_decorate = False

        scene = context.scene
        cscene = scene.cycles
        rd = scene.render
        layout.active = rd.use_motion_blur

        col = layout.column()
        col.prop(cscene, "motion_blur_position", text="Position")
        col.prop(rd, "motion_blur_shutter")
        col.separator()
        col.prop(cscene, "rolling_shutter_type", text="Rolling Shutter")
        sub = col.column()
        sub.active = cscene.rolling_shutter_type != 'NONE'
        sub.prop(cscene, "rolling_shutter_duration")


class CYCLES_RENDER_PT_motion_blur_curve(CyclesButtonsPanel, Panel):
    bl_label = "Shutter Curve"
    bl_parent_id = "CYCLES_RENDER_PT_motion_blur"
    bl_options = {'DEFAULT_CLOSED'}

    def draw(self, context):
        layout = self.layout
        layout.use_property_split = True
        layout.use_property_decorate = False

        scene = context.scene
        rd = scene.render
        layout.active = rd.use_motion_blur

        col = layout.column()

        col.template_curve_mapping(rd, "motion_blur_shutter_curve")

        col = layout.column(align=True)
        row = col.row(align=True)
        row.operator("render.shutter_curve_preset", icon='SMOOTHCURVE', text="").shape = 'SMOOTH'
        row.operator("render.shutter_curve_preset", icon='SPHERECURVE', text="").shape = 'ROUND'
        row.operator("render.shutter_curve_preset", icon='ROOTCURVE', text="").shape = 'ROOT'
        row.operator("render.shutter_curve_preset", icon='SHARPCURVE', text="").shape = 'SHARP'
        row.operator("render.shutter_curve_preset", icon='LINCURVE', text="").shape = 'LINE'
        row.operator("render.shutter_curve_preset", icon='NOCURVE', text="").shape = 'MAX'


class CYCLES_RENDER_PT_film(CyclesButtonsPanel, Panel):
    bl_label = "Film"
    bl_options = {'DEFAULT_CLOSED'}

    def draw(self, context):
        layout = self.layout
        layout.use_property_split = True
        layout.use_property_decorate = False
        scene = context.scene
        cscene = scene.cycles

        col = layout.column()
        col.prop(cscene, "film_exposure")


class CYCLES_RENDER_PT_film_transparency(CyclesButtonsPanel, Panel):
    bl_label = "Transparent"
    bl_parent_id = "CYCLES_RENDER_PT_film"

    def draw_header(self, context):
        layout = self.layout

        scene = context.scene
        rd = scene.render

        layout.prop(rd, "film_transparent", text="")

    def draw(self, context):
        layout = self.layout
        layout.use_property_split = True
        layout.use_property_decorate = False
        scene = context.scene
        rd = scene.render
        cscene = scene.cycles

        layout.active = rd.film_transparent

        col = layout.column()
        col.prop(cscene, "film_transparent_glass", text="Transparent Glass")

        sub = col.column()
        sub.active = rd.film_transparent and cscene.film_transparent_glass
        sub.prop(cscene, "film_transparent_roughness", text="Roughness Threshold")


class CYCLES_RENDER_PT_film_pixel_filter(CyclesButtonsPanel, Panel):
    bl_label = "Pixel Filter"
    bl_parent_id = "CYCLES_RENDER_PT_film"

    def draw(self, context):
        layout = self.layout
        layout.use_property_split = True
        layout.use_property_decorate = False
        scene = context.scene
        cscene = scene.cycles

        col = layout.column()
        col.prop(cscene, "pixel_filter_type", text="Type")
        if cscene.pixel_filter_type != 'BOX':
            col.prop(cscene, "filter_width", text="Width")


class CYCLES_RENDER_PT_performance(CyclesButtonsPanel, Panel):
    bl_label = "Performance"
    bl_options = {'DEFAULT_CLOSED'}

    def draw(self, context):
        pass


class CYCLES_RENDER_PT_performance_threads(CyclesButtonsPanel, Panel):
    bl_label = "Threads"
    bl_parent_id = "CYCLES_RENDER_PT_performance"

    def draw(self, context):
        layout = self.layout
        layout.use_property_split = True
        layout.use_property_decorate = False

        scene = context.scene
        rd = scene.render

        col = layout.column()

        col.prop(rd, "threads_mode")
        sub = col.column(align=True)
        sub.enabled = rd.threads_mode == 'FIXED'
        sub.prop(rd, "threads")


class CYCLES_RENDER_PT_performance_memory(CyclesButtonsPanel, Panel):
    bl_label = "Memory"
    bl_parent_id = "CYCLES_RENDER_PT_performance"

    def draw(self, context):
        layout = self.layout
        layout.use_property_split = True
        layout.use_property_decorate = False

        scene = context.scene
        cscene = scene.cycles

        col = layout.column()
        col.prop(cscene, "use_auto_tile")
        sub = col.column()
        sub.active = cscene.use_auto_tile
        sub.prop(cscene, "tile_size")


class CYCLES_RENDER_PT_performance_acceleration_structure(CyclesButtonsPanel, Panel):
    bl_label = "Acceleration Structure"
    bl_parent_id = "CYCLES_RENDER_PT_performance"

    @classmethod
    def poll(cls, context):
        return not use_optix(context) or use_multi_device(context)

    def draw(self, context):
        import _cycles

        layout = self.layout
        layout.use_property_split = True
        layout.use_property_decorate = False

        scene = context.scene
        cscene = scene.cycles

        col = layout.column()

        use_embree = _cycles.with_embree

        if use_cpu(context):
            col.prop(cscene, "debug_use_spatial_splits")
            if use_embree:
                col.prop(cscene, "debug_use_compact_bvh")
            else:
                sub = col.column()
                sub.active = not cscene.debug_use_spatial_splits
                sub.prop(cscene, "debug_bvh_time_steps")

                col.prop(cscene, "debug_use_hair_bvh")

                sub = col.column(align=True)
                sub.label(text="Cycles built without Embree support")
                sub.label(text="CPU raytracing performance will be poor")
        else:
            col.prop(cscene, "debug_use_spatial_splits")
            sub = col.column()
            sub.active = not cscene.debug_use_spatial_splits
            sub.prop(cscene, "debug_bvh_time_steps")

            col.prop(cscene, "debug_use_hair_bvh")

            # CPU is used in addition to a GPU
            if use_multi_device(context) and use_embree:
                col.prop(cscene, "debug_use_compact_bvh")


class CYCLES_RENDER_PT_performance_final_render(CyclesButtonsPanel, Panel):
    bl_label = "Final Render"
    bl_parent_id = "CYCLES_RENDER_PT_performance"

    def draw(self, context):
        layout = self.layout
        layout.use_property_split = True
        layout.use_property_decorate = False

        scene = context.scene
        rd = scene.render

        col = layout.column()

        col.prop(rd, "use_persistent_data", text="Persistent Data")


class CYCLES_RENDER_PT_performance_viewport(CyclesButtonsPanel, Panel):
    bl_label = "Viewport"
    bl_parent_id = "CYCLES_RENDER_PT_performance"

    def draw(self, context):
        layout = self.layout
        layout.use_property_split = True
        layout.use_property_decorate = False

        scene = context.scene
        rd = scene.render
        cscene = scene.cycles

        col = layout.column()
        col.prop(rd, "preview_pixel_size", text="Pixel Size")


class CYCLES_RENDER_PT_filter(CyclesButtonsPanel, Panel):
    bl_label = "Filter"
    bl_options = {'DEFAULT_CLOSED'}
    bl_context = "view_layer"

    def draw(self, context):
        layout = self.layout
        layout.use_property_split = True
        layout.use_property_decorate = False

        with_freestyle = bpy.app.build_options.freestyle

        scene = context.scene
        rd = scene.render
        view_layer = context.view_layer

        col = layout.column(heading="Include")
        col.prop(view_layer, "use_sky", text="Environment")
        col.prop(view_layer, "use_solid", text="Surfaces")
        col.prop(view_layer, "use_strand", text="Curves")
        col.prop(view_layer, "use_volumes", text="Volumes")

        col = layout.column(heading="Use")
        sub = col.row()
        sub.prop(view_layer, "use_motion_blur", text="Motion Blur")
        sub.active = rd.use_motion_blur
        sub = col.row()
        sub.prop(view_layer.cycles, 'use_denoising', text='Denoising')
        sub.active = scene.cycles.use_denoising


class CYCLES_RENDER_PT_override(CyclesButtonsPanel, Panel):
    bl_label = "Override"
    bl_options = {'DEFAULT_CLOSED'}
    bl_context = "view_layer"

    def draw(self, context):
        layout = self.layout
        layout.use_property_split = True
        layout.use_property_decorate = False

        view_layer = context.view_layer

        layout.prop(view_layer, "material_override")
        layout.prop(view_layer, "samples")


class CYCLES_RENDER_PT_passes(CyclesButtonsPanel, Panel):
    bl_label = "Passes"
    bl_context = "view_layer"

    def draw(self, context):
        pass


class CYCLES_RENDER_PT_passes_data(CyclesButtonsPanel, Panel):
    bl_label = "Data"
    bl_context = "view_layer"
    bl_parent_id = "CYCLES_RENDER_PT_passes"

    def draw(self, context):
        layout = self.layout
        layout.use_property_split = True
        layout.use_property_decorate = False

        scene = context.scene
        rd = scene.render
        view_layer = context.view_layer
        cycles_view_layer = view_layer.cycles

        col = layout.column(heading="Include", align=True)
        col.prop(view_layer, "use_pass_combined")
        col.prop(view_layer, "use_pass_z")
        col.prop(view_layer, "use_pass_mist")
        col.prop(view_layer, "use_pass_position")
        col.prop(view_layer, "use_pass_normal")
        sub = col.column()
        sub.active = not rd.use_motion_blur
        sub.prop(view_layer, "use_pass_vector")
        col.prop(view_layer, "use_pass_uv")

        col.prop(cycles_view_layer, "denoising_store_passes", text="Denoising Data")

        col = layout.column(heading="Indexes", align=True)
        col.prop(view_layer, "use_pass_object_index")
        col.prop(view_layer, "use_pass_material_index")

        col = layout.column(heading="Debug", align=True)
        col.prop(cycles_view_layer, "pass_debug_sample_count", text="Sample Count")

        layout.prop(view_layer, "pass_alpha_threshold")


class CYCLES_RENDER_PT_passes_light(CyclesButtonsPanel, Panel):
    bl_label = "Light"
    bl_context = "view_layer"
    bl_parent_id = "CYCLES_RENDER_PT_passes"

    def draw(self, context):
        layout = self.layout
        layout.use_property_split = True
        layout.use_property_decorate = False

        view_layer = context.view_layer
        cycles_view_layer = view_layer.cycles

        col = layout.column(heading="Diffuse", align=True)
        col.prop(view_layer, "use_pass_diffuse_direct", text="Direct")
        col.prop(view_layer, "use_pass_diffuse_indirect", text="Indirect")
        col.prop(view_layer, "use_pass_diffuse_color", text="Color")

        col = layout.column(heading="Glossy", align=True)
        col.prop(view_layer, "use_pass_glossy_direct", text="Direct")
        col.prop(view_layer, "use_pass_glossy_indirect", text="Indirect")
        col.prop(view_layer, "use_pass_glossy_color", text="Color")

        col = layout.column(heading="Transmission", align=True)
        col.prop(view_layer, "use_pass_transmission_direct", text="Direct")
        col.prop(view_layer, "use_pass_transmission_indirect", text="Indirect")
        col.prop(view_layer, "use_pass_transmission_color", text="Color")

        col = layout.column(heading="Volume", align=True)
        col.prop(cycles_view_layer, "use_pass_volume_direct", text="Direct")
        col.prop(cycles_view_layer, "use_pass_volume_indirect", text="Indirect")

        col = layout.column(heading="Other", align=True)
        col.prop(view_layer, "use_pass_emit", text="Emission")
        col.prop(view_layer, "use_pass_environment")
        col.prop(view_layer, "use_pass_shadow")
        col.prop(view_layer, "use_pass_ambient_occlusion", text="Ambient Occlusion")
        col.prop(cycles_view_layer, "use_pass_shadow_catcher")


class CYCLES_RENDER_PT_passes_crypto(CyclesButtonsPanel, ViewLayerCryptomattePanel, Panel):
    bl_label = "Cryptomatte"
    bl_context = "view_layer"
    bl_parent_id = "CYCLES_RENDER_PT_passes"


class CYCLES_RENDER_PT_passes_aov(CyclesButtonsPanel, ViewLayerAOVPanel):
    bl_label = "Shader AOV"
    bl_context = "view_layer"
    bl_parent_id = "CYCLES_RENDER_PT_passes"


class CYCLES_RENDER_PT_passes_lightgroups(CyclesButtonsPanel, ViewLayerLightgroupsPanel):
    bl_label = "Light Groups"
    bl_context = "view_layer"
    bl_parent_id = "CYCLES_RENDER_PT_passes"


class CYCLES_PT_post_processing(CyclesButtonsPanel, Panel):
    bl_label = "Post Processing"
    bl_options = {'DEFAULT_CLOSED'}
    bl_context = "output"

    def draw(self, context):
        layout = self.layout
        layout.use_property_split = True
        layout.use_property_decorate = False

        rd = context.scene.render

        col = layout.column(align=True, heading="Pipeline")
        col.prop(rd, "use_compositing")
        col.prop(rd, "use_sequencer")

        layout.prop(rd, "dither_intensity", text="Dither", slider=True)


class CYCLES_CAMERA_PT_dof(CyclesButtonsPanel, Panel):
    bl_label = "Depth of Field"
    bl_context = "data"

    @classmethod
    def poll(cls, context):
        return context.camera and CyclesButtonsPanel.poll(context)

    def draw_header(self, context):
        cam = context.camera
        dof = cam.dof
        self.layout.prop(dof, "use_dof", text="")

    def draw(self, context):
        layout = self.layout
        layout.use_property_split = True

        cam = context.camera
        dof = cam.dof
        layout.active = dof.use_dof

        split = layout.split()

        col = split.column()
        col.prop(dof, "focus_object", text="Focus Object")

        sub = col.row()
        sub.active = dof.focus_object is None
        sub.prop(dof, "focus_distance", text="Distance")


class CYCLES_CAMERA_PT_dof_aperture(CyclesButtonsPanel, Panel):
    bl_label = "Aperture"
    bl_parent_id = "CYCLES_CAMERA_PT_dof"

    @classmethod
    def poll(cls, context):
        return context.camera and CyclesButtonsPanel.poll(context)

    def draw(self, context):
        layout = self.layout
        layout.use_property_split = True

        cam = context.camera
        dof = cam.dof
        layout.active = dof.use_dof
        flow = layout.grid_flow(row_major=True, columns=0, even_columns=True, even_rows=False, align=False)

        col = flow.column()
        col.prop(dof, "aperture_fstop")
        col.prop(dof, "aperture_blades")
        col.prop(dof, "aperture_rotation")
        col.prop(dof, "aperture_ratio")


class CYCLES_PT_context_material(CyclesButtonsPanel, Panel):
    bl_label = ""
    bl_context = "material"
    bl_options = {'HIDE_HEADER'}

    @classmethod
    def poll(cls, context):
        if context.active_object and context.active_object.type == 'GPENCIL':
            return False
        else:
            return (context.material or context.object) and CyclesButtonsPanel.poll(context)

    def draw(self, context):
        layout = self.layout

        mat = context.material
        ob = context.object
        slot = context.material_slot
        space = context.space_data

        if ob:
            is_sortable = len(ob.material_slots) > 1
            rows = 3
            if (is_sortable):
                rows = 4

            row = layout.row()

            row.template_list("MATERIAL_UL_matslots", "", ob, "material_slots", ob, "active_material_index", rows=rows)

            col = row.column(align=True)
            col.operator("object.material_slot_add", icon='ADD', text="")
            col.operator("object.material_slot_remove", icon='REMOVE', text="")
            col.separator()
            col.menu("MATERIAL_MT_context_menu", icon='DOWNARROW_HLT', text="")

            if is_sortable:
                col.separator()

                col.operator("object.material_slot_move", icon='TRIA_UP', text="").direction = 'UP'
                col.operator("object.material_slot_move", icon='TRIA_DOWN', text="").direction = 'DOWN'

            if ob.mode == 'EDIT':
                row = layout.row(align=True)
                row.operator("object.material_slot_assign", text="Assign")
                row.operator("object.material_slot_select", text="Select")
                row.operator("object.material_slot_deselect", text="Deselect")

        row = layout.row()

        if ob:
            row.template_ID(ob, "active_material", new="material.new")

            if slot:
                icon_link = 'MESH_DATA' if slot.link == 'DATA' else 'OBJECT_DATA'
                row.prop(slot, "link", text="", icon=icon_link, icon_only=True)

        elif mat:
            layout.template_ID(space, "pin_id")
            layout.separator()


class CYCLES_OBJECT_PT_motion_blur(CyclesButtonsPanel, Panel):
    bl_label = "Motion Blur"
    bl_context = "object"
    bl_options = {'DEFAULT_CLOSED'}

    @classmethod
    def poll(cls, context):
        ob = context.object
        if CyclesButtonsPanel.poll(context) and ob:
            if ob.type in {'MESH', 'CURVE', 'CURVE', 'SURFACE', 'FONT', 'META', 'CAMERA', 'CURVES', 'POINTCLOUD'}:
                return True
            if ob.instance_type == 'COLLECTION' and ob.instance_collection:
                return True
            # TODO(sergey): More duplicator types here?
        return False

    def draw_header(self, context):
        layout = self.layout

        rd = context.scene.render
        # scene = context.scene

        layout.active = rd.use_motion_blur

        ob = context.object
        cob = ob.cycles

        layout.prop(cob, "use_motion_blur", text="")

    def draw(self, context):
        layout = self.layout
        layout.use_property_split = True

        rd = context.scene.render
        # scene = context.scene

        ob = context.object
        cob = ob.cycles

        layout.active = (rd.use_motion_blur and cob.use_motion_blur)

        col = layout.column()
        col.prop(cob, "motion_steps", text="Steps")
        if ob.type != 'CAMERA':
            col.prop(cob, "use_deform_motion", text="Deformation")


def has_geometry_visibility(ob):
    return ob and ((ob.type in {'MESH', 'CURVE', 'SURFACE', 'FONT', 'META', 'LIGHT', 'VOLUME', 'POINTCLOUD', 'CURVES'}) or
                   (ob.instance_type == 'COLLECTION' and ob.instance_collection))


class CYCLES_OBJECT_PT_shading(CyclesButtonsPanel, Panel):
    bl_label = "Shading"
    bl_context = "object"
    bl_options = {'DEFAULT_CLOSED'}

    @classmethod
    def poll(cls, context):
        if not CyclesButtonsPanel.poll(context):
            return False

        ob = context.object
        return ob and has_geometry_visibility(ob)

    def draw(self, context):
        pass


class CYCLES_OBJECT_PT_shading_shadow_terminator(CyclesButtonsPanel, Panel):
    bl_label = "Shadow Terminator"
    bl_parent_id = "CYCLES_OBJECT_PT_shading"
    bl_context = "object"

    @classmethod
    def poll(cls, context):
        return context.object.type != 'LIGHT'

    def draw(self, context):
        layout = self.layout
        layout.use_property_split = True

        flow = layout.grid_flow(row_major=False, columns=0, even_columns=True, even_rows=False, align=True)

        ob = context.object
        cob = ob.cycles
        flow.prop(cob, "shadow_terminator_geometry_offset", text="Geometry Offset")
        flow.prop(cob, "shadow_terminator_offset", text="Shading Offset")


class CYCLES_OBJECT_PT_shading_gi_approximation(CyclesButtonsPanel, Panel):
    bl_label = "Fast GI Approximation"
    bl_parent_id = "CYCLES_OBJECT_PT_shading"
    bl_context = "object"

    @classmethod
    def poll(cls, context):
        return context.object.type != 'LIGHT'

    def draw(self, context):
        layout = self.layout
        layout.use_property_split = True

        scene = context.scene
        ob = context.object

        cob = ob.cycles
        cscene = scene.cycles

        col = layout.column()
        col.active = cscene.use_fast_gi
        col.prop(cob, "ao_distance")


class CYCLES_OBJECT_PT_shading_caustics(CyclesButtonsPanel, Panel):
    bl_label = "Caustics"
    bl_parent_id = "CYCLES_OBJECT_PT_shading"
    bl_context = "object"

    @classmethod
    def poll(cls, context):
        return CyclesButtonsPanel.poll(context) and not use_metal(context) and context.object.type != 'LIGHT'

    def draw(self, context):
        layout = self.layout
        layout.use_property_split = True
        layout.use_property_decorate = False

        col = layout.column()

        ob = context.object
        cob = ob.cycles
        col.prop(cob, "is_caustics_caster")
        col.prop(cob, "is_caustics_receiver")


class CYCLES_OBJECT_PT_lightgroup(CyclesButtonsPanel, Panel):
    bl_label = "Light Group"
    bl_parent_id = "CYCLES_OBJECT_PT_shading"
    bl_context = "object"

    def draw(self, context):
        layout = self.layout
        layout.use_property_split = True

        ob = context.object

        view_layer = context.view_layer

        row = layout.row(align=True)
        row.use_property_decorate = False

        sub = row.column(align=True)
        sub.prop_search(ob, "lightgroup", view_layer, "lightgroups", text="Light Group", results_are_suggestions=True)

        sub = row.column(align=True)
        sub.active = bool(ob.lightgroup) and not any(lg.name == ob.lightgroup for lg in view_layer.lightgroups)
        sub.operator("scene.view_layer_add_lightgroup", icon='ADD', text="").name = ob.lightgroup


class CYCLES_OBJECT_PT_visibility(CyclesButtonsPanel, Panel):
    bl_label = "Visibility"
    bl_context = "object"
    bl_options = {'DEFAULT_CLOSED'}

    @classmethod
    def poll(cls, context):
        return CyclesButtonsPanel.poll(context) and (context.object)

    def draw(self, context):
        layout = self.layout
        layout.use_property_split = True

        ob = context.object

        layout.prop(ob, "hide_select", text="Selectable", invert_checkbox=True, toggle=False)

        col = layout.column(heading="Show In")
        col.prop(ob, "hide_viewport", text="Viewports", invert_checkbox=True, toggle=False)
        col.prop(ob, "hide_render", text="Renders", invert_checkbox=True, toggle=False)

        if has_geometry_visibility(ob):
            col = layout.column(heading="Mask")
            col.prop(ob, "is_shadow_catcher")
            col.prop(ob, "is_holdout")


class CYCLES_OBJECT_PT_visibility_ray_visibility(CyclesButtonsPanel, Panel):
    bl_label = "Ray Visibility"
    bl_parent_id = "CYCLES_OBJECT_PT_visibility"
    bl_context = "object"

    @classmethod
    def poll(cls, context):
        ob = context.object
        return CyclesButtonsPanel.poll(context) and has_geometry_visibility(ob)

    def draw(self, context):
        layout = self.layout
        layout.use_property_split = True
        layout.use_property_decorate = False

        scene = context.scene
        ob = context.object

        col = layout.column()
        col.prop(ob, "visible_camera", text="Camera")
        col.prop(ob, "visible_diffuse", text="Diffuse")
        col.prop(ob, "visible_glossy", text="Glossy")
        col.prop(ob, "visible_transmission", text="Transmission")
        col.prop(ob, "visible_volume_scatter", text="Volume Scatter")

        if ob.type != 'LIGHT':
            sub = col.column()
            sub.prop(ob, "visible_shadow", text="Shadow")


class CYCLES_OBJECT_PT_visibility_culling(CyclesButtonsPanel, Panel):
    bl_label = "Culling"
    bl_parent_id = "CYCLES_OBJECT_PT_visibility"
    bl_context = "object"

    @classmethod
    def poll(cls, context):
        ob = context.object
        return CyclesButtonsPanel.poll(context) and has_geometry_visibility(ob)

    def draw(self, context):
        layout = self.layout
        layout.use_property_split = True
        layout.use_property_decorate = False

        scene = context.scene
        cscene = scene.cycles
        ob = context.object
        cob = ob.cycles

        row = layout.row()
        row.active = scene.render.use_simplify and cscene.use_camera_cull
        row.prop(cob, "use_camera_cull")

        row = layout.row()
        row.active = scene.render.use_simplify and cscene.use_distance_cull
        row.prop(cob, "use_distance_cull")


def panel_node_draw(layout, id_data, output_type, input_name):
    if not id_data.use_nodes:
        layout.operator("cycles.use_shading_nodes", icon='NODETREE')
        return False

    ntree = id_data.node_tree

    node = ntree.get_output_node('CYCLES')
    if node:
        input = find_node_input(node, input_name)
        if input:
            layout.template_node_view(ntree, node, input)
        else:
            layout.label(text="Incompatible output node")
    else:
        layout.label(text="No output node")

    return True


class CYCLES_LIGHT_PT_preview(CyclesButtonsPanel, Panel):
    bl_label = "Preview"
    bl_context = "data"
    bl_options = {'DEFAULT_CLOSED'}

    @classmethod
    def poll(cls, context):
        return (
            context.light and
            not (
                context.light.type == 'AREA' and
                context.light.cycles.is_portal
            ) and
            CyclesButtonsPanel.poll(context)
        )

    def draw(self, context):
        self.layout.template_preview(context.light)


class CYCLES_LIGHT_PT_light(CyclesButtonsPanel, Panel):
    bl_label = "Light"
    bl_context = "data"

    @classmethod
    def poll(cls, context):
        return context.light and CyclesButtonsPanel.poll(context)

    def draw(self, context):
        layout = self.layout

        light = context.light
        clamp = light.cycles

        if self.bl_space_type == 'PROPERTIES':
            layout.row().prop(light, "type", expand=True)
            layout.use_property_split = True
        else:
            layout.use_property_split = True
            layout.row().prop(light, "type")

        col = layout.column()

        col.prop(light, "color")
        col.prop(light, "energy")
        col.separator()

        if light.type in {'POINT', 'SPOT'}:
            col.prop(light, "shadow_soft_size", text="Radius")
        elif light.type == 'SUN':
            col.prop(light, "angle")
        elif light.type == 'AREA':
            col.prop(light, "shape", text="Shape")
            sub = col.column(align=True)

            if light.shape in {'SQUARE', 'DISK'}:
                sub.prop(light, "size")
            elif light.shape in {'RECTANGLE', 'ELLIPSE'}:
                sub.prop(light, "size", text="Size X")
                sub.prop(light, "size_y", text="Y")

        if not (light.type == 'AREA' and clamp.is_portal):
            sub = col.column()
            sub.prop(clamp, "max_bounces")

        sub = col.column(align=True)
        sub.active = not (light.type == 'AREA' and clamp.is_portal)
        sub.prop(clamp, "cast_shadow")
        sub.prop(clamp, "use_multiple_importance_sampling", text="Multiple Importance")
        if not use_metal(context):
            sub.prop(clamp, "is_caustics_light", text="Shadow Caustics")

        if light.type == 'AREA':
            col.prop(clamp, "is_portal", text="Portal")


class CYCLES_LIGHT_PT_nodes(CyclesButtonsPanel, Panel):
    bl_label = "Nodes"
    bl_context = "data"

    @classmethod
    def poll(cls, context):
        return context.light and not (context.light.type == 'AREA' and
                                      context.light.cycles.is_portal) and \
            CyclesButtonsPanel.poll(context)

    def draw(self, context):
        layout = self.layout

        layout.use_property_split = True

        light = context.light
        panel_node_draw(layout, light, 'OUTPUT_LIGHT', 'Surface')


class CYCLES_LIGHT_PT_beam_shape(CyclesButtonsPanel, Panel):
    bl_label = "Beam Shape"
    bl_parent_id = "CYCLES_LIGHT_PT_light"
    bl_context = "data"

    @classmethod
    def poll(cls, context):
        if context.light.type in {'SPOT', 'AREA'}:
            return context.light and CyclesButtonsPanel.poll(context)

    def draw(self, context):
        layout = self.layout
        light = context.light
        layout.use_property_split = True

        col = layout.column()
        if light.type == 'SPOT':
            col.prop(light, "spot_size", text="Spot Size")
            col.prop(light, "spot_blend", text="Blend", slider=True)
            col.prop(light, "show_cone")
        elif light.type == 'AREA':
            col.prop(light, "spread", text="Spread")


class CYCLES_WORLD_PT_preview(CyclesButtonsPanel, Panel):
    bl_label = "Preview"
    bl_context = "world"
    bl_options = {'DEFAULT_CLOSED'}

    @classmethod
    def poll(cls, context):
        return context.world and CyclesButtonsPanel.poll(context)

    def draw(self, context):
        self.layout.template_preview(context.world)


class CYCLES_WORLD_PT_surface(CyclesButtonsPanel, Panel):
    bl_label = "Surface"
    bl_context = "world"

    @classmethod
    def poll(cls, context):
        return context.world and CyclesButtonsPanel.poll(context)

    def draw(self, context):
        layout = self.layout

        layout.use_property_split = True

        world = context.world
        view_layer = context.view_layer

        if not panel_node_draw(layout, world, 'OUTPUT_WORLD', 'Surface'):
            layout.prop(world, "color")

        row = layout.row(align=True)
        row.use_property_decorate = False

        sub = row.column(align=True)
        sub.prop_search(world, "lightgroup", view_layer, "lightgroups", text="Light Group", results_are_suggestions=True)

        sub = row.column(align=True)
        sub.active = bool(world.lightgroup) and not any(lg.name == world.lightgroup for lg in view_layer.lightgroups)
        sub.operator("scene.view_layer_add_lightgroup", icon='ADD', text="").name = world.lightgroup


class CYCLES_WORLD_PT_volume(CyclesButtonsPanel, Panel):
    bl_label = "Volume"
    bl_context = "world"
    bl_options = {'DEFAULT_CLOSED'}

    @classmethod
    def poll(cls, context):
        world = context.world
        return world and world.node_tree and CyclesButtonsPanel.poll(context)

    def draw(self, context):
        layout = self.layout

        layout.use_property_split = True

        world = context.world
        panel_node_draw(layout, world, 'OUTPUT_WORLD', 'Volume')


class CYCLES_WORLD_PT_mist(CyclesButtonsPanel, Panel):
    bl_label = "Mist Pass"
    bl_context = "world"
    bl_options = {'DEFAULT_CLOSED'}

    @classmethod
    def poll(cls, context):
        if CyclesButtonsPanel.poll(context):
            if context.world:
                for view_layer in context.scene.view_layers:
                    if view_layer.use_pass_mist:
                        return True

        return False

    def draw(self, context):
        layout = self.layout
        layout.use_property_split = True

        world = context.world

        col = layout.column(align=True)
        col.prop(world.mist_settings, "start")
        col.prop(world.mist_settings, "depth")

        col = layout.column()
        col.prop(world.mist_settings, "falloff")


class CYCLES_WORLD_PT_ray_visibility(CyclesButtonsPanel, Panel):
    bl_label = "Ray Visibility"
    bl_context = "world"
    bl_options = {'DEFAULT_CLOSED'}

    @classmethod
    def poll(cls, context):
        return CyclesButtonsPanel.poll(context) and context.world

    def draw(self, context):
        layout = self.layout
        layout.use_property_split = True
        layout.use_property_decorate = False

        world = context.world
        visibility = world.cycles_visibility

        col = layout.column()
        col.prop(visibility, "camera")
        col.prop(visibility, "diffuse")
        col.prop(visibility, "glossy")
        col.prop(visibility, "transmission")
        col.prop(visibility, "scatter")


class CYCLES_WORLD_PT_settings(CyclesButtonsPanel, Panel):
    bl_label = "Settings"
    bl_context = "world"
    bl_options = {'DEFAULT_CLOSED'}

    @classmethod
    def poll(cls, context):
        return context.world and CyclesButtonsPanel.poll(context)

    def draw(self, context):
        layout = self.layout
        layout.use_property_split = True
        layout.use_property_decorate = False

        layout.column()


class CYCLES_WORLD_PT_settings_surface(CyclesButtonsPanel, Panel):
    bl_label = "Surface"
    bl_parent_id = "CYCLES_WORLD_PT_settings"
    bl_context = "world"

    @classmethod
    def poll(cls, context):
        return context.world and CyclesButtonsPanel.poll(context)

    def draw(self, context):
        layout = self.layout
        layout.use_property_split = True
        layout.use_property_decorate = False

        world = context.world
        cworld = world.cycles

        col = layout.column()
        col.prop(cworld, "sampling_method", text="Sampling")

        sub = col.column()
        sub.active = cworld.sampling_method != 'NONE'
        subsub = sub.row(align=True)
        subsub.active = cworld.sampling_method == 'MANUAL'
        subsub.prop(cworld, "sample_map_resolution")
        sub.prop(cworld, "max_bounces")
        sub.prop(cworld, "is_caustics_light", text="Shadow Caustics")



class CYCLES_WORLD_PT_settings_volume(CyclesButtonsPanel, Panel):
    bl_label = "Volume"
    bl_parent_id = "CYCLES_WORLD_PT_settings"
    bl_context = "world"

    @classmethod
    def poll(cls, context):
        return context.world and CyclesButtonsPanel.poll(context)

    def draw(self, context):
        layout = self.layout
        layout.use_property_split = True
        layout.use_property_decorate = False

        world = context.world
        cworld = world.cycles

        col = layout.column()

        sub = col.column()
        col.prop(cworld, "volume_sampling", text="Sampling")
        col.prop(cworld, "volume_interpolation", text="Interpolation")
        col.prop(cworld, "homogeneous_volume", text="Homogeneous")
        sub = col.column()
        sub.active = not cworld.homogeneous_volume
        sub.prop(cworld, "volume_step_size")


class CYCLES_MATERIAL_PT_preview(CyclesButtonsPanel, Panel):
    bl_label = "Preview"
    bl_context = "material"
    bl_options = {'DEFAULT_CLOSED'}

    @classmethod
    def poll(cls, context):
        mat = context.material
        return mat and (not mat.grease_pencil) and CyclesButtonsPanel.poll(context)

    def draw(self, context):
        self.layout.template_preview(context.material)


class CYCLES_MATERIAL_PT_surface(CyclesButtonsPanel, Panel):
    bl_label = "Surface"
    bl_context = "material"

    @classmethod
    def poll(cls, context):
        mat = context.material
        return mat and (not mat.grease_pencil) and CyclesButtonsPanel.poll(context)

    def draw(self, context):
        layout = self.layout

        layout.use_property_split = True

        mat = context.material
        if not panel_node_draw(layout, mat, 'OUTPUT_MATERIAL', 'Surface'):
            layout.prop(mat, "diffuse_color")


class CYCLES_MATERIAL_PT_volume(CyclesButtonsPanel, Panel):
    bl_label = "Volume"
    bl_context = "material"
    bl_options = {'DEFAULT_CLOSED'}

    @classmethod
    def poll(cls, context):
        mat = context.material
        return mat and (not mat.grease_pencil) and mat.node_tree and CyclesButtonsPanel.poll(context)

    def draw(self, context):
        layout = self.layout

        layout.use_property_split = True

        mat = context.material
        # cmat = mat.cycles

        panel_node_draw(layout, mat, 'OUTPUT_MATERIAL', 'Volume')


class CYCLES_MATERIAL_PT_displacement(CyclesButtonsPanel, Panel):
    bl_label = "Displacement"
    bl_context = "material"

    @classmethod
    def poll(cls, context):
        mat = context.material
        return mat and (not mat.grease_pencil) and mat.node_tree and CyclesButtonsPanel.poll(context)

    def draw(self, context):
        layout = self.layout

        layout.use_property_split = True

        mat = context.material
        panel_node_draw(layout, mat, 'OUTPUT_MATERIAL', 'Displacement')


class CYCLES_MATERIAL_PT_settings(CyclesButtonsPanel, Panel):
    bl_label = "Settings"
    bl_context = "material"
    bl_options = {'DEFAULT_CLOSED'}

    @classmethod
    def poll(cls, context):
        mat = context.material
        return mat and (not mat.grease_pencil) and CyclesButtonsPanel.poll(context)

    @staticmethod
    def draw_shared(self, mat):
        layout = self.layout
        layout.use_property_split = True
        layout.use_property_decorate = False

        layout.prop(mat, "pass_index")

    def draw(self, context):
        self.draw_shared(self, context.material)


class CYCLES_MATERIAL_PT_settings_surface(CyclesButtonsPanel, Panel):
    bl_label = "Surface"
    bl_parent_id = "CYCLES_MATERIAL_PT_settings"
    bl_context = "material"

    @staticmethod
    def draw_shared(self, mat):
        layout = self.layout
        layout.use_property_split = True
        layout.use_property_decorate = False

        cmat = mat.cycles

        col = layout.column()
        col.prop(cmat, "sample_as_light", text="Multiple Importance")
        col.prop(cmat, "use_transparent_shadow")
        col.prop(cmat, "displacement_method", text="Displacement")

    def draw(self, context):
        self.draw_shared(self, context.material)


class CYCLES_MATERIAL_PT_settings_volume(CyclesButtonsPanel, Panel):
    bl_label = "Volume"
    bl_parent_id = "CYCLES_MATERIAL_PT_settings"
    bl_context = "material"

    @staticmethod
    def draw_shared(self, context, mat):
        layout = self.layout
        layout.use_property_split = True
        layout.use_property_decorate = False

        cmat = mat.cycles

        col = layout.column()
        sub = col.column()
        col.prop(cmat, "volume_sampling", text="Sampling")
        col.prop(cmat, "volume_interpolation", text="Interpolation")
        col.prop(cmat, "homogeneous_volume", text="Homogeneous")
        sub = col.column()
        sub.active = not cmat.homogeneous_volume
        sub.prop(cmat, "volume_step_rate")

    def draw(self, context):
        self.draw_shared(self, context, context.material)


class CYCLES_RENDER_PT_bake(CyclesButtonsPanel, Panel):
    bl_label = "Bake"
    bl_context = "render"
    bl_options = {'DEFAULT_CLOSED'}
    COMPAT_ENGINES = {'CYCLES'}

    def draw(self, context):
        layout = self.layout
        layout.use_property_split = True
        layout.use_property_decorate = False  # No animation.

        scene = context.scene
        cscene = scene.cycles
        cbk = scene.render.bake
        rd = scene.render

        if rd.use_bake_multires:
            layout.operator("object.bake_image", icon='RENDER_STILL')
            layout.prop(rd, "use_bake_multires")
            layout.prop(rd, "bake_type")

        else:
            layout.operator("object.bake", icon='RENDER_STILL').type = cscene.bake_type
            layout.prop(rd, "use_bake_multires")
            layout.prop(cscene, "bake_type")


class CYCLES_RENDER_PT_bake_influence(CyclesButtonsPanel, Panel):
    bl_label = "Influence"
    bl_context = "render"
    bl_parent_id = "CYCLES_RENDER_PT_bake"
    COMPAT_ENGINES = {'CYCLES'}

    @classmethod
    def poll(cls, context):
        scene = context.scene
        cscene = scene.cycles
        rd = scene.render
        if rd.use_bake_multires == False and cscene.bake_type in {
                'NORMAL', 'COMBINED', 'DIFFUSE', 'GLOSSY', 'TRANSMISSION'}:
            return True

    def draw(self, context):
        layout = self.layout
        layout.use_property_split = True
        layout.use_property_decorate = False  # No animation.

        scene = context.scene
        cscene = scene.cycles
        cbk = scene.render.bake
        rd = scene.render

        col = layout.column()

        if cscene.bake_type == 'NORMAL':
            col.prop(cbk, "normal_space", text="Space")

            sub = col.column(align=True)
            sub.prop(cbk, "normal_r", text="Swizzle R")
            sub.prop(cbk, "normal_g", text="G")
            sub.prop(cbk, "normal_b", text="B")

        elif cscene.bake_type == 'COMBINED':

            col = layout.column(heading="Lighting", align=True)
            col.prop(cbk, "use_pass_direct")
            col.prop(cbk, "use_pass_indirect")

            col = layout.column(heading="Contributions", align=True)
            col.active = cbk.use_pass_direct or cbk.use_pass_indirect
            col.prop(cbk, "use_pass_diffuse")
            col.prop(cbk, "use_pass_glossy")
            col.prop(cbk, "use_pass_transmission")
            col.prop(cbk, "use_pass_emit")

        elif cscene.bake_type in {'DIFFUSE', 'GLOSSY', 'TRANSMISSION'}:
            col = layout.column(heading="Contributions", align=True)
            col.prop(cbk, "use_pass_direct")
            col.prop(cbk, "use_pass_indirect")
            col.prop(cbk, "use_pass_color")


class CYCLES_RENDER_PT_bake_selected_to_active(CyclesButtonsPanel, Panel):
    bl_label = "Selected to Active"
    bl_context = "render"
    bl_parent_id = "CYCLES_RENDER_PT_bake"
    bl_options = {'DEFAULT_CLOSED'}
    COMPAT_ENGINES = {'CYCLES'}

    @classmethod
    def poll(cls, context):
        scene = context.scene
        rd = scene.render
        return rd.use_bake_multires == False

    def draw_header(self, context):
        scene = context.scene
        cbk = scene.render.bake
        self.layout.prop(cbk, "use_selected_to_active", text="")

    def draw(self, context):
        layout = self.layout
        layout.use_property_split = True
        layout.use_property_decorate = False  # No animation.

        scene = context.scene
        cscene = scene.cycles
        cbk = scene.render.bake
        rd = scene.render

        layout.active = cbk.use_selected_to_active
        col = layout.column()

        col.prop(cbk, "use_cage", text="Cage")
        if cbk.use_cage:
            col.prop(cbk, "cage_object")
            col = layout.column()
            col.prop(cbk, "cage_extrusion")
            col.active = cbk.cage_object is None
        else:
            col.prop(cbk, "cage_extrusion", text="Extrusion")

        col = layout.column()
        col.prop(cbk, "max_ray_distance")


class CYCLES_RENDER_PT_bake_output(CyclesButtonsPanel, Panel):
    bl_label = "Output"
    bl_context = "render"
    bl_parent_id = "CYCLES_RENDER_PT_bake"
    COMPAT_ENGINES = {'CYCLES'}

    def draw(self, context):
        layout = self.layout
        layout.use_property_split = True
        layout.use_property_decorate = False  # No animation.

        scene = context.scene
        cscene = scene.cycles
        cbk = scene.render.bake
        rd = scene.render

        if rd.use_bake_multires:
            layout.prop(rd, "use_bake_clear", text="Clear Image")
            if rd.bake_type == 'DISPLACEMENT':
                layout.prop(rd, "use_bake_lores_mesh")
        else:
            layout.prop(cbk, "target")
            if cbk.target == 'IMAGE_TEXTURES':
                layout.prop(cbk, "use_clear", text="Clear Image")

class CYCLES_RENDER_PT_bake_output_margin(CyclesButtonsPanel, Panel):
    bl_label = "Margin"
    bl_context = "render"
    bl_parent_id = "CYCLES_RENDER_PT_bake_output"
    COMPAT_ENGINES = {'CYCLES'}

    @classmethod
    def poll(cls, context):
        scene = context.scene
        cbk = scene.render.bake
        return cbk.target == 'IMAGE_TEXTURES'

    def draw(self, context):
        layout = self.layout
        layout.use_property_split = True
        layout.use_property_decorate = False  # No animation.

        scene = context.scene
        cscene = scene.cycles
        cbk = scene.render.bake
        rd = scene.render

<<<<<<< HEAD
        if rd.use_bake_multires:
            layout.prop(rd, "bake_margin_type", text="Type")
            layout.prop(rd, "bake_margin", text="Size")
        else:
            if cbk.target == 'IMAGE_TEXTURES':
                layout.prop(cbk, "margin_type", text="Type")
                layout.prop(cbk, "margin", text="Size")
=======
        if (cscene.bake_type == 'NORMAL' and cbk.normal_space == 'TANGENT') or cscene.bake_type == 'UV':
            if rd.use_bake_multires:
                layout.prop(rd, "bake_margin", text="Size")
            else:
                if cbk.target == 'IMAGE_TEXTURES':
                    layout.prop(cbk, "margin", text="Size")
        else:
            if rd.use_bake_multires:
                layout.prop(rd, "bake_margin_type", text="Type")
                layout.prop(rd, "bake_margin", text="Size")
            else:
                if cbk.target == 'IMAGE_TEXTURES':
                    layout.prop(cbk, "margin_type", text="Type")
                    layout.prop(cbk, "margin", text="Size")
>>>>>>> 5e47056e



class CYCLES_RENDER_PT_debug(CyclesDebugButtonsPanel, Panel):
    bl_label = "Debug"
    bl_context = "render"
    bl_options = {'DEFAULT_CLOSED'}
    COMPAT_ENGINES = {'CYCLES'}

    def draw(self, context):
        layout = self.layout
        layout.use_property_split = True
        layout.use_property_decorate = False  # No animation.

        scene = context.scene
        cscene = scene.cycles

        col = layout.column(heading="CPU")

        row = col.row(align=True)
        row.prop(cscene, "debug_use_cpu_sse2", toggle=True)
        row.prop(cscene, "debug_use_cpu_sse3", toggle=True)
        row.prop(cscene, "debug_use_cpu_sse41", toggle=True)
        row.prop(cscene, "debug_use_cpu_avx", toggle=True)
        row.prop(cscene, "debug_use_cpu_avx2", toggle=True)
        col.prop(cscene, "debug_bvh_layout", text="BVH")

        col.separator()

        col = layout.column(heading="CUDA")
        col.prop(cscene, "debug_use_cuda_adaptive_compile")
        col = layout.column(heading="OptiX")
        col.prop(cscene, "debug_use_optix_debug", text="Module Debug")

        col.separator()

        col.prop(cscene, "debug_bvh_type", text="Viewport BVH")

        col.separator()

        import _cycles
        if _cycles.with_debug:
            col.prop(cscene, "direct_light_sampling_type")


class CYCLES_RENDER_PT_simplify(CyclesButtonsPanel, Panel):
    bl_label = "Simplify"
    bl_context = "render"
    bl_options = {'DEFAULT_CLOSED'}
    COMPAT_ENGINES = {'CYCLES'}

    def draw_header(self, context):
        rd = context.scene.render
        self.layout.prop(rd, "use_simplify", text="")

    def draw(self, context):
        pass


class CYCLES_RENDER_PT_simplify_viewport(CyclesButtonsPanel, Panel):
    bl_label = "Viewport"
    bl_context = "render"
    bl_parent_id = "CYCLES_RENDER_PT_simplify"
    COMPAT_ENGINES = {'CYCLES'}

    def draw(self, context):
        layout = self.layout
        layout.use_property_split = True
        layout.use_property_decorate = False

        scene = context.scene
        rd = scene.render
        cscene = scene.cycles

        layout.active = rd.use_simplify

        col = layout.column()
        col.prop(rd, "simplify_subdivision", text="Max Subdivision")
        col.prop(rd, "simplify_child_particles", text="Child Particles")
        col.prop(cscene, "texture_limit", text="Texture Limit")
        col.prop(rd, "simplify_volumes", text="Volume Resolution")


class CYCLES_RENDER_PT_simplify_render(CyclesButtonsPanel, Panel):
    bl_label = "Render"
    bl_context = "render"
    bl_parent_id = "CYCLES_RENDER_PT_simplify"
    COMPAT_ENGINES = {'CYCLES'}

    def draw(self, context):
        layout = self.layout
        layout.use_property_split = True
        layout.use_property_decorate = False

        scene = context.scene
        rd = scene.render
        cscene = scene.cycles

        layout.active = rd.use_simplify

        col = layout.column()

        col.prop(rd, "simplify_subdivision_render", text="Max Subdivision")
        col.prop(rd, "simplify_child_particles_render", text="Child Particles")
        col.prop(cscene, "texture_limit_render", text="Texture Limit")


class CYCLES_RENDER_PT_simplify_culling(CyclesButtonsPanel, Panel):
    bl_label = "Culling"
    bl_context = "render"
    bl_parent_id = "CYCLES_RENDER_PT_simplify"
    bl_options = {'DEFAULT_CLOSED'}
    COMPAT_ENGINES = {'CYCLES'}

    def draw(self, context):
        layout = self.layout
        layout.use_property_split = True
        layout.use_property_decorate = False

        scene = context.scene
        rd = scene.render
        cscene = scene.cycles

        layout.active = rd.use_simplify

        row = layout.row(heading="Camera Culling")
        row.prop(cscene, "use_camera_cull", text="")
        sub = row.column()
        sub.active = cscene.use_camera_cull
        sub.prop(cscene, "camera_cull_margin", text="")

        row = layout.row(heading="Distance Culling")
        row.prop(cscene, "use_distance_cull", text="")
        sub = row.column()
        sub.active = cscene.use_distance_cull
        sub.prop(cscene, "distance_cull_margin", text="")


class CyclesShadingButtonsPanel(CyclesButtonsPanel):
    bl_space_type = 'VIEW_3D'
    bl_region_type = 'HEADER'
    bl_parent_id = 'VIEW3D_PT_shading'

    @classmethod
    def poll(cls, context):
        return (
            CyclesButtonsPanel.poll(context) and
            context.space_data.shading.type == 'RENDERED'
        )


class CYCLES_VIEW3D_PT_shading_render_pass(CyclesShadingButtonsPanel, Panel):
    bl_label = "Render Pass"

    def draw(self, context):
        shading = context.space_data.shading

        layout = self.layout
        layout.prop(shading.cycles, "render_pass", text="")


class CYCLES_VIEW3D_PT_shading_debug(CyclesDebugButtonsPanel,
                                     CyclesShadingButtonsPanel,
                                     Panel):
    bl_label = "Debug"

    @classmethod
    def poll(cls, context):
        return (
            CyclesDebugButtonsPanel.poll(context) and
            CyclesShadingButtonsPanel.poll(context)
        )

    def draw(self, context):
        shading = context.space_data.shading

        layout = self.layout
        layout.active = context.scene.cycles.use_preview_adaptive_sampling
        layout.prop(shading.cycles, "show_active_pixels")


class CYCLES_VIEW3D_PT_shading_lighting(Panel):
    bl_space_type = 'VIEW_3D'
    bl_region_type = 'HEADER'
    bl_label = "Lighting"
    bl_parent_id = 'VIEW3D_PT_shading'
    COMPAT_ENGINES = {'CYCLES'}

    @classmethod
    def poll(cls, context):
        return (
            context.engine in cls.COMPAT_ENGINES and
            context.space_data.shading.type == 'RENDERED'
        )

    def draw(self, context):
        layout = self.layout
        col = layout.column()
        split = col.split(factor=0.9)

        shading = context.space_data.shading
        col.prop(shading, "use_scene_lights_render")
        col.prop(shading, "use_scene_world_render")

        if not shading.use_scene_world_render:
            col = layout.column()
            split = col.split(factor=0.9)

            col = split.column()
            sub = col.row()
            sub.scale_y = 0.6
            sub.template_icon_view(shading, "studio_light", scale_popup=3)

            col = split.column()
            col.operator("preferences.studiolight_show", emboss=False, text="", icon='PREFERENCES')

            split = layout.split(factor=0.9)
            col = split.column()
            col.prop(shading, "studiolight_rotate_z", text="Rotation")
            col.prop(shading, "studiolight_intensity")
            col.prop(shading, "studiolight_background_alpha")


class CYCLES_VIEW3D_PT_simplify_greasepencil(CyclesButtonsPanel, Panel, GreasePencilSimplifyPanel):
    bl_label = "Grease Pencil"
    bl_parent_id = "CYCLES_RENDER_PT_simplify"
    COMPAT_ENGINES = {'CYCLES'}
    bl_options = {'DEFAULT_CLOSED'}


def draw_device(self, context):
    scene = context.scene
    layout = self.layout
    layout.use_property_split = True
    layout.use_property_decorate = False

    if context.engine == 'CYCLES':
        from . import engine
        cscene = scene.cycles

        col = layout.column()
        col.prop(cscene, "feature_set")

        col = layout.column()
        col.active = show_device_active(context)
        col.prop(cscene, "device")

        from . import engine
        if engine.with_osl() and use_cpu(context):
            col.prop(cscene, "shading_system")


def draw_pause(self, context):
    layout = self.layout
    scene = context.scene

    if context.engine == "CYCLES":
        view = context.space_data

        if view.shading.type == 'RENDERED':
            cscene = scene.cycles
            layout.prop(cscene, "preview_pause", icon='PLAY' if cscene.preview_pause else 'PAUSE', text="")


def get_panels():
    exclude_panels = {
        'DATA_PT_area',
        'DATA_PT_camera_dof',
        'DATA_PT_falloff_curve',
        'DATA_PT_light',
        'DATA_PT_preview',
        'DATA_PT_spot',
        'MATERIAL_PT_context_material',
        'MATERIAL_PT_preview',
        'NODE_DATA_PT_light',
        'NODE_DATA_PT_spot',
        'OBJECT_PT_visibility',
        'VIEWLAYER_PT_filter',
        'VIEWLAYER_PT_layer_passes',
        'RENDER_PT_post_processing',
        'RENDER_PT_simplify',
    }

    panels = []
    for panel in bpy.types.Panel.__subclasses__():
        if hasattr(panel, 'COMPAT_ENGINES') and 'BLENDER_RENDER' in panel.COMPAT_ENGINES:
            if panel.__name__ not in exclude_panels:
                panels.append(panel)

    return panels


classes = (
    CYCLES_PT_sampling_presets,
    CYCLES_PT_viewport_sampling_presets,
    CYCLES_PT_integrator_presets,
    CYCLES_RENDER_PT_sampling,
    CYCLES_RENDER_PT_sampling_viewport,
    CYCLES_RENDER_PT_sampling_viewport_denoise,
    CYCLES_RENDER_PT_sampling_render,
    CYCLES_RENDER_PT_sampling_render_denoise,
    CYCLES_RENDER_PT_sampling_advanced,
    CYCLES_RENDER_PT_light_paths,
    CYCLES_RENDER_PT_light_paths_max_bounces,
    CYCLES_RENDER_PT_light_paths_clamping,
    CYCLES_RENDER_PT_light_paths_caustics,
    CYCLES_RENDER_PT_light_paths_fast_gi,
    CYCLES_RENDER_PT_volumes,
    CYCLES_RENDER_PT_subdivision,
    CYCLES_RENDER_PT_curves,
    CYCLES_RENDER_PT_curves_viewport_display,
    CYCLES_RENDER_PT_simplify,
    CYCLES_RENDER_PT_simplify_viewport,
    CYCLES_RENDER_PT_simplify_render,
    CYCLES_RENDER_PT_simplify_culling,
    CYCLES_VIEW3D_PT_simplify_greasepencil,
    CYCLES_VIEW3D_PT_shading_lighting,
    CYCLES_VIEW3D_PT_shading_render_pass,
    CYCLES_VIEW3D_PT_shading_debug,
    CYCLES_RENDER_PT_motion_blur,
    CYCLES_RENDER_PT_motion_blur_curve,
    CYCLES_RENDER_PT_film,
    CYCLES_RENDER_PT_film_pixel_filter,
    CYCLES_RENDER_PT_film_transparency,
    CYCLES_RENDER_PT_performance,
    CYCLES_RENDER_PT_performance_threads,
    CYCLES_RENDER_PT_performance_memory,
    CYCLES_RENDER_PT_performance_acceleration_structure,
    CYCLES_RENDER_PT_performance_final_render,
    CYCLES_RENDER_PT_performance_viewport,
    CYCLES_RENDER_PT_passes,
    CYCLES_RENDER_PT_passes_data,
    CYCLES_RENDER_PT_passes_light,
    CYCLES_RENDER_PT_passes_crypto,
    CYCLES_RENDER_PT_passes_aov,
    CYCLES_RENDER_PT_passes_lightgroups,
    CYCLES_RENDER_PT_filter,
    CYCLES_RENDER_PT_override,
    CYCLES_PT_post_processing,
    CYCLES_CAMERA_PT_dof,
    CYCLES_CAMERA_PT_dof_aperture,
    CYCLES_PT_context_material,
    CYCLES_OBJECT_PT_motion_blur,
    CYCLES_OBJECT_PT_shading,
    CYCLES_OBJECT_PT_shading_shadow_terminator,
    CYCLES_OBJECT_PT_shading_gi_approximation,
    CYCLES_OBJECT_PT_shading_caustics,
    CYCLES_OBJECT_PT_lightgroup,
    CYCLES_OBJECT_PT_visibility,
    CYCLES_OBJECT_PT_visibility_ray_visibility,
    CYCLES_OBJECT_PT_visibility_culling,
    CYCLES_LIGHT_PT_preview,
    CYCLES_LIGHT_PT_light,
    CYCLES_LIGHT_PT_nodes,
    CYCLES_LIGHT_PT_beam_shape,
    CYCLES_WORLD_PT_preview,
    CYCLES_WORLD_PT_surface,
    CYCLES_WORLD_PT_volume,
    CYCLES_WORLD_PT_mist,
    CYCLES_WORLD_PT_ray_visibility,
    CYCLES_WORLD_PT_settings,
    CYCLES_WORLD_PT_settings_surface,
    CYCLES_WORLD_PT_settings_volume,
    CYCLES_MATERIAL_PT_preview,
    CYCLES_MATERIAL_PT_surface,
    CYCLES_MATERIAL_PT_volume,
    CYCLES_MATERIAL_PT_displacement,
    CYCLES_MATERIAL_PT_settings,
    CYCLES_MATERIAL_PT_settings_surface,
    CYCLES_MATERIAL_PT_settings_volume,
    CYCLES_RENDER_PT_bake,
    CYCLES_RENDER_PT_bake_influence,
    CYCLES_RENDER_PT_bake_selected_to_active,
    CYCLES_RENDER_PT_bake_output,
    CYCLES_RENDER_PT_bake_output_margin,
    CYCLES_RENDER_PT_debug,
    node_panel(CYCLES_MATERIAL_PT_settings),
    node_panel(CYCLES_MATERIAL_PT_settings_surface),
    node_panel(CYCLES_MATERIAL_PT_settings_volume),
    node_panel(CYCLES_WORLD_PT_ray_visibility),
    node_panel(CYCLES_WORLD_PT_settings),
    node_panel(CYCLES_WORLD_PT_settings_surface),
    node_panel(CYCLES_WORLD_PT_settings_volume),
    node_panel(CYCLES_LIGHT_PT_light),
    node_panel(CYCLES_LIGHT_PT_beam_shape)
)


def register():
    from bpy.utils import register_class

    bpy.types.RENDER_PT_context.append(draw_device)
    bpy.types.VIEW3D_HT_header.append(draw_pause)

    for panel in get_panels():
        panel.COMPAT_ENGINES.add('CYCLES')

    for cls in classes:
        register_class(cls)


def unregister():
    from bpy.utils import unregister_class

    bpy.types.RENDER_PT_context.remove(draw_device)
    bpy.types.VIEW3D_HT_header.remove(draw_pause)

    for panel in get_panels():
        if 'CYCLES' in panel.COMPAT_ENGINES:
            panel.COMPAT_ENGINES.remove('CYCLES')

    for cls in classes:
        unregister_class(cls)<|MERGE_RESOLUTION|>--- conflicted
+++ resolved
@@ -1916,15 +1916,6 @@
         cbk = scene.render.bake
         rd = scene.render
 
-<<<<<<< HEAD
-        if rd.use_bake_multires:
-            layout.prop(rd, "bake_margin_type", text="Type")
-            layout.prop(rd, "bake_margin", text="Size")
-        else:
-            if cbk.target == 'IMAGE_TEXTURES':
-                layout.prop(cbk, "margin_type", text="Type")
-                layout.prop(cbk, "margin", text="Size")
-=======
         if (cscene.bake_type == 'NORMAL' and cbk.normal_space == 'TANGENT') or cscene.bake_type == 'UV':
             if rd.use_bake_multires:
                 layout.prop(rd, "bake_margin", text="Size")
@@ -1939,7 +1930,6 @@
                 if cbk.target == 'IMAGE_TEXTURES':
                     layout.prop(cbk, "margin_type", text="Type")
                     layout.prop(cbk, "margin", text="Size")
->>>>>>> 5e47056e
 
 
 
