/*
 * Adapted from code copyright 2009-2010 NVIDIA Corporation
 * Modifications Copyright 2011, Blender Foundation.
 *
 * Licensed under the Apache License, Version 2.0 (the "License");
 * you may not use this file except in compliance with the License.
 * You may obtain a copy of the License at
 *
 * http://www.apache.org/licenses/LICENSE-2.0
 *
 * Unless required by applicable law or agreed to in writing, software
 * distributed under the License is distributed on an "AS IS" BASIS,
 * WITHOUT WARRANTIES OR CONDITIONS OF ANY KIND, either express or implied.
 * See the License for the specific language governing permissions and
 * limitations under the License.
 */

#ifndef __BVH_H__
#define __BVH_H__

#include "bvh/bvh_params.h"

#include "util/util_types.h"
#include "util/util_vector.h"

CCL_NAMESPACE_BEGIN

class BVHNode;
struct BVHStackEntry;
class BVHParams;
class BoundBox;
class LeafNode;
class Object;
class Progress;

#define BVH_ALIGN     4096
#define TRI_NODE_SIZE 3

/* Packed BVH
 *
 * BVH stored as it will be used for traversal on the rendering device. */

struct PackedBVH {
	/* BVH nodes storage, one node is 4x int4, and contains two bounding boxes,
	 * and child, triangle or object indexes depending on the node type */
	array<int4> nodes;
	/* BVH leaf nodes storage. */
	array<int4> leaf_nodes;
	/* object index to BVH node index mapping for instances */
	array<int> object_node;
	/* Mapping from primitive index to index in triangle array. */
	array<uint> prim_tri_index;
	/* Continuous storage of triangle vertices. */
	array<float4> prim_tri_verts;
	/* primitive type - triangle or strand */
	array<int> prim_type;
	/* visibility visibilitys for primitives */
	array<uint> prim_visibility;
	/* mapping from BVH primitive index to true primitive index, as primitives
	 * may be duplicated due to spatial splits. -1 for instances. */
	array<int> prim_index;
	/* mapping from BVH primitive index, to the object id of that primitive. */
	array<int> prim_object;
	/* Time range of BVH primitive. */
	array<float2> prim_time;

	/* index of the root node. */
	int root_index;

	PackedBVH()
	{
		root_index = 0;
	}
};

/* BVH */

class BVH
{
public:
	PackedBVH pack;
	BVHParams params;
	vector<Object*> objects;

	static BVH *create(const BVHParams& params, const vector<Object*>& objects);
	virtual ~BVH() {}

	void build(Progress& progress);
	void refit(Progress& progress);

protected:
	BVH(const BVHParams& params, const vector<Object*>& objects);

	/* triangles and strands */
	void pack_primitives();
	void pack_triangle(int idx, float4 storage[3]);

	/* merge instance BVH's */
	void pack_instances(size_t nodes_size, size_t leaf_nodes_size);

	/* for subclasses to implement */
	virtual void pack_nodes(const BVHNode *root) = 0;
	virtual void refit_nodes() = 0;
};

/* Pack Utility */
struct BVHStackEntry
{
	const BVHNode *node;
	int idx;

<<<<<<< HEAD
class QBVH : public BVH {
protected:
	/* constructor */
	friend class BVH;
	QBVH(const BVHParams& params, const vector<Object*>& objects);

	/* pack */
	void pack_nodes(const BVHNode *root);

	void pack_leaf(const BVHStackEntry& e, const LeafNode *leaf);
	void pack_inner(const BVHStackEntry& e, const BVHStackEntry *en, int num);

	void pack_aligned_inner(const BVHStackEntry& e,
	                        const BVHStackEntry *en,
	                        int num);
	void pack_aligned_node(int idx,
	                       const BoundBox *bounds,
	                       const int *child,
	                       const uint visibility,
	                       const float time_from,
	                       const float time_to,
	                       const int num);

	void pack_unaligned_inner(const BVHStackEntry& e,
	                          const BVHStackEntry *en,
	                          int num);
	void pack_unaligned_node(int idx,
	                         const Transform *aligned_space,
	                         const BoundBox *bounds,
	                         const int *child,
	                         const uint visibility,
	                         const float time_from,
	                         const float time_to,
	                         const int num);

	/* refit */
	void refit_nodes();
	void refit_node(int idx, bool leaf, BoundBox& bbox, uint& visibility);
=======
	BVHStackEntry(const BVHNode *n = 0, int i = 0);
	int encodeIdx() const;
>>>>>>> 5e9132b3
};

CCL_NAMESPACE_END

#endif /* __BVH_H__ */<|MERGE_RESOLUTION|>--- conflicted
+++ resolved
@@ -109,49 +109,8 @@
 	const BVHNode *node;
 	int idx;
 
-<<<<<<< HEAD
-class QBVH : public BVH {
-protected:
-	/* constructor */
-	friend class BVH;
-	QBVH(const BVHParams& params, const vector<Object*>& objects);
-
-	/* pack */
-	void pack_nodes(const BVHNode *root);
-
-	void pack_leaf(const BVHStackEntry& e, const LeafNode *leaf);
-	void pack_inner(const BVHStackEntry& e, const BVHStackEntry *en, int num);
-
-	void pack_aligned_inner(const BVHStackEntry& e,
-	                        const BVHStackEntry *en,
-	                        int num);
-	void pack_aligned_node(int idx,
-	                       const BoundBox *bounds,
-	                       const int *child,
-	                       const uint visibility,
-	                       const float time_from,
-	                       const float time_to,
-	                       const int num);
-
-	void pack_unaligned_inner(const BVHStackEntry& e,
-	                          const BVHStackEntry *en,
-	                          int num);
-	void pack_unaligned_node(int idx,
-	                         const Transform *aligned_space,
-	                         const BoundBox *bounds,
-	                         const int *child,
-	                         const uint visibility,
-	                         const float time_from,
-	                         const float time_to,
-	                         const int num);
-
-	/* refit */
-	void refit_nodes();
-	void refit_node(int idx, bool leaf, BoundBox& bbox, uint& visibility);
-=======
 	BVHStackEntry(const BVHNode *n = 0, int i = 0);
 	int encodeIdx() const;
->>>>>>> 5e9132b3
 };
 
 CCL_NAMESPACE_END
