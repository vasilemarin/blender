--- conflicted
+++ resolved
@@ -64,16 +64,6 @@
   DEVICE_MASK_ALL = ~0
 };
 
-<<<<<<< HEAD
-=======
-enum DeviceKernelStatus {
-  DEVICE_KERNEL_FEATURE_KERNEL_AVAILABLE,
-  DEVICE_KERNEL_USING_FEATURE_KERNEL,
-  DEVICE_KERNEL_FEATURE_KERNEL_INVALID,
-  DEVICE_KERNEL_UNKNOWN,
-};
-
->>>>>>> ff51c2e8
 #define DEVICE_MASK(type) (DeviceTypeMask)(1 << type)
 
 class DeviceInfo {
@@ -358,17 +348,9 @@
   /* acceleration structure building */
   virtual void build_bvh(BVH *bvh, Progress &progress, bool refit);
 
-<<<<<<< HEAD
-=======
   /* OptiX specific destructor. */
   virtual void release_optix_bvh(BVH * /*bvh*/){};
 
-#ifdef WITH_NETWORK
-  /* networking */
-  void server_run();
-#endif
-
->>>>>>> ff51c2e8
   /* multi device */
   virtual int device_number(Device * /*sub_device*/)
   {
