--- conflicted
+++ resolved
@@ -1290,1000 +1290,6 @@
   cuda_assert(cuLaunchKernel(func, xblocks, yblocks, 1, threads, threads, 1, 0, 0, args, 0));
 
 /* Similar as above, but for 1-dimensional blocks. */
-<<<<<<< HEAD
-#define CUDA_GET_BLOCKSIZE_1D(func, w, h)                                                                       \
-			int threads_per_block;                                                                              \
-			cuda_assert(cuFuncGetAttribute(&threads_per_block, CU_FUNC_ATTRIBUTE_MAX_THREADS_PER_BLOCK, func)); \
-			int xblocks = ((w) + threads_per_block - 1)/threads_per_block;                                      \
-			int yblocks = h;
-
-#define CUDA_LAUNCH_KERNEL_1D(func, args)                       \
-			cuda_assert(cuLaunchKernel(func,                    \
-			                           xblocks, yblocks, 1,     \
-			                           threads_per_block, 1, 1, \
-			                           0, 0, args, 0));
-
-	bool denoising_non_local_means(device_ptr image_ptr, device_ptr guide_ptr, device_ptr variance_ptr, device_ptr out_ptr,
-	                               DenoisingTask *task)
-	{
-		if(have_error())
-			return false;
-
-		CUDAContextScope scope(this);
-
-		int stride = task->buffer.stride;
-		int w = task->buffer.width;
-		int h = task->buffer.h;
-		int r = task->nlm_state.r;
-		int f = task->nlm_state.f;
-		float a = task->nlm_state.a;
-		float k_2 = task->nlm_state.k_2;
-
-		int pass_stride = task->buffer.pass_stride;
-		int num_shifts = (2*r+1)*(2*r+1);
-		int channel_offset = task->nlm_state.is_color? task->buffer.pass_stride : 0;
-		int frame_offset = 0;
-
-		if(have_error())
-			return false;
-
-		CUdeviceptr difference     = cuda_device_ptr(task->buffer.temporary_mem.device_pointer);
-		CUdeviceptr blurDifference = difference + sizeof(float)*pass_stride*num_shifts;
-		CUdeviceptr weightAccum = difference + 2*sizeof(float)*pass_stride*num_shifts;
-		CUdeviceptr scale_ptr = 0;
-
-		cuda_assert(cuMemsetD8(weightAccum, 0, sizeof(float)*pass_stride));
-		cuda_assert(cuMemsetD8(out_ptr, 0, sizeof(float)*pass_stride));
-
-		{
-			CUfunction cuNLMCalcDifference, cuNLMBlur, cuNLMCalcWeight, cuNLMUpdateOutput;
-			cuda_assert(cuModuleGetFunction(&cuNLMCalcDifference, cuFilterModule, "kernel_cuda_filter_nlm_calc_difference"));
-			cuda_assert(cuModuleGetFunction(&cuNLMBlur,           cuFilterModule, "kernel_cuda_filter_nlm_blur"));
-			cuda_assert(cuModuleGetFunction(&cuNLMCalcWeight,     cuFilterModule, "kernel_cuda_filter_nlm_calc_weight"));
-			cuda_assert(cuModuleGetFunction(&cuNLMUpdateOutput,   cuFilterModule, "kernel_cuda_filter_nlm_update_output"));
-
-			cuda_assert(cuFuncSetCacheConfig(cuNLMCalcDifference, CU_FUNC_CACHE_PREFER_L1));
-			cuda_assert(cuFuncSetCacheConfig(cuNLMBlur,           CU_FUNC_CACHE_PREFER_L1));
-			cuda_assert(cuFuncSetCacheConfig(cuNLMCalcWeight,     CU_FUNC_CACHE_PREFER_L1));
-			cuda_assert(cuFuncSetCacheConfig(cuNLMUpdateOutput,   CU_FUNC_CACHE_PREFER_L1));
-
-			CUDA_GET_BLOCKSIZE_1D(cuNLMCalcDifference, w*h, num_shifts);
-
-			void *calc_difference_args[] = {&guide_ptr, &variance_ptr, &scale_ptr, &difference, &w, &h, &stride, &pass_stride, &r, &channel_offset, &frame_offset, &a, &k_2};
-			void *blur_args[]            = {&difference, &blurDifference, &w, &h, &stride, &pass_stride, &r, &f};
-			void *calc_weight_args[]     = {&blurDifference, &difference, &w, &h, &stride, &pass_stride, &r, &f};
-			void *update_output_args[]   = {&blurDifference, &image_ptr, &out_ptr, &weightAccum, &w, &h, &stride, &pass_stride, &channel_offset, &r, &f};
-
-			CUDA_LAUNCH_KERNEL_1D(cuNLMCalcDifference, calc_difference_args);
-			CUDA_LAUNCH_KERNEL_1D(cuNLMBlur, blur_args);
-			CUDA_LAUNCH_KERNEL_1D(cuNLMCalcWeight, calc_weight_args);
-			CUDA_LAUNCH_KERNEL_1D(cuNLMBlur, blur_args);
-			CUDA_LAUNCH_KERNEL_1D(cuNLMUpdateOutput, update_output_args);
-		}
-
-		{
-			CUfunction cuNLMNormalize;
-			cuda_assert(cuModuleGetFunction(&cuNLMNormalize, cuFilterModule, "kernel_cuda_filter_nlm_normalize"));
-			cuda_assert(cuFuncSetCacheConfig(cuNLMNormalize, CU_FUNC_CACHE_PREFER_L1));
-			void *normalize_args[] = {&out_ptr, &weightAccum, &w, &h, &stride};
-			CUDA_GET_BLOCKSIZE(cuNLMNormalize, w, h);
-			CUDA_LAUNCH_KERNEL(cuNLMNormalize, normalize_args);
-			cuda_assert(cuCtxSynchronize());
-		}
-
-		return !have_error();
-	}
-
-	bool denoising_construct_transform(DenoisingTask *task)
-	{
-		if(have_error())
-			return false;
-
-		CUDAContextScope scope(this);
-
-		CUfunction cuFilterConstructTransform;
-		cuda_assert(cuModuleGetFunction(&cuFilterConstructTransform, cuFilterModule, "kernel_cuda_filter_construct_transform"));
-		cuda_assert(cuFuncSetCacheConfig(cuFilterConstructTransform, CU_FUNC_CACHE_PREFER_SHARED));
-		CUDA_GET_BLOCKSIZE(cuFilterConstructTransform,
-		                   task->storage.w,
-		                   task->storage.h);
-
-		void *args[] = {&task->buffer.mem.device_pointer,
-		                &task->tile_info_mem.device_pointer,
-		                &task->storage.transform.device_pointer,
-		                &task->storage.rank.device_pointer,
-		                &task->filter_area,
-		                &task->rect,
-		                &task->radius,
-		                &task->pca_threshold,
-		                &task->buffer.pass_stride,
-		                &task->buffer.frame_stride,
-		                &task->buffer.use_time};
-		CUDA_LAUNCH_KERNEL(cuFilterConstructTransform, args);
-		cuda_assert(cuCtxSynchronize());
-
-		return !have_error();
-	}
-
-	bool denoising_accumulate(device_ptr color_ptr,
-	                          device_ptr color_variance_ptr,
-	                          device_ptr scale_ptr,
-	                          int frame,
-	                          DenoisingTask *task)
-	{
-		if(have_error())
-			return false;
-
-		CUDAContextScope scope(this);
-
-		int r = task->radius;
-		int f = 4;
-		float a = 1.0f;
-		float k_2 = task->nlm_k_2;
-
-		int w = task->reconstruction_state.source_w;
-		int h = task->reconstruction_state.source_h;
-		int stride = task->buffer.stride;
-		int frame_offset = frame * task->buffer.frame_stride;
-		int t = task->tile_info->frames[frame];
-
-		int pass_stride = task->buffer.pass_stride;
-		int num_shifts = (2*r+1)*(2*r+1);
-
-		if(have_error())
-			return false;
-
-		CUdeviceptr difference     = cuda_device_ptr(task->buffer.temporary_mem.device_pointer);
-		CUdeviceptr blurDifference = difference + sizeof(float)*pass_stride*num_shifts;
-
-		CUfunction cuNLMCalcDifference, cuNLMBlur, cuNLMCalcWeight, cuNLMConstructGramian;
-		cuda_assert(cuModuleGetFunction(&cuNLMCalcDifference,   cuFilterModule, "kernel_cuda_filter_nlm_calc_difference"));
-		cuda_assert(cuModuleGetFunction(&cuNLMBlur,             cuFilterModule, "kernel_cuda_filter_nlm_blur"));
-		cuda_assert(cuModuleGetFunction(&cuNLMCalcWeight,       cuFilterModule, "kernel_cuda_filter_nlm_calc_weight"));
-		cuda_assert(cuModuleGetFunction(&cuNLMConstructGramian, cuFilterModule, "kernel_cuda_filter_nlm_construct_gramian"));
-
-		cuda_assert(cuFuncSetCacheConfig(cuNLMCalcDifference,   CU_FUNC_CACHE_PREFER_L1));
-		cuda_assert(cuFuncSetCacheConfig(cuNLMBlur,             CU_FUNC_CACHE_PREFER_L1));
-		cuda_assert(cuFuncSetCacheConfig(cuNLMCalcWeight,       CU_FUNC_CACHE_PREFER_L1));
-		cuda_assert(cuFuncSetCacheConfig(cuNLMConstructGramian, CU_FUNC_CACHE_PREFER_SHARED));
-
-		CUDA_GET_BLOCKSIZE_1D(cuNLMCalcDifference,
-		                     task->reconstruction_state.source_w * task->reconstruction_state.source_h,
-		                     num_shifts);
-
-		void *calc_difference_args[] = {&color_ptr,
-		                                &color_variance_ptr,
-		                                &scale_ptr,
-		                                &difference,
-		                                &w, &h,
-		                                &stride, &pass_stride,
-		                                &r, &pass_stride,
-		                                &frame_offset,
-		                                &a, &k_2};
-		void *blur_args[]            = {&difference, &blurDifference, &w, &h, &stride, &pass_stride, &r, &f};
-		void *calc_weight_args[]     = {&blurDifference, &difference, &w, &h, &stride, &pass_stride, &r, &f};
-		void *construct_gramian_args[] = {&t,
-		                                  &blurDifference,
-		                                  &task->buffer.mem.device_pointer,
-		                                  &task->storage.transform.device_pointer,
-		                                  &task->storage.rank.device_pointer,
-		                                  &task->storage.XtWX.device_pointer,
-		                                  &task->storage.XtWY.device_pointer,
-		                                  &task->reconstruction_state.filter_window,
-		                                  &w, &h, &stride,
-		                                  &pass_stride, &r,
-		                                  &f,
-		                                  &frame_offset,
-		                                  &task->buffer.use_time};
-
-		CUDA_LAUNCH_KERNEL_1D(cuNLMCalcDifference, calc_difference_args);
-		CUDA_LAUNCH_KERNEL_1D(cuNLMBlur, blur_args);
-		CUDA_LAUNCH_KERNEL_1D(cuNLMCalcWeight, calc_weight_args);
-		CUDA_LAUNCH_KERNEL_1D(cuNLMBlur, blur_args);
-		CUDA_LAUNCH_KERNEL_1D(cuNLMConstructGramian, construct_gramian_args);
-		cuda_assert(cuCtxSynchronize());
-
-		return !have_error();
-	}
-
-	bool denoising_solve(device_ptr output_ptr,
-	                     DenoisingTask *task)
-	{
-		CUfunction cuFinalize;
-		cuda_assert(cuModuleGetFunction(&cuFinalize, cuFilterModule, "kernel_cuda_filter_finalize"));
-		cuda_assert(cuFuncSetCacheConfig(cuFinalize, CU_FUNC_CACHE_PREFER_L1));
-		void *finalize_args[] = {&output_ptr,
-		                         &task->storage.rank.device_pointer,
-		                         &task->storage.XtWX.device_pointer,
-		                         &task->storage.XtWY.device_pointer,
-		                         &task->filter_area,
-		                         &task->reconstruction_state.buffer_params.x,
-		                         &task->render_buffer.samples};
-		CUDA_GET_BLOCKSIZE(cuFinalize,
-		                   task->reconstruction_state.source_w,
-		                   task->reconstruction_state.source_h);
-		CUDA_LAUNCH_KERNEL(cuFinalize, finalize_args);
-		cuda_assert(cuCtxSynchronize());
-
-		return !have_error();
-	}
-
-	bool denoising_combine_halves(device_ptr a_ptr, device_ptr b_ptr,
-	                              device_ptr mean_ptr, device_ptr variance_ptr,
-	                              int r, int4 rect, DenoisingTask *task)
-	{
-		if(have_error())
-			return false;
-
-		CUDAContextScope scope(this);
-
-		CUfunction cuFilterCombineHalves;
-		cuda_assert(cuModuleGetFunction(&cuFilterCombineHalves, cuFilterModule, "kernel_cuda_filter_combine_halves"));
-		cuda_assert(cuFuncSetCacheConfig(cuFilterCombineHalves, CU_FUNC_CACHE_PREFER_L1));
-		CUDA_GET_BLOCKSIZE(cuFilterCombineHalves,
-		                   task->rect.z-task->rect.x,
-		                   task->rect.w-task->rect.y);
-
-		void *args[] = {&mean_ptr,
-		                &variance_ptr,
-		                &a_ptr,
-		                &b_ptr,
-		                &rect,
-		                &r};
-		CUDA_LAUNCH_KERNEL(cuFilterCombineHalves, args);
-		cuda_assert(cuCtxSynchronize());
-
-		return !have_error();
-	}
-
-	bool denoising_divide_shadow(device_ptr a_ptr, device_ptr b_ptr,
-	                             device_ptr sample_variance_ptr, device_ptr sv_variance_ptr,
-	                             device_ptr buffer_variance_ptr, DenoisingTask *task)
-	{
-		if(have_error())
-			return false;
-
-		CUDAContextScope scope(this);
-
-		CUfunction cuFilterDivideShadow;
-		cuda_assert(cuModuleGetFunction(&cuFilterDivideShadow, cuFilterModule, "kernel_cuda_filter_divide_shadow"));
-		cuda_assert(cuFuncSetCacheConfig(cuFilterDivideShadow, CU_FUNC_CACHE_PREFER_L1));
-		CUDA_GET_BLOCKSIZE(cuFilterDivideShadow,
-		                   task->rect.z-task->rect.x,
-		                   task->rect.w-task->rect.y);
-
-		void *args[] = {&task->render_buffer.samples,
-		                &task->tile_info_mem.device_pointer,
-		                &a_ptr,
-		                &b_ptr,
-		                &sample_variance_ptr,
-		                &sv_variance_ptr,
-		                &buffer_variance_ptr,
-		                &task->rect,
-		                &task->render_buffer.pass_stride,
-		                &task->render_buffer.offset};
-		CUDA_LAUNCH_KERNEL(cuFilterDivideShadow, args);
-		cuda_assert(cuCtxSynchronize());
-
-		return !have_error();
-	}
-
-	bool denoising_get_feature(int mean_offset,
-	                           int variance_offset,
-	                           device_ptr mean_ptr,
-	                           device_ptr variance_ptr,
-	                           float scale,
-	                           DenoisingTask *task)
-	{
-		if(have_error())
-			return false;
-
-		CUDAContextScope scope(this);
-
-		CUfunction cuFilterGetFeature;
-		cuda_assert(cuModuleGetFunction(&cuFilterGetFeature, cuFilterModule, "kernel_cuda_filter_get_feature"));
-		cuda_assert(cuFuncSetCacheConfig(cuFilterGetFeature, CU_FUNC_CACHE_PREFER_L1));
-		CUDA_GET_BLOCKSIZE(cuFilterGetFeature,
-		                   task->rect.z-task->rect.x,
-		                   task->rect.w-task->rect.y);
-
-		void *args[] = {&task->render_buffer.samples,
-		                &task->tile_info_mem.device_pointer,
-		                &mean_offset,
-		                &variance_offset,
-		                &mean_ptr,
-		                &variance_ptr,
-		                &scale,
-		                &task->rect,
-		                &task->render_buffer.pass_stride,
-		                &task->render_buffer.offset};
-		CUDA_LAUNCH_KERNEL(cuFilterGetFeature, args);
-		cuda_assert(cuCtxSynchronize());
-
-		return !have_error();
-	}
-
-	bool denoising_write_feature(int out_offset,
-	                             device_ptr from_ptr,
-	                             device_ptr buffer_ptr,
-	                             DenoisingTask *task)
-	{
-		if(have_error())
-			return false;
-
-		CUDAContextScope scope(this);
-
-		CUfunction cuFilterWriteFeature;
-		cuda_assert(cuModuleGetFunction(&cuFilterWriteFeature, cuFilterModule, "kernel_cuda_filter_write_feature"));
-		cuda_assert(cuFuncSetCacheConfig(cuFilterWriteFeature, CU_FUNC_CACHE_PREFER_L1));
-		CUDA_GET_BLOCKSIZE(cuFilterWriteFeature,
-		                   task->filter_area.z,
-		                   task->filter_area.w);
-
-		void *args[] = {&task->render_buffer.samples,
-		                &task->reconstruction_state.buffer_params,
-		                &task->filter_area,
-		                &from_ptr,
-		                &buffer_ptr,
-		                &out_offset,
-		                &task->rect};
-		CUDA_LAUNCH_KERNEL(cuFilterWriteFeature, args);
-		cuda_assert(cuCtxSynchronize());
-
-		return !have_error();
-	}
-
-	bool denoising_detect_outliers(device_ptr image_ptr,
-	                               device_ptr variance_ptr,
-	                               device_ptr depth_ptr,
-	                               device_ptr output_ptr,
-	                               DenoisingTask *task)
-	{
-		if(have_error())
-			return false;
-
-		CUDAContextScope scope(this);
-
-		CUfunction cuFilterDetectOutliers;
-		cuda_assert(cuModuleGetFunction(&cuFilterDetectOutliers, cuFilterModule, "kernel_cuda_filter_detect_outliers"));
-		cuda_assert(cuFuncSetCacheConfig(cuFilterDetectOutliers, CU_FUNC_CACHE_PREFER_L1));
-		CUDA_GET_BLOCKSIZE(cuFilterDetectOutliers,
-		                   task->rect.z-task->rect.x,
-		                   task->rect.w-task->rect.y);
-
-		void *args[] = {&image_ptr,
-		                &variance_ptr,
-		                &depth_ptr,
-		                &output_ptr,
-		                &task->rect,
-		                &task->buffer.pass_stride};
-
-		CUDA_LAUNCH_KERNEL(cuFilterDetectOutliers, args);
-		cuda_assert(cuCtxSynchronize());
-
-		return !have_error();
-	}
-
-	void denoise(RenderTile &rtile, DenoisingTask& denoising)
-	{
-		denoising.functions.construct_transform = function_bind(&CUDADevice::denoising_construct_transform, this, &denoising);
-		denoising.functions.accumulate = function_bind(&CUDADevice::denoising_accumulate, this, _1, _2, _3, _4, &denoising);
-		denoising.functions.solve = function_bind(&CUDADevice::denoising_solve, this, _1, &denoising);
-		denoising.functions.divide_shadow = function_bind(&CUDADevice::denoising_divide_shadow, this, _1, _2, _3, _4, _5, &denoising);
-		denoising.functions.non_local_means = function_bind(&CUDADevice::denoising_non_local_means, this, _1, _2, _3, _4, &denoising);
-		denoising.functions.combine_halves = function_bind(&CUDADevice::denoising_combine_halves, this, _1, _2, _3, _4, _5, _6, &denoising);
-		denoising.functions.get_feature = function_bind(&CUDADevice::denoising_get_feature, this, _1, _2, _3, _4, _5, &denoising);
-		denoising.functions.write_feature = function_bind(&CUDADevice::denoising_write_feature, this, _1, _2, _3, &denoising);
-		denoising.functions.detect_outliers = function_bind(&CUDADevice::denoising_detect_outliers, this, _1, _2, _3, _4, &denoising);
-
-		denoising.filter_area = make_int4(rtile.x, rtile.y, rtile.w, rtile.h);
-		denoising.render_buffer.samples = rtile.sample;
-		denoising.buffer.gpu_temporary_mem = true;
-
-		denoising.run_denoising(&rtile);
-	}
-
-	void path_trace(DeviceTask& task, RenderTile& rtile, device_vector<WorkTile>& work_tiles)
-	{
-		scoped_timer timer(&rtile.buffers->render_time);
-
-		if(have_error())
-			return;
-
-		CUDAContextScope scope(this);
-		CUfunction cuPathTrace;
-
-		/* Get kernel function. */
-		if(task.integrator_branched) {
-			cuda_assert(cuModuleGetFunction(&cuPathTrace, cuModule, "kernel_cuda_branched_path_trace"));
-		}
-		else {
-			cuda_assert(cuModuleGetFunction(&cuPathTrace, cuModule, "kernel_cuda_path_trace"));
-		}
-
-		if(have_error()) {
-			return;
-		}
-
-		cuda_assert(cuFuncSetCacheConfig(cuPathTrace, CU_FUNC_CACHE_PREFER_L1));
-
-		/* Kernels for adaptive sampling. */
-		CUfunction cuAdaptiveStopping, cuAdaptiveFilterX, cuAdaptiveFilterY, cuAdaptiveScaleSamples;
-		if (task.integrator_adaptive) {
-			cuda_assert(cuModuleGetFunction(&cuAdaptiveStopping, cuModule, "kernel_cuda_adaptive_stopping"));
-			cuda_assert(cuFuncSetCacheConfig(cuAdaptiveStopping, CU_FUNC_CACHE_PREFER_L1));
-			cuda_assert(cuModuleGetFunction(&cuAdaptiveFilterX, cuModule, "kernel_cuda_adaptive_filter_x"));
-			cuda_assert(cuFuncSetCacheConfig(cuAdaptiveFilterX, CU_FUNC_CACHE_PREFER_L1));
-			cuda_assert(cuModuleGetFunction(&cuAdaptiveFilterY, cuModule, "kernel_cuda_adaptive_filter_y"));
-			cuda_assert(cuFuncSetCacheConfig(cuAdaptiveFilterY, CU_FUNC_CACHE_PREFER_L1));
-			cuda_assert(cuModuleGetFunction(&cuAdaptiveScaleSamples, cuModule, "kernel_cuda_adaptive_scale_samples"));
-			cuda_assert(cuFuncSetCacheConfig(cuAdaptiveScaleSamples, CU_FUNC_CACHE_PREFER_L1));
-		}
-
-		/* Allocate work tile. */
-		work_tiles.alloc(1);
-
-		WorkTile *wtile = work_tiles.data();
-		wtile->x = rtile.x;
-		wtile->y = rtile.y;
-		wtile->w = rtile.w;
-		wtile->h = rtile.h;
-		wtile->offset = rtile.offset;
-		wtile->stride = rtile.stride;
-		wtile->buffer = (float*)cuda_device_ptr(rtile.buffer);
-
-		/* Prepare work size. More step samples render faster, but for now we
-		 * remain conservative for GPUs connected to a display to avoid driver
-		 * timeouts and display freezing. */
-		int min_blocks, num_threads_per_block;
-		cuda_assert(cuOccupancyMaxPotentialBlockSize(&min_blocks, &num_threads_per_block, cuPathTrace, NULL, 0, 0));
-		if(!info.display_device) {
-			min_blocks *= 8;
-		}
-
-		uint step_samples = divide_up(min_blocks * num_threads_per_block, wtile->w * wtile->h);
-
-		if(task.integrator_adaptive) {
-			/* Force to either 1, 2 or multiple of 4 samples per kernel invocation. */
-			if(step_samples == 3) {
-				step_samples = 2;
-			}
-			else if(step_samples > 4) {
-				step_samples &= 0xfffffffc;
-			}
-		}
-
-		/* Render all samples. */
-		int start_sample = rtile.start_sample;
-		int end_sample = rtile.start_sample + rtile.num_samples;
-
-		for(int sample = start_sample; sample < end_sample; sample += step_samples) {
-			/* Setup and copy work tile to device. */
-			wtile->start_sample = sample;
-			wtile->num_samples = min(step_samples, end_sample - sample);
-			work_tiles.copy_to_device();
-
-			CUdeviceptr d_work_tiles = cuda_device_ptr(work_tiles.device_pointer);
-			uint total_work_size = wtile->w * wtile->h * wtile->num_samples;
-			uint num_blocks = divide_up(total_work_size, num_threads_per_block);
-
-			/* Launch kernel. */
-			void *args[] = {&d_work_tiles,
-			                &total_work_size};
-
-			cuda_assert(cuLaunchKernel(cuPathTrace,
-			                           num_blocks, 1, 1,
-			                           num_threads_per_block, 1, 1,
-			                           0, 0, args, 0));
-
-			uint filter_sample = sample + wtile->num_samples - 1;
-			/* Run the adaptive sampling kernels when we're at a multiple of 4 samples.
-			 * These are a series of tiny kernels because there is no grid synchronisation
-			 * from within a kernel, so multiple kernel launches it is. */
-			if(task.integrator_adaptive && (filter_sample & 0x3) == 3) {
-				total_work_size = wtile->h * wtile->w;
-				void* args2[] = { &d_work_tiles, &filter_sample, &total_work_size };
-				num_blocks = divide_up(total_work_size, num_threads_per_block);
-				cuda_assert(cuLaunchKernel(cuAdaptiveStopping,
-					num_blocks, 1, 1,
-					num_threads_per_block, 1, 1,
-					0, 0, args2, 0));
-				total_work_size = wtile->h;
-				num_blocks = divide_up(total_work_size, num_threads_per_block);
-				cuda_assert(cuLaunchKernel(cuAdaptiveFilterX,
-					num_blocks, 1, 1,
-					num_threads_per_block, 1, 1,
-					0, 0, args2, 0));
-				total_work_size = wtile->w;
-				num_blocks = divide_up(total_work_size, num_threads_per_block);
-				cuda_assert(cuLaunchKernel(cuAdaptiveFilterY,
-					num_blocks, 1, 1,
-					num_threads_per_block, 1, 1,
-					0, 0, args2, 0));
-			}
-
-			cuda_assert(cuCtxSynchronize());
-
-			/* Update progress. */
-			rtile.sample = sample + wtile->num_samples;
-			task.update_progress(&rtile, rtile.w*rtile.h*wtile->num_samples);
-
-			if(task.get_cancel()) {
-				if(task.need_finish_queue == false)
-					break;
-			}
-		}
-
-		if(task.integrator_adaptive) {
-			CUdeviceptr d_work_tiles = cuda_device_ptr(work_tiles.device_pointer);
-			uint total_work_size = wtile->h * wtile->w;
-			void* args[] = { &d_work_tiles, &rtile.start_sample, &rtile.sample, &total_work_size };
-			uint num_blocks = divide_up(total_work_size, num_threads_per_block);
-			cuda_assert(cuLaunchKernel(cuAdaptiveScaleSamples,
-				num_blocks, 1, 1,
-				num_threads_per_block, 1, 1,
-				0, 0, args, 0));
-			cuda_assert(cuCtxSynchronize());
-			task.update_progress(&rtile, rtile.w*rtile.h*wtile->num_samples);
-		}
-	}
-
-	void film_convert(DeviceTask& task, device_ptr buffer, device_ptr rgba_byte, device_ptr rgba_half)
-	{
-		if(have_error())
-			return;
-
-		CUDAContextScope scope(this);
-
-		CUfunction cuFilmConvert;
-		CUdeviceptr d_rgba = map_pixels((rgba_byte)? rgba_byte: rgba_half);
-		CUdeviceptr d_buffer = cuda_device_ptr(buffer);
-
-		/* get kernel function */
-		if(rgba_half) {
-			cuda_assert(cuModuleGetFunction(&cuFilmConvert, cuModule, "kernel_cuda_convert_to_half_float"));
-		}
-		else {
-			cuda_assert(cuModuleGetFunction(&cuFilmConvert, cuModule, "kernel_cuda_convert_to_byte"));
-		}
-
-
-		float sample_scale = 1.0f/(task.sample + 1);
-
-		/* pass in parameters */
-		void *args[] = {&d_rgba,
-		                &d_buffer,
-		                &sample_scale,
-		                &task.x,
-		                &task.y,
-		                &task.w,
-		                &task.h,
-		                &task.offset,
-		                &task.stride};
-
-		/* launch kernel */
-		int threads_per_block;
-		cuda_assert(cuFuncGetAttribute(&threads_per_block, CU_FUNC_ATTRIBUTE_MAX_THREADS_PER_BLOCK, cuFilmConvert));
-
-		int xthreads = (int)sqrt(threads_per_block);
-		int ythreads = (int)sqrt(threads_per_block);
-		int xblocks = (task.w + xthreads - 1)/xthreads;
-		int yblocks = (task.h + ythreads - 1)/ythreads;
-
-		cuda_assert(cuFuncSetCacheConfig(cuFilmConvert, CU_FUNC_CACHE_PREFER_L1));
-
-		cuda_assert(cuLaunchKernel(cuFilmConvert,
-		                           xblocks , yblocks, 1, /* blocks */
-		                           xthreads, ythreads, 1, /* threads */
-		                           0, 0, args, 0));
-
-		unmap_pixels((rgba_byte)? rgba_byte: rgba_half);
-
-		cuda_assert(cuCtxSynchronize());
-	}
-
-	void shader(DeviceTask& task)
-	{
-		if(have_error())
-			return;
-
-		CUDAContextScope scope(this);
-
-		CUfunction cuShader;
-		CUdeviceptr d_input = cuda_device_ptr(task.shader_input);
-		CUdeviceptr d_output = cuda_device_ptr(task.shader_output);
-
-		/* get kernel function */
-		if(task.shader_eval_type >= SHADER_EVAL_BAKE) {
-			cuda_assert(cuModuleGetFunction(&cuShader, cuModule, "kernel_cuda_bake"));
-		}
-		else if(task.shader_eval_type == SHADER_EVAL_DISPLACE) {
-			cuda_assert(cuModuleGetFunction(&cuShader, cuModule, "kernel_cuda_displace"));
-		}
-		else {
-			cuda_assert(cuModuleGetFunction(&cuShader, cuModule, "kernel_cuda_background"));
-		}
-
-		/* do tasks in smaller chunks, so we can cancel it */
-		const int shader_chunk_size = 65536;
-		const int start = task.shader_x;
-		const int end = task.shader_x + task.shader_w;
-		int offset = task.offset;
-
-		bool canceled = false;
-		for(int sample = 0; sample < task.num_samples && !canceled; sample++) {
-			for(int shader_x = start; shader_x < end; shader_x += shader_chunk_size) {
-				int shader_w = min(shader_chunk_size, end - shader_x);
-
-				/* pass in parameters */
-				void *args[8];
-				int arg = 0;
-				args[arg++] = &d_input;
-				args[arg++] = &d_output;
-				args[arg++] = &task.shader_eval_type;
-				if(task.shader_eval_type >= SHADER_EVAL_BAKE) {
-					args[arg++] = &task.shader_filter;
-				}
-				args[arg++] = &shader_x;
-				args[arg++] = &shader_w;
-				args[arg++] = &offset;
-				args[arg++] = &sample;
-
-				/* launch kernel */
-				int threads_per_block;
-				cuda_assert(cuFuncGetAttribute(&threads_per_block, CU_FUNC_ATTRIBUTE_MAX_THREADS_PER_BLOCK, cuShader));
-
-				int xblocks = (shader_w + threads_per_block - 1)/threads_per_block;
-
-				cuda_assert(cuFuncSetCacheConfig(cuShader, CU_FUNC_CACHE_PREFER_L1));
-				cuda_assert(cuLaunchKernel(cuShader,
-				                           xblocks , 1, 1, /* blocks */
-				                           threads_per_block, 1, 1, /* threads */
-				                           0, 0, args, 0));
-
-				cuda_assert(cuCtxSynchronize());
-
-				if(task.get_cancel()) {
-					canceled = true;
-					break;
-				}
-			}
-
-			task.update_progress(NULL);
-		}
-	}
-
-	CUdeviceptr map_pixels(device_ptr mem)
-	{
-		if(!background) {
-			PixelMem pmem = pixel_mem_map[mem];
-			CUdeviceptr buffer;
-
-			size_t bytes;
-			cuda_assert(cuGraphicsMapResources(1, &pmem.cuPBOresource, 0));
-			cuda_assert(cuGraphicsResourceGetMappedPointer(&buffer, &bytes, pmem.cuPBOresource));
-
-			return buffer;
-		}
-
-		return cuda_device_ptr(mem);
-	}
-
-	void unmap_pixels(device_ptr mem)
-	{
-		if(!background) {
-			PixelMem pmem = pixel_mem_map[mem];
-
-			cuda_assert(cuGraphicsUnmapResources(1, &pmem.cuPBOresource, 0));
-		}
-	}
-
-	void pixels_alloc(device_memory& mem)
-	{
-		PixelMem pmem;
-
-		pmem.w = mem.data_width;
-		pmem.h = mem.data_height;
-
-		CUDAContextScope scope(this);
-
-		glGenBuffers(1, &pmem.cuPBO);
-		glBindBuffer(GL_PIXEL_UNPACK_BUFFER, pmem.cuPBO);
-		if(mem.data_type == TYPE_HALF)
-			glBufferData(GL_PIXEL_UNPACK_BUFFER, pmem.w*pmem.h*sizeof(GLhalf)*4, NULL, GL_DYNAMIC_DRAW);
-		else
-			glBufferData(GL_PIXEL_UNPACK_BUFFER, pmem.w*pmem.h*sizeof(uint8_t)*4, NULL, GL_DYNAMIC_DRAW);
-
-		glBindBuffer(GL_PIXEL_UNPACK_BUFFER, 0);
-
-		glActiveTexture(GL_TEXTURE0);
-		glGenTextures(1, &pmem.cuTexId);
-		glBindTexture(GL_TEXTURE_2D, pmem.cuTexId);
-		if(mem.data_type == TYPE_HALF)
-			glTexImage2D(GL_TEXTURE_2D, 0, GL_RGBA16F, pmem.w, pmem.h, 0, GL_RGBA, GL_HALF_FLOAT, NULL);
-		else
-			glTexImage2D(GL_TEXTURE_2D, 0, GL_RGBA8, pmem.w, pmem.h, 0, GL_RGBA, GL_UNSIGNED_BYTE, NULL);
-		glTexParameteri(GL_TEXTURE_2D, GL_TEXTURE_MIN_FILTER, GL_NEAREST);
-		glTexParameteri(GL_TEXTURE_2D, GL_TEXTURE_MAG_FILTER, GL_NEAREST);
-		glBindTexture(GL_TEXTURE_2D, 0);
-
-		CUresult result = cuGraphicsGLRegisterBuffer(&pmem.cuPBOresource, pmem.cuPBO, CU_GRAPHICS_MAP_RESOURCE_FLAGS_NONE);
-
-		if(result == CUDA_SUCCESS) {
-			mem.device_pointer = pmem.cuTexId;
-			pixel_mem_map[mem.device_pointer] = pmem;
-
-			mem.device_size = mem.memory_size();
-			stats.mem_alloc(mem.device_size);
-
-			return;
-		}
-		else {
-			/* failed to register buffer, fallback to no interop */
-			glDeleteBuffers(1, &pmem.cuPBO);
-			glDeleteTextures(1, &pmem.cuTexId);
-
-			background = true;
-		}
-	}
-
-	void pixels_copy_from(device_memory& mem, int y, int w, int h)
-	{
-		PixelMem pmem = pixel_mem_map[mem.device_pointer];
-
-		CUDAContextScope scope(this);
-
-		glBindBuffer(GL_PIXEL_UNPACK_BUFFER, pmem.cuPBO);
-		uchar *pixels = (uchar*)glMapBuffer(GL_PIXEL_UNPACK_BUFFER, GL_READ_ONLY);
-		size_t offset = sizeof(uchar)*4*y*w;
-		memcpy((uchar*)mem.host_pointer + offset, pixels + offset, sizeof(uchar)*4*w*h);
-		glUnmapBuffer(GL_PIXEL_UNPACK_BUFFER);
-		glBindBuffer(GL_PIXEL_UNPACK_BUFFER, 0);
-	}
-
-	void pixels_free(device_memory& mem)
-	{
-		if(mem.device_pointer) {
-			PixelMem pmem = pixel_mem_map[mem.device_pointer];
-
-			CUDAContextScope scope(this);
-
-			cuda_assert(cuGraphicsUnregisterResource(pmem.cuPBOresource));
-			glDeleteBuffers(1, &pmem.cuPBO);
-			glDeleteTextures(1, &pmem.cuTexId);
-
-			pixel_mem_map.erase(pixel_mem_map.find(mem.device_pointer));
-			mem.device_pointer = 0;
-
-			stats.mem_free(mem.device_size);
-			mem.device_size = 0;
-		}
-	}
-
-	void draw_pixels(
-	    device_memory& mem, int y,
-	    int w, int h, int width, int height,
-	    int dx, int dy, int dw, int dh, bool transparent,
-		const DeviceDrawParams &draw_params)
-	{
-		assert(mem.type == MEM_PIXELS);
-
-		if(!background) {
-			const bool use_fallback_shader = (draw_params.bind_display_space_shader_cb == NULL);
-			PixelMem pmem = pixel_mem_map[mem.device_pointer];
-			float *vpointer;
-
-			CUDAContextScope scope(this);
-
-			/* for multi devices, this assumes the inefficient method that we allocate
-			 * all pixels on the device even though we only render to a subset */
-			size_t offset = 4*y*w;
-
-			if(mem.data_type == TYPE_HALF)
-				offset *= sizeof(GLhalf);
-			else
-				offset *= sizeof(uint8_t);
-
-			glBindBuffer(GL_PIXEL_UNPACK_BUFFER, pmem.cuPBO);
-			glActiveTexture(GL_TEXTURE0);
-			glBindTexture(GL_TEXTURE_2D, pmem.cuTexId);
-			if(mem.data_type == TYPE_HALF) {
-				glTexSubImage2D(GL_TEXTURE_2D, 0, 0, 0, w, h, GL_RGBA, GL_HALF_FLOAT, (void*)offset);
-			}
-			else {
-				glTexSubImage2D(GL_TEXTURE_2D, 0, 0, 0, w, h, GL_RGBA, GL_UNSIGNED_BYTE, (void*)offset);
-			}
-			glBindBuffer(GL_PIXEL_UNPACK_BUFFER, 0);
-
-			if(transparent) {
-				glEnable(GL_BLEND);
-				glBlendFunc(GL_ONE, GL_ONE_MINUS_SRC_ALPHA);
-			}
-
-			GLint shader_program;
-			if(use_fallback_shader) {
-				if(!bind_fallback_display_space_shader(dw, dh)) {
-					return;
-				}
-				shader_program = fallback_shader_program;
-			}
-			else {
-				draw_params.bind_display_space_shader_cb();
-				glGetIntegerv(GL_CURRENT_PROGRAM, &shader_program);
-			}
-
-			if(!vertex_buffer) {
-				glGenBuffers(1, &vertex_buffer);
-			}
-
-			glBindBuffer(GL_ARRAY_BUFFER, vertex_buffer);
-			/* invalidate old contents - avoids stalling if buffer is still waiting in queue to be rendered */
-			glBufferData(GL_ARRAY_BUFFER, 16 * sizeof(float), NULL, GL_STREAM_DRAW);
-
-			vpointer = (float *)glMapBuffer(GL_ARRAY_BUFFER, GL_WRITE_ONLY);
-
-			if(vpointer) {
-				/* texture coordinate - vertex pair */
-				vpointer[0] = 0.0f;
-				vpointer[1] = 0.0f;
-				vpointer[2] = dx;
-				vpointer[3] = dy;
-
-				vpointer[4] = (float)w/(float)pmem.w;
-				vpointer[5] = 0.0f;
-				vpointer[6] = (float)width + dx;
-				vpointer[7] = dy;
-
-				vpointer[8] = (float)w/(float)pmem.w;
-				vpointer[9] = (float)h/(float)pmem.h;
-				vpointer[10] = (float)width + dx;
-				vpointer[11] = (float)height + dy;
-
-				vpointer[12] = 0.0f;
-				vpointer[13] = (float)h/(float)pmem.h;
-				vpointer[14] = dx;
-				vpointer[15] = (float)height + dy;
-
-				glUnmapBuffer(GL_ARRAY_BUFFER);
-			}
-
-			GLuint vertex_array_object;
-			GLuint position_attribute, texcoord_attribute;
-
-			glGenVertexArrays(1, &vertex_array_object);
-			glBindVertexArray(vertex_array_object);
-
-			texcoord_attribute = glGetAttribLocation(shader_program, "texCoord");
-			position_attribute = glGetAttribLocation(shader_program, "pos");
-
-			glEnableVertexAttribArray(texcoord_attribute);
-			glEnableVertexAttribArray(position_attribute);
-
-			glVertexAttribPointer(texcoord_attribute, 2, GL_FLOAT, GL_FALSE, 4 * sizeof(float), (const GLvoid *)0);
-			glVertexAttribPointer(position_attribute, 2, GL_FLOAT, GL_FALSE, 4 * sizeof(float), (const GLvoid *)(sizeof(float) * 2));
-
-			glDrawArrays(GL_TRIANGLE_FAN, 0, 4);
-
-			if(use_fallback_shader) {
-				glUseProgram(0);
-			}
-			else {
-				draw_params.unbind_display_space_shader_cb();
-			}
-
-			if(transparent) {
-				glDisable(GL_BLEND);
-			}
-
-			glBindTexture(GL_TEXTURE_2D, 0);
-
-			return;
-		}
-
-		Device::draw_pixels(mem, y, w, h, width, height, dx, dy, dw, dh, transparent, draw_params);
-	}
-
-	void thread_run(DeviceTask *task)
-	{
-		CUDAContextScope scope(this);
-
-		if(task->type == DeviceTask::RENDER) {
-			DeviceRequestedFeatures requested_features;
-			if(use_split_kernel()) {
-				if(split_kernel == NULL) {
-					split_kernel = new CUDASplitKernel(this);
-					split_kernel->load_kernels(requested_features);
-				}
-			}
-
-			device_vector<WorkTile> work_tiles(this, "work_tiles", MEM_READ_ONLY);
-
-			/* keep rendering tiles until done */
-			RenderTile tile;
-			DenoisingTask denoising(this, *task);
-
-			while(task->acquire_tile(this, tile)) {
-				if(tile.task == RenderTile::PATH_TRACE) {
-					if(use_split_kernel()) {
-						device_only_memory<uchar> void_buffer(this, "void_buffer");
-						split_kernel->path_trace(task, tile, void_buffer, void_buffer);
-					}
-					else {
-						path_trace(*task, tile, work_tiles);
-					}
-				}
-				else if(tile.task == RenderTile::DENOISE) {
-					tile.sample = tile.start_sample + tile.num_samples;
-
-					denoise(tile, denoising);
-
-					task->update_progress(&tile, tile.w*tile.h);
-				}
-
-				task->release_tile(tile);
-
-				if(task->get_cancel()) {
-					if(task->need_finish_queue == false)
-						break;
-				}
-			}
-
-			work_tiles.free();
-		}
-		else if(task->type == DeviceTask::SHADER) {
-			shader(*task);
-
-			cuda_assert(cuCtxSynchronize());
-		}
-	}
-
-	class CUDADeviceTask : public DeviceTask {
-	public:
-		CUDADeviceTask(CUDADevice *device, DeviceTask& task)
-		: DeviceTask(task)
-		{
-			run = function_bind(&CUDADevice::thread_run, device, this);
-		}
-	};
-
-	int get_split_task_count(DeviceTask& /*task*/)
-	{
-		return 1;
-	}
-
-	void task_add(DeviceTask& task)
-	{
-		CUDAContextScope scope(this);
-
-		/* Load texture info. */
-		load_texture_info();
-
-		/* Synchronize all memory copies before executing task. */
-		cuda_assert(cuCtxSynchronize());
-
-		if(task.type == DeviceTask::FILM_CONVERT) {
-			/* must be done in main thread due to opengl access */
-			film_convert(task, task.buffer, task.rgba_byte, task.rgba_half);
-		}
-		else {
-			task_pool.push(new CUDADeviceTask(this, task));
-		}
-	}
-
-	void task_wait()
-	{
-		task_pool.wait();
-	}
-
-	void task_cancel()
-	{
-		task_pool.cancel();
-	}
-
-	friend class CUDASplitKernelFunction;
-	friend class CUDASplitKernel;
-	friend class CUDAContextScope;
-=======
 #define CUDA_GET_BLOCKSIZE_1D(func, w, h) \
   int threads_per_block; \
   cuda_assert( \
@@ -2746,6 +1752,23 @@
 
     cuda_assert(cuFuncSetCacheConfig(cuPathTrace, CU_FUNC_CACHE_PREFER_L1));
 
+    /* Kernels for adaptive sampling. */
+    CUfunction cuAdaptiveStopping, cuAdaptiveFilterX, cuAdaptiveFilterY, cuAdaptiveScaleSamples;
+    if (task.integrator_adaptive) {
+      cuda_assert(
+          cuModuleGetFunction(&cuAdaptiveStopping, cuModule, "kernel_cuda_adaptive_stopping"));
+      cuda_assert(cuFuncSetCacheConfig(cuAdaptiveStopping, CU_FUNC_CACHE_PREFER_L1));
+      cuda_assert(
+          cuModuleGetFunction(&cuAdaptiveFilterX, cuModule, "kernel_cuda_adaptive_filter_x"));
+      cuda_assert(cuFuncSetCacheConfig(cuAdaptiveFilterX, CU_FUNC_CACHE_PREFER_L1));
+      cuda_assert(
+          cuModuleGetFunction(&cuAdaptiveFilterY, cuModule, "kernel_cuda_adaptive_filter_y"));
+      cuda_assert(cuFuncSetCacheConfig(cuAdaptiveFilterY, CU_FUNC_CACHE_PREFER_L1));
+      cuda_assert(cuModuleGetFunction(
+          &cuAdaptiveScaleSamples, cuModule, "kernel_cuda_adaptive_scale_samples"));
+      cuda_assert(cuFuncSetCacheConfig(cuAdaptiveScaleSamples, CU_FUNC_CACHE_PREFER_L1));
+    }
+
     /* Allocate work tile. */
     work_tiles.alloc(1);
 
@@ -2770,6 +1793,16 @@
 
     uint step_samples = divide_up(min_blocks * num_threads_per_block, wtile->w * wtile->h);
 
+    if (task.integrator_adaptive) {
+      /* Force to either 1, 2 or multiple of 4 samples per kernel invocation. */
+      if (step_samples == 3) {
+        step_samples = 2;
+      }
+      else if (step_samples > 4) {
+        step_samples &= 0xfffffffc;
+      }
+    }
+
     /* Render all samples. */
     int start_sample = rtile.start_sample;
     int end_sample = rtile.start_sample + rtile.num_samples;
@@ -2790,6 +1823,26 @@
       cuda_assert(cuLaunchKernel(
           cuPathTrace, num_blocks, 1, 1, num_threads_per_block, 1, 1, 0, 0, args, 0));
 
+      uint filter_sample = sample + wtile->num_samples - 1;
+      /* Run the adaptive sampling kernels when we're at a multiple of 4 samples.
+       * These are a series of tiny kernels because there is no grid synchronisation
+       * from within a kernel, so multiple kernel launches it is. */
+      if (task.integrator_adaptive && (filter_sample & 0x3) == 3) {
+        total_work_size = wtile->h * wtile->w;
+        void *args2[] = {&d_work_tiles, &filter_sample, &total_work_size};
+        num_blocks = divide_up(total_work_size, num_threads_per_block);
+        cuda_assert(cuLaunchKernel(
+            cuAdaptiveStopping, num_blocks, 1, 1, num_threads_per_block, 1, 1, 0, 0, args2, 0));
+        total_work_size = wtile->h;
+        num_blocks = divide_up(total_work_size, num_threads_per_block);
+        cuda_assert(cuLaunchKernel(
+            cuAdaptiveFilterX, num_blocks, 1, 1, num_threads_per_block, 1, 1, 0, 0, args2, 0));
+        total_work_size = wtile->w;
+        num_blocks = divide_up(total_work_size, num_threads_per_block);
+        cuda_assert(cuLaunchKernel(
+            cuAdaptiveFilterY, num_blocks, 1, 1, num_threads_per_block, 1, 1, 0, 0, args2, 0));
+      }
+
       cuda_assert(cuCtxSynchronize());
 
       /* Update progress. */
@@ -2800,6 +1853,17 @@
         if (task.need_finish_queue == false)
           break;
       }
+    }
+
+    if (task.integrator_adaptive) {
+      CUdeviceptr d_work_tiles = cuda_device_ptr(work_tiles.device_pointer);
+      uint total_work_size = wtile->h * wtile->w;
+      void *args[] = {&d_work_tiles, &rtile.start_sample, &rtile.sample, &total_work_size};
+      uint num_blocks = divide_up(total_work_size, num_threads_per_block);
+      cuda_assert(cuLaunchKernel(
+          cuAdaptiveScaleSamples, num_blocks, 1, 1, num_threads_per_block, 1, 1, 0, 0, args, 0));
+      cuda_assert(cuCtxSynchronize());
+      task.update_progress(&rtile, rtile.w * rtile.h * wtile->num_samples);
     }
   }
 
@@ -3292,7 +2356,6 @@
   friend class CUDASplitKernelFunction;
   friend class CUDASplitKernel;
   friend class CUDAContextScope;
->>>>>>> 3076d95b
 };
 
 /* redefine the cuda_assert macro so it can be used outside of the CUDADevice class
