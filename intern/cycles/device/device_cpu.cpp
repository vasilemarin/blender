--- conflicted
+++ resolved
@@ -37,17 +37,14 @@
 
 #include "kernel/filter/filter.h"
 
-<<<<<<< HEAD
+#include "kernel/osl/osl_shader.h"
+#include "kernel/osl/osl_globals.h"
+
 #ifdef WITH_OPENVDB
 #include "vdb_globals.h"
 #include "vdb_thread.h"
 #endif
 
-#include "buffers.h"
-=======
-#include "kernel/osl/osl_shader.h"
-#include "kernel/osl/osl_globals.h"
->>>>>>> 49f4ac17
 
 #include "render/buffers.h"
 
@@ -66,18 +63,6 @@
 
 class CPUDevice;
 
-<<<<<<< HEAD
-#ifdef WITH_OSL
-	OSLGlobals osl_globals;
-#endif
-
-#ifdef WITH_OPENVDB
-	OpenVDBGlobals vdb_globals;
-#endif
-
-	CPUDevice(DeviceInfo& info, Stats &stats, bool background)
-	: Device(info, stats, background)
-=======
 /* Has to be outside of the class to be shared across template instantiations. */
 static const char *logged_architecture = "";
 
@@ -85,7 +70,6 @@
 class KernelFunctions {
 public:
 	KernelFunctions()
->>>>>>> 49f4ac17
 	{
 		kernel = (F)NULL;
 	}
@@ -190,6 +174,10 @@
 
 #ifdef WITH_OSL
 	OSLGlobals osl_globals;
+#endif
+
+#ifdef WITH_OPENVDB
+	OpenVDBGlobals vdb_globals;
 #endif
 
 	bool use_split_kernel;
@@ -831,49 +819,10 @@
 #ifdef WITH_OSL
 		OSLShader::thread_init(&kg, &kernel_globals, &osl_globals);
 #endif
-<<<<<<< HEAD
 #ifdef WITH_OPENVDB
 		vdb_thread_init(&kg, &kernel_globals, &vdb_globals);
 #endif
 
-		void(*shader_kernel)(KernelGlobals*, uint4*, float4*, float*, int, int, int, int, int);
-
-#ifdef WITH_CYCLES_OPTIMIZED_KERNEL_AVX2
-		if(system_cpu_support_avx2()) {
-			shader_kernel = kernel_cpu_avx2_shader;
-		}
-		else
-#endif
-#ifdef WITH_CYCLES_OPTIMIZED_KERNEL_AVX
-		if(system_cpu_support_avx()) {
-			shader_kernel = kernel_cpu_avx_shader;
-		}
-		else
-#endif
-#ifdef WITH_CYCLES_OPTIMIZED_KERNEL_SSE41			
-		if(system_cpu_support_sse41()) {
-			shader_kernel = kernel_cpu_sse41_shader;
-		}
-		else
-#endif
-#ifdef WITH_CYCLES_OPTIMIZED_KERNEL_SSE3
-		if(system_cpu_support_sse3()) {
-			shader_kernel = kernel_cpu_sse3_shader;
-		}
-		else
-#endif
-#ifdef WITH_CYCLES_OPTIMIZED_KERNEL_SSE2
-		if(system_cpu_support_sse2()) {
-			shader_kernel = kernel_cpu_sse2_shader;
-		}
-		else
-#endif
-		{
-			shader_kernel = kernel_cpu_shader;
-		}
-
-=======
->>>>>>> 49f4ac17
 		for(int sample = 0; sample < task.num_samples; sample++) {
 			for(int x = task.shader_x; x < task.shader_x + task.shader_w; x++)
 				shader_kernel()(&kg,
