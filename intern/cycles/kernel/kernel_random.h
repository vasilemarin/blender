/*
 * Copyright 2011-2013 Blender Foundation
 *
 * Licensed under the Apache License, Version 2.0 (the "License");
 * you may not use this file except in compliance with the License.
 * You may obtain a copy of the License at
 *
 * http://www.apache.org/licenses/LICENSE-2.0
 *
 * Unless required by applicable law or agreed to in writing, software
 * distributed under the License is distributed on an "AS IS" BASIS,
 * WITHOUT WARRANTIES OR CONDITIONS OF ANY KIND, either express or implied.
 * See the License for the specific language governing permissions and
 * limitations under the License.
 */

#include "kernel/kernel_jitter.h"
#include "util/util_hash.h"

CCL_NAMESPACE_BEGIN

/* Pseudo random numbers, uncomment this for debugging correlations. Only run
 * this single threaded on a CPU for repeatable results. */
//#define __DEBUG_CORRELATION__

/* High Dimensional Sobol.
 *
 * Multidimensional sobol with generator matrices. Dimension 0 and 1 are equal
 * to classic Van der Corput and Sobol sequences. */

#ifdef __SOBOL__

/* Skip initial numbers that for some dimensions have clear patterns that
 * don't cover the entire sample space. Ideally we would have a better
 * progressive pattern that doesn't suffer from this problem, because even
 * with this offset some dimensions are quite poor.
 */
#  define SOBOL_SKIP 64

ccl_device uint sobol_dimension(KernelGlobals *kg, int index, int dimension)
{
<<<<<<< HEAD
	uint result = 0;
	uint i = index + SOBOL_SKIP;
	for(uint j = 0; i; i >>= 1, j++) {
		if(i & 1) {
			result ^= kernel_tex_fetch(__sample_pattern_lut, 32*dimension + j);
		}
	}
	return result;
}

#endif  /* __SOBOL__ */

#define NUM_PJ_SAMPLES 64*64
#define NUM_PJ_PATTERNS 48
=======
  uint result = 0;
  uint i = index + SOBOL_SKIP;
  for (uint j = 0; i; i >>= 1, j++) {
    if (i & 1) {
      result ^= kernel_tex_fetch(__sobol_directions, 32 * dimension + j);
    }
  }
  return result;
}

#endif /* __SOBOL__ */
>>>>>>> 3076d95b

ccl_device_forceinline float path_rng_1D(
    KernelGlobals *kg, uint rng_hash, int sample, int num_samples, int dimension)
{
#ifdef __DEBUG_CORRELATION__
  return (float)drand48();
#endif
	if(kernel_data.integrator.sampling_pattern == SAMPLING_PATTERN_PMJ) {
		/* Fallback to random */
		if(sample > NUM_PJ_SAMPLES) {
			int p = rng_hash + dimension;
			return cmj_randfloat(sample, p);
		}
		uint tmp_rng = cmj_hash_simple(dimension, rng_hash);
		int index = ((dimension % NUM_PJ_PATTERNS) * NUM_PJ_SAMPLES + sample) * 2;
		return __uint_as_float(kernel_tex_fetch(__sample_pattern_lut, index) ^ (tmp_rng & 0x007fffff)) - 1.0f;
	}
#ifdef __CMJ__
#  ifdef __SOBOL__
  if (kernel_data.integrator.sampling_pattern == SAMPLING_PATTERN_CMJ)
#  endif
  {
    /* Correlated multi-jitter. */
    int p = rng_hash + dimension;
    return cmj_sample_1D(sample, num_samples, p);
  }
#endif

#ifdef __SOBOL__
  /* Sobol sequence value using direction vectors. */
  uint result = sobol_dimension(kg, sample, dimension);
  float r = (float)result * (1.0f / (float)0xFFFFFFFF);

  /* Cranly-Patterson rotation using rng seed */
  float shift;

  /* Hash rng with dimension to solve correlation issues.
   * See T38710, T50116.
   */
  uint tmp_rng = cmj_hash_simple(dimension, rng_hash);
  shift = tmp_rng * (1.0f / (float)0xFFFFFFFF);

  return r + shift - floorf(r + shift);
#endif
}

ccl_device_forceinline void path_rng_2D(KernelGlobals *kg,
                                        uint rng_hash,
                                        int sample,
                                        int num_samples,
                                        int dimension,
                                        float *fx,
                                        float *fy)
{
#ifdef __DEBUG_CORRELATION__
  *fx = (float)drand48();
  *fy = (float)drand48();
  return;
#endif
	if(kernel_data.integrator.sampling_pattern == SAMPLING_PATTERN_PMJ) {
		if(sample > NUM_PJ_SAMPLES) {
			int p = rng_hash + dimension;
			*fx = cmj_randfloat(sample, p);
			*fy = cmj_randfloat(sample, p + 1);
		}
		uint tmp_rng = cmj_hash_simple(dimension, rng_hash);
		int index = ((dimension % NUM_PJ_PATTERNS) * NUM_PJ_SAMPLES + sample) * 2;
		*fx = __uint_as_float(kernel_tex_fetch(__sample_pattern_lut, index) ^ (tmp_rng & 0x007fffff)) - 1.0f;
		tmp_rng = cmj_hash_simple(dimension+ 1, rng_hash);
		*fy = __uint_as_float(kernel_tex_fetch(__sample_pattern_lut, index + 1) ^ (tmp_rng & 0x007fffff)) - 1.0f;
		return;
	}
#ifdef __CMJ__
#  ifdef __SOBOL__
  if (kernel_data.integrator.sampling_pattern == SAMPLING_PATTERN_CMJ)
#  endif
  {
    /* Correlated multi-jitter. */
    int p = rng_hash + dimension;
    cmj_sample_2D(sample, num_samples, p, fx, fy);
    return;
  }
#endif

#ifdef __SOBOL__
  /* Sobol. */
  *fx = path_rng_1D(kg, rng_hash, sample, num_samples, dimension);
  *fy = path_rng_1D(kg, rng_hash, sample, num_samples, dimension + 1);
#endif
}

ccl_device_inline void path_rng_init(KernelGlobals *kg,
                                     int sample,
                                     int num_samples,
                                     uint *rng_hash,
                                     int x,
                                     int y,
                                     float *fx,
                                     float *fy)
{
  /* load state */
  *rng_hash = hash_int_2d(x, y);
  *rng_hash ^= kernel_data.integrator.seed;

#ifdef __DEBUG_CORRELATION__
  srand48(*rng_hash + sample);
#endif

  if (sample == 0) {
    *fx = 0.5f;
    *fy = 0.5f;
  }
  else {
    path_rng_2D(kg, *rng_hash, sample, num_samples, PRNG_FILTER_U, fx, fy);
  }
}

/* Linear Congruential Generator */

ccl_device uint lcg_step_uint(uint *rng)
{
  /* implicit mod 2^32 */
  *rng = (1103515245 * (*rng) + 12345);
  return *rng;
}

ccl_device float lcg_step_float(uint *rng)
{
  /* implicit mod 2^32 */
  *rng = (1103515245 * (*rng) + 12345);
  return (float)*rng * (1.0f / (float)0xFFFFFFFF);
}

ccl_device uint lcg_init(uint seed)
{
  uint rng = seed;
  lcg_step_uint(&rng);
  return rng;
}

/* Path Tracing Utility Functions
 *
 * For each random number in each step of the path we must have a unique
 * dimension to avoid using the same sequence twice.
 *
 * For branches in the path we must be careful not to reuse the same number
 * in a sequence and offset accordingly.
 */

ccl_device_inline float path_state_rng_1D(KernelGlobals *kg,
                                          const ccl_addr_space PathState *state,
                                          int dimension)
{
  return path_rng_1D(
      kg, state->rng_hash, state->sample, state->num_samples, state->rng_offset + dimension);
}

ccl_device_inline void path_state_rng_2D(
    KernelGlobals *kg, const ccl_addr_space PathState *state, int dimension, float *fx, float *fy)
{
  path_rng_2D(kg,
              state->rng_hash,
              state->sample,
              state->num_samples,
              state->rng_offset + dimension,
              fx,
              fy);
}

ccl_device_inline float path_state_rng_1D_hash(KernelGlobals *kg,
                                               const ccl_addr_space PathState *state,
                                               uint hash)
{
  /* Use a hash instead of dimension, this is not great but avoids adding
   * more dimensions to each bounce which reduces quality of dimensions we
   * are already using. */
  return path_rng_1D(kg,
                     cmj_hash_simple(state->rng_hash, hash),
                     state->sample,
                     state->num_samples,
                     state->rng_offset);
}

ccl_device_inline float path_branched_rng_1D(KernelGlobals *kg,
                                             uint rng_hash,
                                             const ccl_addr_space PathState *state,
                                             int branch,
                                             int num_branches,
                                             int dimension)
{
  return path_rng_1D(kg,
                     rng_hash,
                     state->sample * num_branches + branch,
                     state->num_samples * num_branches,
                     state->rng_offset + dimension);
}

ccl_device_inline void path_branched_rng_2D(KernelGlobals *kg,
                                            uint rng_hash,
                                            const ccl_addr_space PathState *state,
                                            int branch,
                                            int num_branches,
                                            int dimension,
                                            float *fx,
                                            float *fy)
{
  path_rng_2D(kg,
              rng_hash,
              state->sample * num_branches + branch,
              state->num_samples * num_branches,
              state->rng_offset + dimension,
              fx,
              fy);
}

/* Utitility functions to get light termination value,
 * since it might not be needed in many cases.
 */
ccl_device_inline float path_state_rng_light_termination(KernelGlobals *kg,
                                                         const ccl_addr_space PathState *state)
{
  if (kernel_data.integrator.light_inv_rr_threshold > 0.0f) {
    return path_state_rng_1D(kg, state, PRNG_LIGHT_TERMINATE);
  }
  return 0.0f;
}

ccl_device_inline float path_branched_rng_light_termination(KernelGlobals *kg,
                                                            uint rng_hash,
                                                            const ccl_addr_space PathState *state,
                                                            int branch,
                                                            int num_branches)
{
  if (kernel_data.integrator.light_inv_rr_threshold > 0.0f) {
    return path_branched_rng_1D(kg, rng_hash, state, branch, num_branches, PRNG_LIGHT_TERMINATE);
  }
  return 0.0f;
}

ccl_device_inline uint lcg_state_init(PathState *state, uint scramble)
{
  return lcg_init(state->rng_hash + state->rng_offset + state->sample * scramble);
}

ccl_device_inline uint lcg_state_init_addrspace(ccl_addr_space PathState *state, uint scramble)
{
  return lcg_init(state->rng_hash + state->rng_offset + state->sample * scramble);
}

ccl_device float lcg_step_float_addrspace(ccl_addr_space uint *rng)
{
  /* Implicit mod 2^32 */
  *rng = (1103515245 * (*rng) + 12345);
  return (float)*rng * (1.0f / (float)0xFFFFFFFF);
}

ccl_device_inline bool sample_is_even(int pattern, int sample)
{
	if(pattern == SAMPLING_PATTERN_PMJ) {
		/* See Section 10.2.1, "Progressive Multi-Jittered Sample Sequences", Christensen et al.
		 * We can use this to get divide sample sequence into two classes for easier variance estimation.
		 * There must be a more elegant way of writing this? */
		return (bool)(sample & 2) ^ (bool)(sample & 8) ^ (bool)(sample & 0x20) ^ (bool)(sample & 0x80)
			  ^ (bool)(sample & 0x200) ^ (bool)(sample & 0x800) ^ (bool)(sample & 0x2000) ^ (bool)(sample & 0x8000)
			  ^ (bool)(sample & 0x20000) ^ (bool)(sample & 0x80000) ^ (bool)(sample & 0x200000) ^ (bool)(sample & 0x800000)
			  ^ (bool)(sample & 0x2000000) ^ (bool)(sample & 0x8000000) ^ (bool)(sample & 0x20000000) ^ (bool)(sample & 0x80000000);
	}
	else {
		/* TODO: Are there reliable ways of dividing CMJ and Sobol into two classes? */
		return sample & 0x1;
	}
}

CCL_NAMESPACE_END<|MERGE_RESOLUTION|>--- conflicted
+++ resolved
@@ -39,34 +39,20 @@
 
 ccl_device uint sobol_dimension(KernelGlobals *kg, int index, int dimension)
 {
-<<<<<<< HEAD
-	uint result = 0;
-	uint i = index + SOBOL_SKIP;
-	for(uint j = 0; i; i >>= 1, j++) {
-		if(i & 1) {
-			result ^= kernel_tex_fetch(__sample_pattern_lut, 32*dimension + j);
-		}
-	}
-	return result;
-}
-
-#endif  /* __SOBOL__ */
-
-#define NUM_PJ_SAMPLES 64*64
-#define NUM_PJ_PATTERNS 48
-=======
   uint result = 0;
   uint i = index + SOBOL_SKIP;
   for (uint j = 0; i; i >>= 1, j++) {
     if (i & 1) {
-      result ^= kernel_tex_fetch(__sobol_directions, 32 * dimension + j);
+      result ^= kernel_tex_fetch(__sample_pattern_lut, 32 * dimension + j);
     }
   }
   return result;
 }
 
 #endif /* __SOBOL__ */
->>>>>>> 3076d95b
+
+#define NUM_PJ_SAMPLES 64 * 64
+#define NUM_PJ_PATTERNS 48
 
 ccl_device_forceinline float path_rng_1D(
     KernelGlobals *kg, uint rng_hash, int sample, int num_samples, int dimension)
@@ -74,16 +60,18 @@
 #ifdef __DEBUG_CORRELATION__
   return (float)drand48();
 #endif
-	if(kernel_data.integrator.sampling_pattern == SAMPLING_PATTERN_PMJ) {
-		/* Fallback to random */
-		if(sample > NUM_PJ_SAMPLES) {
-			int p = rng_hash + dimension;
-			return cmj_randfloat(sample, p);
-		}
-		uint tmp_rng = cmj_hash_simple(dimension, rng_hash);
-		int index = ((dimension % NUM_PJ_PATTERNS) * NUM_PJ_SAMPLES + sample) * 2;
-		return __uint_as_float(kernel_tex_fetch(__sample_pattern_lut, index) ^ (tmp_rng & 0x007fffff)) - 1.0f;
-	}
+  if (kernel_data.integrator.sampling_pattern == SAMPLING_PATTERN_PMJ) {
+    /* Fallback to random */
+    if (sample > NUM_PJ_SAMPLES) {
+      int p = rng_hash + dimension;
+      return cmj_randfloat(sample, p);
+    }
+    uint tmp_rng = cmj_hash_simple(dimension, rng_hash);
+    int index = ((dimension % NUM_PJ_PATTERNS) * NUM_PJ_SAMPLES + sample) * 2;
+    return __uint_as_float(kernel_tex_fetch(__sample_pattern_lut, index) ^
+                           (tmp_rng & 0x007fffff)) -
+           1.0f;
+  }
 #ifdef __CMJ__
 #  ifdef __SOBOL__
   if (kernel_data.integrator.sampling_pattern == SAMPLING_PATTERN_CMJ)
@@ -126,19 +114,22 @@
   *fy = (float)drand48();
   return;
 #endif
-	if(kernel_data.integrator.sampling_pattern == SAMPLING_PATTERN_PMJ) {
-		if(sample > NUM_PJ_SAMPLES) {
-			int p = rng_hash + dimension;
-			*fx = cmj_randfloat(sample, p);
-			*fy = cmj_randfloat(sample, p + 1);
-		}
-		uint tmp_rng = cmj_hash_simple(dimension, rng_hash);
-		int index = ((dimension % NUM_PJ_PATTERNS) * NUM_PJ_SAMPLES + sample) * 2;
-		*fx = __uint_as_float(kernel_tex_fetch(__sample_pattern_lut, index) ^ (tmp_rng & 0x007fffff)) - 1.0f;
-		tmp_rng = cmj_hash_simple(dimension+ 1, rng_hash);
-		*fy = __uint_as_float(kernel_tex_fetch(__sample_pattern_lut, index + 1) ^ (tmp_rng & 0x007fffff)) - 1.0f;
-		return;
-	}
+  if (kernel_data.integrator.sampling_pattern == SAMPLING_PATTERN_PMJ) {
+    if (sample > NUM_PJ_SAMPLES) {
+      int p = rng_hash + dimension;
+      *fx = cmj_randfloat(sample, p);
+      *fy = cmj_randfloat(sample, p + 1);
+    }
+    uint tmp_rng = cmj_hash_simple(dimension, rng_hash);
+    int index = ((dimension % NUM_PJ_PATTERNS) * NUM_PJ_SAMPLES + sample) * 2;
+    *fx = __uint_as_float(kernel_tex_fetch(__sample_pattern_lut, index) ^ (tmp_rng & 0x007fffff)) -
+          1.0f;
+    tmp_rng = cmj_hash_simple(dimension + 1, rng_hash);
+    *fy = __uint_as_float(kernel_tex_fetch(__sample_pattern_lut, index + 1) ^
+                          (tmp_rng & 0x007fffff)) -
+          1.0f;
+    return;
+  }
 #ifdef __CMJ__
 #  ifdef __SOBOL__
   if (kernel_data.integrator.sampling_pattern == SAMPLING_PATTERN_CMJ)
@@ -325,19 +316,21 @@
 
 ccl_device_inline bool sample_is_even(int pattern, int sample)
 {
-	if(pattern == SAMPLING_PATTERN_PMJ) {
-		/* See Section 10.2.1, "Progressive Multi-Jittered Sample Sequences", Christensen et al.
-		 * We can use this to get divide sample sequence into two classes for easier variance estimation.
-		 * There must be a more elegant way of writing this? */
-		return (bool)(sample & 2) ^ (bool)(sample & 8) ^ (bool)(sample & 0x20) ^ (bool)(sample & 0x80)
-			  ^ (bool)(sample & 0x200) ^ (bool)(sample & 0x800) ^ (bool)(sample & 0x2000) ^ (bool)(sample & 0x8000)
-			  ^ (bool)(sample & 0x20000) ^ (bool)(sample & 0x80000) ^ (bool)(sample & 0x200000) ^ (bool)(sample & 0x800000)
-			  ^ (bool)(sample & 0x2000000) ^ (bool)(sample & 0x8000000) ^ (bool)(sample & 0x20000000) ^ (bool)(sample & 0x80000000);
-	}
-	else {
-		/* TODO: Are there reliable ways of dividing CMJ and Sobol into two classes? */
-		return sample & 0x1;
-	}
+  if (pattern == SAMPLING_PATTERN_PMJ) {
+    /* See Section 10.2.1, "Progressive Multi-Jittered Sample Sequences", Christensen et al.
+     * We can use this to get divide sample sequence into two classes for easier variance estimation.
+     * There must be a more elegant way of writing this? */
+    return (bool)(sample & 2) ^ (bool)(sample & 8) ^ (bool)(sample & 0x20) ^
+           (bool)(sample & 0x80) ^ (bool)(sample & 0x200) ^ (bool)(sample & 0x800) ^
+           (bool)(sample & 0x2000) ^ (bool)(sample & 0x8000) ^ (bool)(sample & 0x20000) ^
+           (bool)(sample & 0x80000) ^ (bool)(sample & 0x200000) ^ (bool)(sample & 0x800000) ^
+           (bool)(sample & 0x2000000) ^ (bool)(sample & 0x8000000) ^ (bool)(sample & 0x20000000) ^
+           (bool)(sample & 0x80000000);
+  }
+  else {
+    /* TODO: Are there reliable ways of dividing CMJ and Sobol into two classes? */
+    return sample & 0x1;
+  }
 }
 
 CCL_NAMESPACE_END