/*
 * Copyright 2011-2013 Blender Foundation
 *
 * Licensed under the Apache License, Version 2.0 (the "License");
 * you may not use this file except in compliance with the License.
 * You may obtain a copy of the License at
 *
 * http://www.apache.org/licenses/LICENSE-2.0
 *
 * Unless required by applicable law or agreed to in writing, software
 * distributed under the License is distributed on an "AS IS" BASIS,
 * WITHOUT WARRANTIES OR CONDITIONS OF ANY KIND, either express or implied.
 * See the License for the specific language governing permissions and
 * limitations under the License.
 */

CCL_NAMESPACE_BEGIN

#ifdef __BRANCHED_PATH__

ccl_device_inline void kernel_branched_path_ao(KernelGlobals *kg,
                                               ShaderData *sd,
                                               ShaderData *emission_sd,
                                               PathRadiance *L,
                                               ccl_addr_space PathState *state,
                                               RNG *rng,
                                               float3 throughput)
{
	int num_samples = kernel_data.integrator.ao_samples;
	float num_samples_inv = 1.0f/num_samples;
	float ao_factor = kernel_data.background.ao_factor;
	float3 ao_N;
	float3 ao_bsdf = shader_bsdf_ao(kg, sd, ao_factor, &ao_N);
	float3 ao_alpha = shader_bsdf_alpha(kg, sd);

	for(int j = 0; j < num_samples; j++) {
		float bsdf_u, bsdf_v;
		path_branched_rng_2D(kg, rng, state, j, num_samples, PRNG_BSDF_U, &bsdf_u, &bsdf_v);

		float3 ao_D;
		float ao_pdf;

		sample_cos_hemisphere(ao_N, bsdf_u, bsdf_v, &ao_D, &ao_pdf);

		if(dot(sd->Ng, ao_D) > 0.0f && ao_pdf != 0.0f) {
			Ray light_ray;
			float3 ao_shadow;

			light_ray.P = ray_offset(sd->P, sd->Ng);
			light_ray.D = ao_D;
			light_ray.t = kernel_data.background.ao_distance;
#ifdef __OBJECT_MOTION__
<<<<<<< HEAD
			light_ray.time = ccl_fetch(sd, time);
#endif  /* __OBJECT_MOTION__ */
			light_ray.dP = ccl_fetch(sd, dP);
=======
			light_ray.time = sd->time;
#endif  /* __OBJECT_MOTION__ */
			light_ray.dP = sd->dP;
>>>>>>> 5e9132b3
			light_ray.dD = differential3_zero();

			if(!shadow_blocked(kg, emission_sd, state, &light_ray, &ao_shadow)) {
				path_radiance_accum_ao(L, state, throughput*num_samples_inv, ao_alpha, ao_bsdf, ao_shadow);
			}
			else {
				path_radiance_accum_total_ao(L, state, throughput*num_samples_inv, ao_bsdf);
			}
		}
	}
}

#ifndef __SPLIT_KERNEL__

/* bounce off surface and integrate indirect light */
ccl_device_noinline void kernel_branched_path_surface_indirect_light(KernelGlobals *kg,
	RNG *rng, ShaderData *sd, ShaderData *indirect_sd, ShaderData *emission_sd,
	float3 throughput, float num_samples_adjust, PathState *state, PathRadiance *L)
{
	float sum_sample_weight = 0.0f;
#ifdef __DENOISING_FEATURES__
	if(state->denoising_feature_weight > 0.0f) {
		for(int i = 0; i < sd->num_closure; i++) {
			const ShaderClosure *sc = &sd->closure[i];

			/* transparency is not handled here, but in outer loop */
			if(!CLOSURE_IS_BSDF(sc->type) || CLOSURE_IS_BSDF_TRANSPARENT(sc->type)) {
				continue;
			}

			sum_sample_weight += sc->sample_weight;
		}
	}
	else {
		sum_sample_weight = 1.0f;
	}
#endif  /* __DENOISING_FEATURES__ */

	for(int i = 0; i < sd->num_closure; i++) {
		const ShaderClosure *sc = &sd->closure[i];

		/* transparency is not handled here, but in outer loop */
		if(!CLOSURE_IS_BSDF(sc->type) || CLOSURE_IS_BSDF_TRANSPARENT(sc->type)) {
			continue;
		}

		int num_samples;

		if(CLOSURE_IS_BSDF_DIFFUSE(sc->type))
			num_samples = kernel_data.integrator.diffuse_samples;
		else if(CLOSURE_IS_BSDF_BSSRDF(sc->type))
			num_samples = 1;
		else if(CLOSURE_IS_BSDF_GLOSSY(sc->type))
			num_samples = kernel_data.integrator.glossy_samples;
		else
			num_samples = kernel_data.integrator.transmission_samples;

		num_samples = ceil_to_int(num_samples_adjust*num_samples);

		float num_samples_inv = num_samples_adjust/num_samples;
		RNG bsdf_rng = cmj_hash(*rng, i);

		for(int j = 0; j < num_samples; j++) {
			PathState ps = *state;
			float3 tp = throughput;
			Ray bsdf_ray;

			if(!kernel_branched_path_surface_bounce(kg,
			                                        &bsdf_rng,
			                                        sd,
			                                        sc,
			                                        j,
			                                        num_samples,
			                                        &tp,
			                                        &ps,
			                                        L,
			                                        &bsdf_ray,
			                                        sum_sample_weight))
			{
				continue;
			}

			kernel_path_indirect(kg,
			                     indirect_sd,
			                     emission_sd,
			                     rng,
			                     &bsdf_ray,
			                     tp*num_samples_inv,
			                     num_samples,
			                     &ps,
			                     L);

			/* for render passes, sum and reset indirect light pass variables
			 * for the next samples */
			path_radiance_sum_indirect(L);
			path_radiance_reset_indirect(L);
		}
	}
}

#ifdef __SUBSURFACE__
ccl_device void kernel_branched_path_subsurface_scatter(KernelGlobals *kg,
                                                        ShaderData *sd,
                                                        ShaderData *indirect_sd,
                                                        ShaderData *emission_sd,
                                                        PathRadiance *L,
                                                        PathState *state,
                                                        RNG *rng,
                                                        Ray *ray,
                                                        float3 throughput)
{
	for(int i = 0; i < sd->num_closure; i++) {
		ShaderClosure *sc = &sd->closure[i];

		if(!CLOSURE_IS_BSSRDF(sc->type))
			continue;

		/* set up random number generator */
		uint lcg_state = lcg_state_init(rng, state->rng_offset, state->sample, 0x68bc21eb);
		int num_samples = kernel_data.integrator.subsurface_samples;
		float num_samples_inv = 1.0f/num_samples;
		RNG bssrdf_rng = cmj_hash(*rng, i);

		/* do subsurface scatter step with copy of shader data, this will
		 * replace the BSSRDF with a diffuse BSDF closure */
		for(int j = 0; j < num_samples; j++) {
			SubsurfaceIntersection ss_isect;
			float bssrdf_u, bssrdf_v;
			path_branched_rng_2D(kg, &bssrdf_rng, state, j, num_samples, PRNG_BSDF_U, &bssrdf_u, &bssrdf_v);
			int num_hits = subsurface_scatter_multi_intersect(kg,
			                                                  &ss_isect,
			                                                  sd,
			                                                  sc,
			                                                  &lcg_state,
			                                                  bssrdf_u, bssrdf_v,
			                                                  true);
#ifdef __VOLUME__
			Ray volume_ray = *ray;
<<<<<<< HEAD
			bool need_update_volume_stack = kernel_data.integrator.use_volumes &&
			                                ccl_fetch(sd, flag) & SD_OBJECT_INTERSECTS_VOLUME;
=======
			bool need_update_volume_stack =
			        kernel_data.integrator.use_volumes &&
			        sd->object_flag & SD_OBJECT_INTERSECTS_VOLUME;
>>>>>>> 5e9132b3
#endif  /* __VOLUME__ */

			/* compute lighting with the BSDF closure */
			for(int hit = 0; hit < num_hits; hit++) {
				ShaderData bssrdf_sd = *sd;
				subsurface_scatter_multi_setup(kg,
				                               &ss_isect,
				                               hit,
				                               &bssrdf_sd,
				                               state,
				                               state->flag,
				                               sc,
				                               true);

				PathState hit_state = *state;

				path_state_branch(&hit_state, j, num_samples);

#ifdef __VOLUME__
				if(need_update_volume_stack) {
					/* Setup ray from previous surface point to the new one. */
					float3 P = ray_offset(bssrdf_sd.P, -bssrdf_sd.Ng);
					volume_ray.D = normalize_len(P - volume_ray.P,
					                             &volume_ray.t);

					kernel_volume_stack_update_for_subsurface(
					    kg,
					    emission_sd,
					    &volume_ray,
					    hit_state.volume_stack);
				}
#endif  /* __VOLUME__ */

#ifdef __EMISSION__
				/* direct light */
				if(kernel_data.integrator.use_direct_light) {
					int all = (kernel_data.integrator.sample_all_lights_direct) ||
					          (state->flag & PATH_RAY_SHADOW_CATCHER);
					kernel_branched_path_surface_connect_light(
					        kg,
					        rng,
					        &bssrdf_sd,
					        emission_sd,
					        &hit_state,
					        throughput,
					        num_samples_inv,
					        L,
					        all);
				}
#endif  /* __EMISSION__ */

				/* indirect light */
				kernel_branched_path_surface_indirect_light(
				        kg,
				        rng,
				        &bssrdf_sd,
				        indirect_sd,
				        emission_sd,
				        throughput,
				        num_samples_inv,
				        &hit_state,
				        L);
			}
		}
	}
}
#endif  /* __SUBSURFACE__ */

<<<<<<< HEAD
ccl_device float4 kernel_branched_path_integrate(KernelGlobals *kg, RNG *rng, int sample, Ray ray, ccl_global float *buffer)
=======
ccl_device float kernel_branched_path_integrate(KernelGlobals *kg,
                                                RNG *rng,
                                                int sample,
                                                Ray ray,
                                                ccl_global float *buffer,
                                                PathRadiance *L,
                                                bool *is_shadow_catcher)
>>>>>>> 5e9132b3
{
	/* initialize */
	float3 throughput = make_float3(1.0f, 1.0f, 1.0f);
	float L_transparent = 0.0f;

	path_radiance_init(L, kernel_data.film.use_light_pass);

	/* shader data memory used for both volumes and surfaces, saves stack space */
	ShaderData sd;
	/* shader data used by emission, shadows, volume stacks, indirect path */
	ShaderData emission_sd, indirect_sd;

	PathState state;
	path_state_init(kg, &emission_sd, &state, rng, sample, &ray);

#ifdef __KERNEL_DEBUG__
	DebugData debug_data;
	debug_data_init(&debug_data);
#endif  /* __KERNEL_DEBUG__ */

	/* Main Loop
	 * Here we only handle transparency intersections from the camera ray.
	 * Indirect bounces are handled in kernel_branched_path_surface_indirect_light().
	 */
	for(;;) {
		/* intersect scene */
		Intersection isect;
		uint visibility = path_state_ray_visibility(kg, &state);

#ifdef __HAIR__
		float difl = 0.0f, extmax = 0.0f;
		uint lcg_state = 0;

		if(kernel_data.bvh.have_curves) {
			if(kernel_data.cam.resolution == 1) {
				float3 pixdiff = ray.dD.dx + ray.dD.dy;
				/*pixdiff = pixdiff - dot(pixdiff, ray.D)*ray.D;*/
				difl = kernel_data.curve.minimum_width * len(pixdiff) * 0.5f;
			}

			extmax = kernel_data.curve.maximum_width;
			lcg_state = lcg_state_init(rng, state.rng_offset, state.sample, 0x51633e2d);
		}

		bool hit = scene_intersect(kg, ray, visibility, &isect, &lcg_state, difl, extmax);
#else
		bool hit = scene_intersect(kg, ray, visibility, &isect, NULL, 0.0f, 0.0f);
#endif  /* __HAIR__ */

#ifdef __KERNEL_DEBUG__
		debug_data.num_bvh_traversed_nodes += isect.num_traversed_nodes;
		debug_data.num_bvh_traversed_instances += isect.num_traversed_instances;
		debug_data.num_bvh_intersections += isect.num_intersections;
		debug_data.num_ray_bounces++;
#endif  /* __KERNEL_DEBUG__ */

#ifdef __VOLUME__
		/* Sanitize volume stack. */
		if(!hit) {
			kernel_volume_clean_stack(kg, state.volume_stack);
		}
		/* volume attenuation, emission, scatter */
		if(state.volume_stack[0].shader != SHADER_NONE) {
			Ray volume_ray = ray;
			volume_ray.t = (hit)? isect.t: FLT_MAX;
			
			bool heterogeneous = volume_stack_is_heterogeneous(kg, state.volume_stack);

#ifdef __VOLUME_DECOUPLED__
			/* decoupled ray marching only supported on CPU */

			/* cache steps along volume for repeated sampling */
			VolumeSegment volume_segment;

			shader_setup_from_volume(kg, &sd, &volume_ray);
			kernel_volume_decoupled_record(kg, &state,
				&volume_ray, &sd, &volume_segment, heterogeneous);

			/* direct light sampling */
			if(volume_segment.closure_flag & SD_SCATTER) {
				volume_segment.sampling_method = volume_stack_sampling_method(kg, state.volume_stack);

				int all = kernel_data.integrator.sample_all_lights_direct;

				kernel_branched_path_volume_connect_light(kg, rng, &sd,
					&emission_sd, throughput, &state, L, all,
					&volume_ray, &volume_segment);

				/* indirect light sampling */
				int num_samples = kernel_data.integrator.volume_samples;
				float num_samples_inv = 1.0f/num_samples;

				for(int j = 0; j < num_samples; j++) {
					PathState ps = state;
					Ray pray = ray;
					float3 tp = throughput;

					/* branch RNG state */
					path_state_branch(&ps, j, num_samples);

					/* scatter sample. if we use distance sampling and take just one
					 * sample for direct and indirect light, we could share this
					 * computation, but makes code a bit complex */
					float rphase = path_state_rng_1D_for_decision(kg, rng, &ps, PRNG_PHASE);
					float rscatter = path_state_rng_1D_for_decision(kg, rng, &ps, PRNG_SCATTER_DISTANCE);

					VolumeIntegrateResult result = kernel_volume_decoupled_scatter(kg,
						&ps, &pray, &sd, &tp, rphase, rscatter, &volume_segment, NULL, false);

					(void)result;
					kernel_assert(result == VOLUME_PATH_SCATTERED);

					if(kernel_path_volume_bounce(kg,
					                             rng,
					                             &sd,
					                             &tp,
					                             &ps,
					                             L,
					                             &pray))
					{
						kernel_path_indirect(kg,
						                     &indirect_sd,
						                     &emission_sd,
						                     rng,
						                     &pray,
						                     tp*num_samples_inv,
						                     num_samples,
						                     &ps,
						                     L);

						/* for render passes, sum and reset indirect light pass variables
						 * for the next samples */
						path_radiance_sum_indirect(L);
						path_radiance_reset_indirect(L);
					}
				}
			}

			/* emission and transmittance */
			if(volume_segment.closure_flag & SD_EMISSION)
				path_radiance_accum_emission(L, throughput, volume_segment.accum_emission, state.bounce);
			throughput *= volume_segment.accum_transmittance;

			/* free cached steps */
			kernel_volume_decoupled_free(kg, &volume_segment);
#else
			/* GPU: no decoupled ray marching, scatter probalistically */
			int num_samples = kernel_data.integrator.volume_samples;
			float num_samples_inv = 1.0f/num_samples;

			/* todo: we should cache the shader evaluations from stepping
			 * through the volume, for now we redo them multiple times */

			for(int j = 0; j < num_samples; j++) {
				PathState ps = state;
				Ray pray = ray;
				float3 tp = throughput * num_samples_inv;

				/* branch RNG state */
				path_state_branch(&ps, j, num_samples);

				VolumeIntegrateResult result = kernel_volume_integrate(
					kg, &ps, &sd, &volume_ray, L, &tp, rng, heterogeneous);

#ifdef __VOLUME_SCATTER__
				if(result == VOLUME_PATH_SCATTERED) {
					/* todo: support equiangular, MIS and all light sampling.
					 * alternatively get decoupled ray marching working on the GPU */
					kernel_path_volume_connect_light(kg, rng, &sd, &emission_sd, tp, &state, L);

					if(kernel_path_volume_bounce(kg,
					                             rng,
					                             &sd,
					                             &tp,
					                             &ps,
					                             L,
					                             &pray))
					{
						kernel_path_indirect(kg,
						                     &indirect_sd,
						                     &emission_sd,
						                     rng,
						                     &pray,
						                     tp,
						                     num_samples,
						                     &ps,
						                     L);

						/* for render passes, sum and reset indirect light pass variables
						 * for the next samples */
						path_radiance_sum_indirect(L);
						path_radiance_reset_indirect(L);
					}
				}
#endif  /* __VOLUME_SCATTER__ */
			}

			/* todo: avoid this calculation using decoupled ray marching */
			kernel_volume_shadow(kg, &emission_sd, &state, &volume_ray, &throughput);
#endif  /* __VOLUME_DECOUPLED__ */
		}
#endif  /* __VOLUME__ */

		if(!hit) {
			/* eval background shader if nothing hit */
			if(kernel_data.background.transparent) {
				L_transparent += average(throughput);

#ifdef __PASSES__
				if(!(kernel_data.film.pass_flag & PASS_BACKGROUND))
#endif  /* __PASSES__ */
					break;
			}

#ifdef __BACKGROUND__
			/* sample background shader */
			float3 L_background = indirect_background(kg, &emission_sd, &state, &ray);
<<<<<<< HEAD
			path_radiance_accum_background(&L, throughput, L_background, state.bounce);
=======
			path_radiance_accum_background(L, &state, throughput, L_background);
>>>>>>> 5e9132b3
#endif  /* __BACKGROUND__ */

			break;
		}

		/* setup shading */
		shader_setup_from_ray(kg, &sd, &isect, &ray);
		shader_eval_surface(kg, &sd, rng, &state, 0.0f, state.flag, SHADER_CONTEXT_MAIN);
		shader_merge_closures(&sd);

#ifdef __SHADOW_TRICKS__
		if((sd.object_flag & SD_OBJECT_SHADOW_CATCHER)) {
			state.flag |= (PATH_RAY_SHADOW_CATCHER |
			               PATH_RAY_SHADOW_CATCHER_ONLY |
			               PATH_RAY_STORE_SHADOW_INFO);
			state.catcher_object = sd.object;
			if(!kernel_data.background.transparent) {
				L->shadow_background_color =
				        indirect_background(kg, &emission_sd, &state, &ray);
			}
			L->shadow_radiance_sum = path_radiance_clamp_and_sum(kg, L);
			L->shadow_throughput = average(throughput);
		}
		else {
			state.flag &= ~PATH_RAY_SHADOW_CATCHER_ONLY;
		}
#endif  /* __SHADOW_TRICKS__ */

		/* holdout */
#ifdef __HOLDOUT__
		if((sd.flag & SD_HOLDOUT) || (sd.object_flag & SD_OBJECT_HOLDOUT_MASK)) {
			if(kernel_data.background.transparent) {
				float3 holdout_weight;
				if(sd.object_flag & SD_OBJECT_HOLDOUT_MASK) {
					holdout_weight = make_float3(1.0f, 1.0f, 1.0f);
				}
				else {
					holdout_weight = shader_holdout_eval(kg, &sd);
				}
				/* any throughput is ok, should all be identical here */
				L_transparent += average(holdout_weight*throughput);
			}
			if(sd.object_flag & SD_OBJECT_HOLDOUT_MASK) {
				break;
			}
		}
#endif  /* __HOLDOUT__ */

		/* holdout mask objects do not write data passes */
		kernel_write_data_passes(kg, buffer, L, &sd, sample, &state, throughput);

#ifdef __EMISSION__
		/* emission */
		if(sd.flag & SD_EMISSION) {
			float3 emission = indirect_primitive_emission(kg, &sd, isect.t, state.flag, state.ray_pdf);
			path_radiance_accum_emission(L, throughput, emission, state.bounce);
		}
#endif  /* __EMISSION__ */

		/* transparency termination */
		if(state.flag & PATH_RAY_TRANSPARENT) {
			/* path termination. this is a strange place to put the termination, it's
			 * mainly due to the mixed in MIS that we use. gives too many unneeded
			 * shader evaluations, only need emission if we are going to terminate */
			float probability = path_state_terminate_probability(kg, &state, throughput);

			if(probability == 0.0f) {
				break;
			}
			else if(probability != 1.0f) {
				float terminate = path_state_rng_1D_for_decision(kg, rng, &state, PRNG_TERMINATE);

				if(terminate >= probability)
					break;

				throughput /= probability;
			}
		}

		kernel_update_denoising_features(kg, &sd, &state, L);

#ifdef __AO__
		/* ambient occlusion */
		if(kernel_data.integrator.use_ambient_occlusion || (sd.flag & SD_AO)) {
			kernel_branched_path_ao(kg, &sd, &emission_sd, L, &state, rng, throughput);
		}
#endif  /* __AO__ */

#ifdef __SUBSURFACE__
		/* bssrdf scatter to a different location on the same object */
		if(sd.flag & SD_BSSRDF) {
			kernel_branched_path_subsurface_scatter(kg, &sd, &indirect_sd, &emission_sd,
			                                        L, &state, rng, &ray, throughput);
		}
#endif  /* __SUBSURFACE__ */

		if(!(sd.flag & SD_HAS_ONLY_VOLUME)) {
			PathState hit_state = state;

#ifdef __EMISSION__
			/* direct light */
			if(kernel_data.integrator.use_direct_light) {
				int all = (kernel_data.integrator.sample_all_lights_direct) ||
				          (state.flag & PATH_RAY_SHADOW_CATCHER);
				kernel_branched_path_surface_connect_light(kg, rng,
					&sd, &emission_sd, &hit_state, throughput, 1.0f, L, all);
			}
#endif  /* __EMISSION__ */

			/* indirect light */
			kernel_branched_path_surface_indirect_light(kg, rng,
				&sd, &indirect_sd, &emission_sd, throughput, 1.0f, &hit_state, L);

			/* continue in case of transparency */
			throughput *= shader_bsdf_transparency(kg, &sd);

			if(is_zero(throughput))
				break;
		}

		/* Update Path State */
		state.flag |= PATH_RAY_TRANSPARENT;
		state.transparent_bounce++;

		ray.P = ray_offset(sd.P, -sd.Ng);
		ray.t -= sd.ray_length; /* clipping works through transparent */


#ifdef __RAY_DIFFERENTIALS__
		ray.dP = sd.dP;
		ray.dD.dx = -sd.dI.dx;
		ray.dD.dy = -sd.dI.dy;
#endif  /* __RAY_DIFFERENTIALS__ */

#ifdef __VOLUME__
		/* enter/exit volume */
		kernel_volume_stack_enter_exit(kg, &sd, state.volume_stack);
#endif  /* __VOLUME__ */
	}

#ifdef __SHADOW_TRICKS__
	*is_shadow_catcher = (state.flag & PATH_RAY_SHADOW_CATCHER);
#endif  /* __SHADOW_TRICKS__ */

#ifdef __KERNEL_DEBUG__
	kernel_write_debug_passes(kg, buffer, &state, &debug_data, sample);
#endif  /* __KERNEL_DEBUG__ */

	return 1.0f - L_transparent;
}

ccl_device void kernel_branched_path_trace(KernelGlobals *kg,
	ccl_global float *buffer, ccl_global uint *rng_state,
	int sample, int x, int y, int offset, int stride)
{
	/* buffer offset */
	int index = offset + x + y*stride;
	int pass_stride = kernel_data.film.pass_stride;

	rng_state += index;
	buffer += index*pass_stride;

	/* initialize random numbers and ray */
	RNG rng;
	Ray ray;

	kernel_path_trace_setup(kg, rng_state, sample, x, y, &rng, &ray);

	/* integrate */
	PathRadiance L;
	bool is_shadow_catcher;

	if(ray.t != 0.0f) {
		float alpha = kernel_branched_path_integrate(kg, &rng, sample, ray, buffer, &L, &is_shadow_catcher);
		kernel_write_result(kg, buffer, sample, &L, alpha, is_shadow_catcher);
	}
	else {
		kernel_write_result(kg, buffer, sample, NULL, 0.0f, false);
	}

	path_rng_end(kg, rng_state, rng);
}

#endif  /* __SPLIT_KERNEL__ */

#endif  /* __BRANCHED_PATH__ */

CCL_NAMESPACE_END<|MERGE_RESOLUTION|>--- conflicted
+++ resolved
@@ -50,15 +50,9 @@
 			light_ray.D = ao_D;
 			light_ray.t = kernel_data.background.ao_distance;
 #ifdef __OBJECT_MOTION__
-<<<<<<< HEAD
-			light_ray.time = ccl_fetch(sd, time);
-#endif  /* __OBJECT_MOTION__ */
-			light_ray.dP = ccl_fetch(sd, dP);
-=======
 			light_ray.time = sd->time;
 #endif  /* __OBJECT_MOTION__ */
 			light_ray.dP = sd->dP;
->>>>>>> 5e9132b3
 			light_ray.dD = differential3_zero();
 
 			if(!shadow_blocked(kg, emission_sd, state, &light_ray, &ao_shadow)) {
@@ -197,14 +191,9 @@
 			                                                  true);
 #ifdef __VOLUME__
 			Ray volume_ray = *ray;
-<<<<<<< HEAD
-			bool need_update_volume_stack = kernel_data.integrator.use_volumes &&
-			                                ccl_fetch(sd, flag) & SD_OBJECT_INTERSECTS_VOLUME;
-=======
 			bool need_update_volume_stack =
 			        kernel_data.integrator.use_volumes &&
 			        sd->object_flag & SD_OBJECT_INTERSECTS_VOLUME;
->>>>>>> 5e9132b3
 #endif  /* __VOLUME__ */
 
 			/* compute lighting with the BSDF closure */
@@ -273,9 +262,6 @@
 }
 #endif  /* __SUBSURFACE__ */
 
-<<<<<<< HEAD
-ccl_device float4 kernel_branched_path_integrate(KernelGlobals *kg, RNG *rng, int sample, Ray ray, ccl_global float *buffer)
-=======
 ccl_device float kernel_branched_path_integrate(KernelGlobals *kg,
                                                 RNG *rng,
                                                 int sample,
@@ -283,7 +269,6 @@
                                                 ccl_global float *buffer,
                                                 PathRadiance *L,
                                                 bool *is_shadow_catcher)
->>>>>>> 5e9132b3
 {
 	/* initialize */
 	float3 throughput = make_float3(1.0f, 1.0f, 1.0f);
@@ -501,11 +486,7 @@
 #ifdef __BACKGROUND__
 			/* sample background shader */
 			float3 L_background = indirect_background(kg, &emission_sd, &state, &ray);
-<<<<<<< HEAD
-			path_radiance_accum_background(&L, throughput, L_background, state.bounce);
-=======
 			path_radiance_accum_background(L, &state, throughput, L_background);
->>>>>>> 5e9132b3
 #endif  /* __BACKGROUND__ */
 
 			break;
