/*
 * Copyright 2011-2013 Blender Foundation
 *
 * Licensed under the Apache License, Version 2.0 (the "License");
 * you may not use this file except in compliance with the License.
 * You may obtain a copy of the License at
 *
 * http://www.apache.org/licenses/LICENSE-2.0
 *
 * Unless required by applicable law or agreed to in writing, software
 * distributed under the License is distributed on an "AS IS" BASIS,
 * WITHOUT WARRANTIES OR CONDITIONS OF ANY KIND, either express or implied.
 * See the License for the specific language governing permissions and
 * limitations under the License.
 */

CCL_NAMESPACE_BEGIN

ccl_device_inline void kernel_write_pass_float(ccl_global float *buffer, int sample, float value)
{
	ccl_global float *buf = buffer;
#if defined(__SPLIT_KERNEL__)
	atomic_add_and_fetch_float(buf, value);
#else
	*buf = (sample == 0)? value: *buf + value;
#endif  /* __SPLIT_KERNEL__ */
}

ccl_device_inline void kernel_write_pass_float3(ccl_global float *buffer, int sample, float3 value)
{
#if defined(__SPLIT_KERNEL__)
	ccl_global float *buf_x = buffer + 0;
	ccl_global float *buf_y = buffer + 1;
	ccl_global float *buf_z = buffer + 2;

	atomic_add_and_fetch_float(buf_x, value.x);
	atomic_add_and_fetch_float(buf_y, value.y);
	atomic_add_and_fetch_float(buf_z, value.z);
#else
	ccl_global float3 *buf = (ccl_global float3*)buffer;
	*buf = (sample == 0)? value: *buf + value;
#endif  /* __SPLIT_KERNEL__ */
}

ccl_device_inline void kernel_write_pass_float4(ccl_global float *buffer, int sample, float4 value)
{
#if defined(__SPLIT_KERNEL__)
	ccl_global float *buf_x = buffer + 0;
	ccl_global float *buf_y = buffer + 1;
	ccl_global float *buf_z = buffer + 2;
	ccl_global float *buf_w = buffer + 3;

	atomic_add_and_fetch_float(buf_x, value.x);
	atomic_add_and_fetch_float(buf_y, value.y);
	atomic_add_and_fetch_float(buf_z, value.z);
	atomic_add_and_fetch_float(buf_w, value.w);
#else
	ccl_global float4 *buf = (ccl_global float4*)buffer;
	*buf = (sample == 0)? value: *buf + value;
#endif  /* __SPLIT_KERNEL__ */
}

<<<<<<< HEAD
ccl_device_inline void kernel_write_id_slots(ccl_global float *buffer, int num_slots, float id, float weight, bool init)
{
	kernel_assert(id != ID_NONE);
	if(weight == 0.f) {
		return;
	}

	if(init) {
		for(int slot = 0; slot < num_slots; slot++) {
			buffer[slot*ID_SLOT_SIZE + 0] = ID_NONE;
			buffer[slot*ID_SLOT_SIZE + 1] = 0.0f;
		}
	} else {
		init = false;
	}

	for(int slot = 0; slot < num_slots; slot++) {
		float *slot_id = (&buffer[slot*ID_SLOT_SIZE + 0]);
		float *slot_weight = &buffer[slot*ID_SLOT_SIZE + 1];

		/* If the loop reaches an empty slot, the ID isn't in any slot yet - so add it! */
		if(*slot_weight == 0.0f) {
			kernel_assert(*slot_id == ID_NONE);
			*slot_id = id;
			*slot_weight = weight;
			break;
		}
		/* If there already is a slot for that ID, add the weight. */
		else if(*slot_id == id) {
			*slot_weight += weight;
			break;
		}
	}
=======
#ifdef __DENOISING_FEATURES__
ccl_device_inline void kernel_write_pass_float_variance(ccl_global float *buffer, int sample, float value)
{
	kernel_write_pass_float(buffer, sample, value);

	/* The online one-pass variance update that's used for the megakernel can't easily be implemented
	 * with atomics, so for the split kernel the E[x^2] - 1/N * (E[x])^2 fallback is used. */
#  ifdef __SPLIT_KERNEL__
	kernel_write_pass_float(buffer+1, sample, value*value);
#  else
	if(sample == 0) {
		kernel_write_pass_float(buffer+1, sample, 0.0f);
	}
	else {
		float new_mean = buffer[0] * (1.0f / (sample + 1));
		float old_mean = (buffer[0] - value) * (1.0f / sample);
		kernel_write_pass_float(buffer+1, sample, (value - new_mean) * (value - old_mean));
	}
#  endif
}

#  if defined(__SPLIT_KERNEL__)
#    define kernel_write_pass_float3_unaligned kernel_write_pass_float3
#  else
ccl_device_inline void kernel_write_pass_float3_unaligned(ccl_global float *buffer, int sample, float3 value)
{
	buffer[0] = (sample == 0)? value.x: buffer[0] + value.x;
	buffer[1] = (sample == 0)? value.y: buffer[1] + value.y;
	buffer[2] = (sample == 0)? value.z: buffer[2] + value.z;
}
#  endif

ccl_device_inline void kernel_write_pass_float3_variance(ccl_global float *buffer, int sample, float3 value)
{
	kernel_write_pass_float3_unaligned(buffer, sample, value);
#  ifdef __SPLIT_KERNEL__
	kernel_write_pass_float3_unaligned(buffer+3, sample, value*value);
#  else
	if(sample == 0) {
		kernel_write_pass_float3_unaligned(buffer+3, sample, make_float3(0.0f, 0.0f, 0.0f));
	}
	else {
		float3 sum = make_float3(buffer[0], buffer[1], buffer[2]);
		float3 new_mean = sum * (1.0f / (sample + 1));
		float3 old_mean = (sum - value) * (1.0f / sample);
		kernel_write_pass_float3_unaligned(buffer+3, sample, (value - new_mean) * (value - old_mean));
	}
#  endif
}

ccl_device_inline void kernel_write_denoising_shadow(KernelGlobals *kg, ccl_global float *buffer,
	int sample, float path_total, float path_total_shaded)
{
	if(kernel_data.film.pass_denoising_data == 0)
		return;

	buffer += (sample & 1)? DENOISING_PASS_SHADOW_B : DENOISING_PASS_SHADOW_A;

	path_total = ensure_finite(path_total);
	path_total_shaded = ensure_finite(path_total_shaded);

	kernel_write_pass_float(buffer, sample/2, path_total);
	kernel_write_pass_float(buffer+1, sample/2, path_total_shaded);

	float value = path_total_shaded / max(path_total, 1e-7f);
#  ifdef __SPLIT_KERNEL__
	kernel_write_pass_float(buffer+2, sample/2, value*value);
#  else
	if(sample < 2) {
		kernel_write_pass_float(buffer+2, sample/2, 0.0f);
	}
	else {
		float old_value = (buffer[1] - path_total_shaded) / max(buffer[0] - path_total, 1e-7f);
		float new_value = buffer[1] / max(buffer[0], 1e-7f);
		kernel_write_pass_float(buffer+2, sample, (value - new_value) * (value - old_value));
	}
#  endif
}
#endif /* __DENOISING_FEATURES__ */

ccl_device_inline void kernel_update_denoising_features(KernelGlobals *kg,
                                                        ShaderData *sd,
                                                        ccl_global PathState *state,
                                                        PathRadiance *L)
{
#ifdef __DENOISING_FEATURES__
	if(state->denoising_feature_weight == 0.0f) {
		return;
	}

	L->denoising_depth += ensure_finite(state->denoising_feature_weight * sd->ray_length);

	/* Skip implicitly transparent surfaces. */
	if(sd->flag & SD_HAS_ONLY_VOLUME) {
		return;
	}

	float3 normal = make_float3(0.0f, 0.0f, 0.0f);
	float3 albedo = make_float3(0.0f, 0.0f, 0.0f);
	float sum_weight = 0.0f, sum_nonspecular_weight = 0.0f;

	for(int i = 0; i < sd->num_closure; i++) {
		ShaderClosure *sc = &sd->closure[i];

		if(!CLOSURE_IS_BSDF_OR_BSSRDF(sc->type))
			continue;

		/* All closures contribute to the normal feature, but only diffuse-like ones to the albedo. */
		normal += sc->N * sc->sample_weight;
		sum_weight += sc->sample_weight;
		if(!bsdf_is_specular_like(sc)) {
			albedo += sc->weight;
			sum_nonspecular_weight += sc->sample_weight;
		}
	}

	/* Wait for next bounce if 75% or more sample weight belongs to specular-like closures. */
	if((sum_weight == 0.0f) || (sum_nonspecular_weight*4.0f > sum_weight)) {
		if(sum_weight != 0.0f) {
			normal /= sum_weight;
		}
		L->denoising_normal += ensure_finite3(state->denoising_feature_weight * normal);
		L->denoising_albedo += ensure_finite3(state->denoising_feature_weight * albedo);

		state->denoising_feature_weight = 0.0f;
	}
#else
	(void) kg;
	(void) sd;
	(void) state;
	(void) L;
#endif  /* __DENOISING_FEATURES__ */
>>>>>>> 2fb56e71
}

ccl_device_inline void kernel_write_data_passes(KernelGlobals *kg, ccl_global float *buffer, PathRadiance *L,
	ShaderData *sd, int sample, ccl_addr_space PathState *state, float3 throughput)
{
#ifdef __PASSES__
	int path_flag = state->flag;

	if(!(path_flag & PATH_RAY_CAMERA))
		return;

	int flag = kernel_data.film.pass_flag;

	if(!(flag & PASS_ALL))
		return;
	
	if(!(path_flag & PATH_RAY_SINGLE_PASS_DONE)) {
		if(!(sd->flag & SD_TRANSPARENT) ||
		   kernel_data.film.pass_alpha_threshold == 0.0f ||
		   average(shader_bsdf_alpha(kg, sd)) >= kernel_data.film.pass_alpha_threshold)
		{

			if(sample == 0) {
				if(flag & PASS_DEPTH) {
					float depth = camera_distance(kg, sd->P);
					kernel_write_pass_float(buffer + kernel_data.film.pass_depth, sample, depth);
				}
				if(flag & PASS_OBJECT_ID) {
					float id = object_pass_id(kg, sd->object);
					kernel_write_pass_float(buffer + kernel_data.film.pass_object_id, sample, id);
				}
				if(flag & PASS_MATERIAL_ID) {
					float id = shader_pass_id(kg, sd);
					kernel_write_pass_float(buffer + kernel_data.film.pass_material_id, sample, id);
				}
			}

			if(flag & PASS_NORMAL) {
				float3 normal = sd->N;
				kernel_write_pass_float3(buffer + kernel_data.film.pass_normal, sample, normal);
			}
			if(flag & PASS_UV) {
				float3 uv = primitive_uv(kg, sd);
				kernel_write_pass_float3(buffer + kernel_data.film.pass_uv, sample, uv);
			}
			if(flag & PASS_MOTION) {
				float4 speed = primitive_motion_vector(kg, sd);
				kernel_write_pass_float4(buffer + kernel_data.film.pass_motion, sample, speed);
				kernel_write_pass_float(buffer + kernel_data.film.pass_motion_weight, sample, 1.0f);
			}
			
			for(int i = 1; kernel_data.film.pass_aov[i]; i++) {
				if((state->written_aovs & (1 << i)) == 0) {
					bool is_color = (kernel_data.film.pass_aov[i] & (1 << 31));
					int pass_offset = (kernel_data.film.pass_aov[i] & ~(1 << 31));
					if(is_color) {
						kernel_write_pass_float3(buffer + pass_offset, sample, make_float3(0.0f, 0.0f, 0.0f));
					}
					else {
						kernel_write_pass_float(buffer + pass_offset, sample, 0.0f);
					}
				}
			}
			state->written_aovs = ~0;

			state->flag |= PATH_RAY_SINGLE_PASS_DONE;
		}
	}
	int aov_count = 0;
	
	// TODO: Write cryptomatte AOV
	if(kernel_data.film.use_cryptomatte & CRYPT_OBJECT) {
		float matte_weight = state->matte_weight * (1.0f - average(shader_bsdf_transparency(kg, sd)));
		bool initialize_slots = (sample == 0) && (state->transparent_bounce == 0);
		float id = object_cryptomatte_id(kg, sd->object);
		int pass_offset = (kernel_data.film.pass_aov[0] & ~(1 << 31));
		kernel_assert(kernel_data.film.pass_aov[0] & (1 << 31));
		kernel_write_id_slots(buffer + pass_offset, 2 *(kernel_data.film.use_cryptomatte & 255), id, matte_weight, initialize_slots);
		state->written_aovs |= (1 << 0);
		aov_count += kernel_data.film.use_cryptomatte & 255;
	}
	if(kernel_data.film.use_cryptomatte & CRYPT_MATERIAL) {
		float matte_weight = state->matte_weight * (1.0f - average(shader_bsdf_transparency(kg, sd)));
		bool initialize_slots = (sample == 0) && (state->transparent_bounce == 0);
		float id = shader_cryptomatte_id(kg, sd->shader);
		int pass_offset = (kernel_data.film.pass_aov[aov_count] & ~(1 << 31));
		kernel_assert(kernel_data.film.pass_aov[aov_count] & (1 << 31));
		kernel_write_id_slots(buffer + pass_offset, 2 * (kernel_data.film.use_cryptomatte & 255), id, matte_weight, initialize_slots);
		state->written_aovs |= (1 << aov_count);
		aov_count += kernel_data.film.use_cryptomatte & 255;
	}
	// end TODO
	
	if(flag & (PASS_DIFFUSE_INDIRECT|PASS_DIFFUSE_COLOR|PASS_DIFFUSE_DIRECT))
		L->color_diffuse += shader_bsdf_diffuse(kg, sd)*throughput;
	if(flag & (PASS_GLOSSY_INDIRECT|PASS_GLOSSY_COLOR|PASS_GLOSSY_DIRECT))
		L->color_glossy += shader_bsdf_glossy(kg, sd)*throughput;
	if(flag & (PASS_TRANSMISSION_INDIRECT|PASS_TRANSMISSION_COLOR|PASS_TRANSMISSION_DIRECT))
		L->color_transmission += shader_bsdf_transmission(kg, sd)*throughput;
	if(flag & (PASS_SUBSURFACE_INDIRECT|PASS_SUBSURFACE_COLOR|PASS_SUBSURFACE_DIRECT))
		L->color_subsurface += shader_bsdf_subsurface(kg, sd)*throughput;

	if(flag & PASS_MIST) {
		/* bring depth into 0..1 range */
		float mist_start = kernel_data.film.mist_start;
		float mist_inv_depth = kernel_data.film.mist_inv_depth;

		float depth = camera_distance(kg, sd->P);
		float mist = saturate((depth - mist_start)*mist_inv_depth);

		/* falloff */
		float mist_falloff = kernel_data.film.mist_falloff;

		if(mist_falloff == 1.0f)
			;
		else if(mist_falloff == 2.0f)
			mist = mist*mist;
		else if(mist_falloff == 0.5f)
			mist = sqrtf(mist);
		else
			mist = powf(mist, mist_falloff);

		/* modulate by transparency */
		float3 alpha = shader_bsdf_alpha(kg, sd);
		L->mist += (1.0f - mist)*average(throughput*alpha);
	}
#endif
}

ccl_device_inline void kernel_write_light_passes(KernelGlobals *kg, ccl_global float *buffer, PathRadiance *L, int sample)
{
#ifdef __PASSES__
	int flag = kernel_data.film.pass_flag;

	if(!kernel_data.film.use_light_pass)
		return;
	
	if(flag & PASS_DIFFUSE_INDIRECT)
		kernel_write_pass_float3(buffer + kernel_data.film.pass_diffuse_indirect, sample, L->indirect_diffuse);
	if(flag & PASS_GLOSSY_INDIRECT)
		kernel_write_pass_float3(buffer + kernel_data.film.pass_glossy_indirect, sample, L->indirect_glossy);
	if(flag & PASS_TRANSMISSION_INDIRECT)
		kernel_write_pass_float3(buffer + kernel_data.film.pass_transmission_indirect, sample, L->indirect_transmission);
	if(flag & PASS_SUBSURFACE_INDIRECT)
		kernel_write_pass_float3(buffer + kernel_data.film.pass_subsurface_indirect, sample, L->indirect_subsurface);
	if(flag & PASS_DIFFUSE_DIRECT)
		kernel_write_pass_float3(buffer + kernel_data.film.pass_diffuse_direct, sample, L->direct_diffuse);
	if(flag & PASS_GLOSSY_DIRECT)
		kernel_write_pass_float3(buffer + kernel_data.film.pass_glossy_direct, sample, L->direct_glossy);
	if(flag & PASS_TRANSMISSION_DIRECT)
		kernel_write_pass_float3(buffer + kernel_data.film.pass_transmission_direct, sample, L->direct_transmission);
	if(flag & PASS_SUBSURFACE_DIRECT)
		kernel_write_pass_float3(buffer + kernel_data.film.pass_subsurface_direct, sample, L->direct_subsurface);

	if(flag & PASS_EMISSION)
		kernel_write_pass_float3(buffer + kernel_data.film.pass_emission, sample, L->emission);
	if(flag & PASS_BACKGROUND)
		kernel_write_pass_float3(buffer + kernel_data.film.pass_background, sample, L->background);
	if(flag & PASS_AO)
		kernel_write_pass_float3(buffer + kernel_data.film.pass_ao, sample, L->ao);

	if(flag & PASS_DIFFUSE_COLOR)
		kernel_write_pass_float3(buffer + kernel_data.film.pass_diffuse_color, sample, L->color_diffuse);
	if(flag & PASS_GLOSSY_COLOR)
		kernel_write_pass_float3(buffer + kernel_data.film.pass_glossy_color, sample, L->color_glossy);
	if(flag & PASS_TRANSMISSION_COLOR)
		kernel_write_pass_float3(buffer + kernel_data.film.pass_transmission_color, sample, L->color_transmission);
	if(flag & PASS_SUBSURFACE_COLOR)
		kernel_write_pass_float3(buffer + kernel_data.film.pass_subsurface_color, sample, L->color_subsurface);
	if(flag & PASS_SHADOW) {
		float4 shadow = L->shadow;
		shadow.w = kernel_data.film.pass_shadow_scale;
		kernel_write_pass_float4(buffer + kernel_data.film.pass_shadow, sample, shadow);
	}
	if(flag & PASS_MIST)
		kernel_write_pass_float(buffer + kernel_data.film.pass_mist, sample, 1.0f - L->mist);
#endif
}

ccl_device_inline void kernel_write_result(KernelGlobals *kg, ccl_global float *buffer,
	int sample, PathRadiance *L, float alpha, bool is_shadow_catcher)
{
	if(L) {
		float3 L_sum;
#ifdef __SHADOW_TRICKS__
		if(is_shadow_catcher) {
			L_sum = path_radiance_sum_shadowcatcher(kg, L, &alpha);
		}
		else
#endif  /* __SHADOW_TRICKS__ */
		{
			L_sum = path_radiance_clamp_and_sum(kg, L);
		}

		kernel_write_pass_float4(buffer, sample, make_float4(L_sum.x, L_sum.y, L_sum.z, alpha));

		kernel_write_light_passes(kg, buffer, L, sample);

#ifdef __DENOISING_FEATURES__
		if(kernel_data.film.pass_denoising_data) {
#  ifdef __SHADOW_TRICKS__
			kernel_write_denoising_shadow(kg, buffer + kernel_data.film.pass_denoising_data, sample, average(L->path_total), average(L->path_total_shaded));
#  else
			kernel_write_denoising_shadow(kg, buffer + kernel_data.film.pass_denoising_data, sample, 0.0f, 0.0f);
#  endif
			if(kernel_data.film.pass_denoising_clean) {
				float3 noisy, clean;
#ifdef __SHADOW_TRICKS__
				if(is_shadow_catcher) {
					noisy = L_sum;
					clean = make_float3(0.0f, 0.0f, 0.0f);
				}
				else
#endif  /* __SHADOW_TRICKS__ */
				{
					path_radiance_split_denoising(kg, L, &noisy, &clean);
				}
				kernel_write_pass_float3_variance(buffer + kernel_data.film.pass_denoising_data + DENOISING_PASS_COLOR,
				                                  sample, noisy);
				kernel_write_pass_float3_unaligned(buffer + kernel_data.film.pass_denoising_clean,
				                                   sample, clean);
			}
			else {
				kernel_write_pass_float3_variance(buffer + kernel_data.film.pass_denoising_data + DENOISING_PASS_COLOR,
				                                  sample, ensure_finite3(L_sum));
			}

			kernel_write_pass_float3_variance(buffer + kernel_data.film.pass_denoising_data + DENOISING_PASS_NORMAL,
			                                  sample, L->denoising_normal);
			kernel_write_pass_float3_variance(buffer + kernel_data.film.pass_denoising_data + DENOISING_PASS_ALBEDO,
			                                  sample, L->denoising_albedo);
			kernel_write_pass_float_variance(buffer + kernel_data.film.pass_denoising_data + DENOISING_PASS_DEPTH,
			                                 sample, L->denoising_depth);
		}
#endif  /* __DENOISING_FEATURES__ */
	}
	else {
		kernel_write_pass_float4(buffer, sample, make_float4(0.0f, 0.0f, 0.0f, 0.0f));

#ifdef __DENOISING_FEATURES__
		if(kernel_data.film.pass_denoising_data) {
			kernel_write_denoising_shadow(kg, buffer + kernel_data.film.pass_denoising_data, sample, 0.0f, 0.0f);

			kernel_write_pass_float3_variance(buffer + kernel_data.film.pass_denoising_data + DENOISING_PASS_COLOR,
			                                  sample, make_float3(0.0f, 0.0f, 0.0f));

			kernel_write_pass_float3_variance(buffer + kernel_data.film.pass_denoising_data + DENOISING_PASS_NORMAL,
			                                  sample, make_float3(0.0f, 0.0f, 0.0f));
			kernel_write_pass_float3_variance(buffer + kernel_data.film.pass_denoising_data + DENOISING_PASS_ALBEDO,
			                                  sample, make_float3(0.0f, 0.0f, 0.0f));
			kernel_write_pass_float_variance(buffer + kernel_data.film.pass_denoising_data + DENOISING_PASS_DEPTH,
			                                 sample, 0.0f);

			if(kernel_data.film.pass_denoising_clean) {
				kernel_write_pass_float3_unaligned(buffer + kernel_data.film.pass_denoising_clean,
				                                   sample, make_float3(0.0f, 0.0f, 0.0f));
			}
		}
#endif  /* __DENOISING_FEATURES__ */
	}
}

CCL_NAMESPACE_END
<|MERGE_RESOLUTION|>--- conflicted
+++ resolved
@@ -60,7 +60,6 @@
 #endif  /* __SPLIT_KERNEL__ */
 }
 
-<<<<<<< HEAD
 ccl_device_inline void kernel_write_id_slots(ccl_global float *buffer, int num_slots, float id, float weight, bool init)
 {
 	kernel_assert(id != ID_NONE);
@@ -94,7 +93,8 @@
 			break;
 		}
 	}
-=======
+}
+
 #ifdef __DENOISING_FEATURES__
 ccl_device_inline void kernel_write_pass_float_variance(ccl_global float *buffer, int sample, float value)
 {
@@ -227,7 +227,6 @@
 	(void) state;
 	(void) L;
 #endif  /* __DENOISING_FEATURES__ */
->>>>>>> 2fb56e71
 }
 
 ccl_device_inline void kernel_write_data_passes(KernelGlobals *kg, ccl_global float *buffer, PathRadiance *L,
