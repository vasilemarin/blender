--- conflicted
+++ resolved
@@ -549,16 +549,11 @@
   *omega_in = X * localO.x + Y * localO.y + Z * localO.z;
 
 #ifdef __RAY_DIFFERENTIALS__
-<<<<<<< HEAD
-	*domega_in_dx = (2.0f * dot(Z, dIdx)) * Z - dIdx;
-	*domega_in_dy = (2.0f * dot(Z, dIdy)) * Z - dIdy;
-	const float softness = min(bsdf->alpha_x, bsdf->alpha_y) * 10.0f;
-	*domega_in_dx *= (1.0f + softness);
-	*domega_in_dy *= (1.0f + softness);
-=======
-  *domega_in_dx = (2 * dot(Z, dIdx)) * Z - dIdx;
-  *domega_in_dy = (2 * dot(Z, dIdy)) * Z - dIdy;
->>>>>>> 3076d95b
+  *domega_in_dx = (2.0f * dot(Z, dIdx)) * Z - dIdx;
+  *domega_in_dy = (2.0f * dot(Z, dIdy)) * Z - dIdy;
+  const float softness = min(bsdf->alpha_x, bsdf->alpha_y) * 10.0f;
+  *domega_in_dx *= (1.0f + softness);
+  *domega_in_dy *= (1.0f + softness);
 #endif
   return LABEL_REFLECT | LABEL_GLOSSY;
 }
@@ -582,66 +577,6 @@
 ccl_device int bsdf_microfacet_multi_ggx_glass_fresnel_setup(MicrofacetBsdf *bsdf,
                                                              const ShaderData *sd)
 {
-<<<<<<< HEAD
-	bsdf->alpha_x = clamp(bsdf->alpha_x, 1e-4f, 1.0f);
-	bsdf->alpha_y = bsdf->alpha_x;
-	bsdf->ior = max(0.0f, bsdf->ior);
-	bsdf->extra->color.x = saturate(bsdf->extra->color.x);
-	bsdf->extra->color.y = saturate(bsdf->extra->color.y);
-	bsdf->extra->color.z = saturate(bsdf->extra->color.z);
-	bsdf->extra->cspec0.x = saturate(bsdf->extra->cspec0.x);
-	bsdf->extra->cspec0.y = saturate(bsdf->extra->cspec0.y);
-	bsdf->extra->cspec0.z = saturate(bsdf->extra->cspec0.z);
-
-	bsdf->type = CLOSURE_BSDF_MICROFACET_MULTI_GGX_GLASS_FRESNEL_ID;
-
-	float F0 = fresnel_dielectric_cos(1.0f, bsdf->ior);
-	float F = average(interpolate_fresnel_color(sd->I, bsdf->N, bsdf->ior, F0, bsdf->extra->cspec0));
-	bsdf->sample_weight *= F;
-
-	return SD_BSDF|SD_BSDF_HAS_EVAL|SD_BSDF_NEEDS_LCG;
-}
-
-ccl_device float3 bsdf_microfacet_multi_ggx_glass_eval_transmit(const ShaderClosure *sc, const float3 I, const float3 omega_in, float *pdf, ccl_addr_space uint *lcg_state) {
-	const MicrofacetBsdf *bsdf = (const MicrofacetBsdf*)sc;
-
-	if(bsdf->alpha_x*bsdf->alpha_y < 1e-7f) {
-		return make_float3(0.0f, 0.0f, 0.0f);
-	}
-
-	float3 X, Y, Z;
-	Z = bsdf->N;
-	make_orthonormals(Z, &X, &Y);
-
-	float3 localI = make_float3(dot(I, X), dot(I, Y), dot(I, Z));
-	float3 localO = make_float3(dot(omega_in, X), dot(omega_in, Y), dot(omega_in, Z));
-
-	*pdf = mf_glass_pdf(localI, localO, bsdf->alpha_x, bsdf->ior);
-	return mf_eval_glass(localI, localO, false, bsdf->extra->color, bsdf->alpha_x, bsdf->alpha_y, lcg_state, bsdf->ior, false, bsdf->extra->color);
-}
-
-ccl_device float3 bsdf_microfacet_multi_ggx_glass_eval_reflect(const ShaderClosure *sc, const float3 I, const float3 omega_in, float *pdf, ccl_addr_space uint *lcg_state) {
-	const MicrofacetBsdf *bsdf = (const MicrofacetBsdf*)sc;
-
-	if(bsdf->alpha_x*bsdf->alpha_y < 1e-7f) {
-		return make_float3(0.0f, 0.0f, 0.0f);
-	}
-
-	bool use_fresnel = (bsdf->type == CLOSURE_BSDF_MICROFACET_MULTI_GGX_GLASS_FRESNEL_ID);
-
-	float3 X, Y, Z;
-	Z = bsdf->N;
-	make_orthonormals(Z, &X, &Y);
-
-	float3 localI = make_float3(dot(I, X), dot(I, Y), dot(I, Z));
-	float3 localO = make_float3(dot(omega_in, X), dot(omega_in, Y), dot(omega_in, Z));
-
-	*pdf = mf_glass_pdf(localI, localO, bsdf->alpha_x, bsdf->ior);
-	return mf_eval_glass(localI, localO, true, bsdf->extra->color, bsdf->alpha_x, bsdf->alpha_y, lcg_state, bsdf->ior, use_fresnel, bsdf->extra->cspec0);
-}
-
-ccl_device int bsdf_microfacet_multi_ggx_glass_sample(KernelGlobals *kg, const ShaderClosure *sc, float3 Ng, float3 I, float3 dIdx, float3 dIdy, float randu, float randv, float3 *eval, float3 *omega_in, float3 *domega_in_dx, float3 *domega_in_dy, float *pdf, ccl_addr_space uint *lcg_state, const ShaderData *sd)
-=======
   bsdf->alpha_x = clamp(bsdf->alpha_x, 1e-4f, 1.0f);
   bsdf->alpha_y = bsdf->alpha_x;
   bsdf->ior = max(0.0f, bsdf->ior);
@@ -740,8 +675,8 @@
                                                       float3 *domega_in_dx,
                                                       float3 *domega_in_dy,
                                                       float *pdf,
-                                                      ccl_addr_space uint *lcg_state)
->>>>>>> 3076d95b
+                                                      ccl_addr_space uint *lcg_state,
+                                                      const ShaderData *sd)
 {
   const MicrofacetBsdf *bsdf = (const MicrofacetBsdf *)sc;
 
@@ -760,19 +695,16 @@
                                        &R,
                                        &T,
 #ifdef __RAY_DIFFERENTIALS__
-<<<<<<< HEAD
 #  ifdef __DNDU__
-				sd->dNdx,  sd->dNdy,
+                                       sd->dNdx,
+                                       sd->dNdy,
 #  endif
-		                dIdx, dIdy, &dRdx, &dRdy, &dTdx, &dTdy,
-=======
                                        dIdx,
                                        dIdy,
                                        &dRdx,
                                        &dRdy,
                                        &dTdx,
                                        &dTdy,
->>>>>>> 3076d95b
 #endif
                                        &inside);
 
@@ -818,37 +750,25 @@
   *omega_in = X * localO.x + Y * localO.y + Z * localO.z;
   if (localO.z * localI.z > 0.0f) {
 #ifdef __RAY_DIFFERENTIALS__
-<<<<<<< HEAD
-		*domega_in_dx = (2 * dot(Z, dIdx)) * Z - dIdx;
-		*domega_in_dy = (2 * dot(Z, dIdy)) * Z - dIdy;
-		const float softness = min(bsdf->alpha_x, bsdf->alpha_y) * 10.0f;
-		*domega_in_dx *= (1.0f + softness);
-		*domega_in_dy *= (1.0f + softness);
-=======
     *domega_in_dx = (2 * dot(Z, dIdx)) * Z - dIdx;
     *domega_in_dy = (2 * dot(Z, dIdy)) * Z - dIdy;
->>>>>>> 3076d95b
+    const float softness = min(bsdf->alpha_x, bsdf->alpha_y) * 10.0f;
+    *domega_in_dx *= (1.0f + softness);
+    *domega_in_dy *= (1.0f + softness);
 #endif
     return LABEL_REFLECT | LABEL_GLOSSY;
   }
   else {
 #ifdef __RAY_DIFFERENTIALS__
-<<<<<<< HEAD
-		float cosI = dot(Z, I);
-		float dnp = max(sqrtf(1.0f - (bsdf->ior * bsdf->ior * (1.0f - cosI*cosI))), 1e-7f);
-		*domega_in_dx = -(bsdf->ior * dIdx) + ((bsdf->ior - bsdf->ior * bsdf->ior * cosI / dnp) * dot(dIdx, Z)) * Z;
-		*domega_in_dy = -(bsdf->ior * dIdy) + ((bsdf->ior - bsdf->ior * bsdf->ior * cosI / dnp) * dot(dIdy, Z)) * Z;
-		const float softness = min(bsdf->alpha_x, bsdf->alpha_y) * 10.0f;
-		*domega_in_dx *= (1.0f + softness);
-		*domega_in_dy *= (1.0f + softness);
-=======
     float cosI = dot(Z, I);
     float dnp = max(sqrtf(1.0f - (bsdf->ior * bsdf->ior * (1.0f - cosI * cosI))), 1e-7f);
     *domega_in_dx = -(bsdf->ior * dIdx) +
                     ((bsdf->ior - bsdf->ior * bsdf->ior * cosI / dnp) * dot(dIdx, Z)) * Z;
     *domega_in_dy = -(bsdf->ior * dIdy) +
                     ((bsdf->ior - bsdf->ior * bsdf->ior * cosI / dnp) * dot(dIdy, Z)) * Z;
->>>>>>> 3076d95b
+    const float softness = min(bsdf->alpha_x, bsdf->alpha_y) * 10.0f;
+    *domega_in_dx *= (1.0f + softness);
+    *domega_in_dy *= (1.0f + softness);
 #endif
 
     return LABEL_TRANSMIT | LABEL_GLOSSY;
