/*
 * Licensed under the Apache License, Version 2.0 (the "License");
 * you may not use this file except in compliance with the License.
 * You may obtain a copy of the License at
 *
 * http://www.apache.org/licenses/LICENSE-2.0
 *
 * Unless required by applicable law or agreed to in writing, software
 * distributed under the License is distributed on an "AS IS" BASIS,
 * WITHOUT WARRANTIES OR CONDITIONS OF ANY KIND, either express or implied.
 * See the License for the specific language governing permissions and
 * limitations under the License.
 */

/* Object Primitive
 *
 * All mesh and curve primitives are part of an object. The same mesh and curves
 * may be instanced multiple times by different objects.
 *
 * If the mesh is not instanced multiple times, the object will not be explicitly
 * stored as a primitive in the BVH, rather the bare triangles are curved are
 * directly primitives in the BVH with world space locations applied, and the object
 * ID is looked up afterwards. */

CCL_NAMESPACE_BEGIN

/* Object attributes, for now a fixed size and contents */

enum ObjectTransform {
	OBJECT_TRANSFORM = 0,
<<<<<<< HEAD
	OBJECT_TRANSFORM_MOTION_PRE = 0,
	OBJECT_INVERSE_TRANSFORM = 4,
	OBJECT_TRANSFORM_MOTION_POST = 4,
	OBJECT_PROPERTIES = 8,
	OBJECT_DUPLI = 9,
	OBJECT_CRYPTOMATTE = 11
=======
	OBJECT_INVERSE_TRANSFORM = 1,
>>>>>>> 6793aeba
};

enum ObjectVectorTransform {
	OBJECT_PASS_MOTION_PRE = 0,
	OBJECT_PASS_MOTION_POST = 1
};

/* Object to world space transformation */

ccl_device_inline Transform object_fetch_transform(KernelGlobals *kg, int object, enum ObjectTransform type)
{
	if(type == OBJECT_INVERSE_TRANSFORM) {
		return kernel_tex_fetch(__objects, object).itfm;
	}
	else {
		return kernel_tex_fetch(__objects, object).tfm;
	}
}

/* Lamp to world space transformation */

ccl_device_inline Transform lamp_fetch_transform(KernelGlobals *kg, int lamp, bool inverse)
{
	if(inverse) {
		return kernel_tex_fetch(__lights, lamp).itfm;
	}
	else {
		return kernel_tex_fetch(__lights, lamp).tfm;
	}
}

/* Object to world space transformation for motion vectors */

ccl_device_inline Transform object_fetch_motion_pass_transform(KernelGlobals *kg, int object, enum ObjectVectorTransform type)
{
	int offset = object*OBJECT_MOTION_PASS_SIZE + (int)type;
	return kernel_tex_fetch(__object_motion_pass, offset);
}

/* Motion blurred object transformations */

#ifdef __OBJECT_MOTION__
ccl_device_inline Transform object_fetch_transform_motion(KernelGlobals *kg, int object, float time)
{
	const uint motion_offset = kernel_tex_fetch(__objects, object).motion_offset;
	const ccl_global DecomposedTransform *motion = &kernel_tex_fetch(__object_motion, motion_offset);
	const uint num_steps = kernel_tex_fetch(__objects, object).numsteps * 2 + 1;

	Transform tfm;
	transform_motion_array_interpolate(&tfm, motion, num_steps, time);

	return tfm;
}

ccl_device_inline Transform object_fetch_transform_motion_test(KernelGlobals *kg, int object, float time, Transform *itfm)
{
	int object_flag = kernel_tex_fetch(__object_flag, object);
	if(object_flag & SD_OBJECT_MOTION) {
		/* if we do motion blur */
		Transform tfm = object_fetch_transform_motion(kg, object, time);

		if(itfm)
			*itfm = transform_quick_inverse(tfm);

		return tfm;
	}
	else {
		Transform tfm = object_fetch_transform(kg, object, OBJECT_TRANSFORM);
		if(itfm)
			*itfm = object_fetch_transform(kg, object, OBJECT_INVERSE_TRANSFORM);

		return tfm;
	}
}
#endif

/* Transform position from object to world space */

ccl_device_inline void object_position_transform(KernelGlobals *kg, const ShaderData *sd, float3 *P)
{
#ifdef __OBJECT_MOTION__
	*P = transform_point_auto(&sd->ob_tfm, *P);
#else
	Transform tfm = object_fetch_transform(kg, sd->object, OBJECT_TRANSFORM);
	*P = transform_point(&tfm, *P);
#endif
}

/* Transform position from world to object space */

ccl_device_inline void object_inverse_position_transform(KernelGlobals *kg, const ShaderData *sd, float3 *P)
{
#ifdef __OBJECT_MOTION__
	*P = transform_point_auto(&sd->ob_itfm, *P);
#else
	Transform tfm = object_fetch_transform(kg, sd->object, OBJECT_INVERSE_TRANSFORM);
	*P = transform_point(&tfm, *P);
#endif
}

/* Transform normal from world to object space */

ccl_device_inline void object_inverse_normal_transform(KernelGlobals *kg, const ShaderData *sd, float3 *N)
{
#ifdef __OBJECT_MOTION__
	if((sd->object != OBJECT_NONE) || (sd->type == PRIMITIVE_LAMP)) {
		*N = normalize(transform_direction_transposed_auto(&sd->ob_tfm, *N));
	}
#else
	if(sd->object != OBJECT_NONE) {
		Transform tfm = object_fetch_transform(kg, sd->object, OBJECT_TRANSFORM);
		*N = normalize(transform_direction_transposed(&tfm, *N));
	}
	else if(sd->type == PRIMITIVE_LAMP) {
		Transform tfm = lamp_fetch_transform(kg, sd->lamp, false);
		*N = normalize(transform_direction_transposed(&tfm, *N));
	}
#endif
}

/* Transform normal from object to world space */

ccl_device_inline void object_normal_transform(KernelGlobals *kg, const ShaderData *sd, float3 *N)
{
#ifdef __OBJECT_MOTION__
	*N = normalize(transform_direction_transposed_auto(&sd->ob_itfm, *N));
#else
	Transform tfm = object_fetch_transform(kg, sd->object, OBJECT_INVERSE_TRANSFORM);
	*N = normalize(transform_direction_transposed(&tfm, *N));
#endif
}

/* Transform direction vector from object to world space */

ccl_device_inline void object_dir_transform(KernelGlobals *kg, const ShaderData *sd, float3 *D)
{
#ifdef __OBJECT_MOTION__
	*D = transform_direction_auto(&sd->ob_tfm, *D);
#else
	Transform tfm = object_fetch_transform(kg, sd->object, OBJECT_TRANSFORM);
	*D = transform_direction(&tfm, *D);
#endif
}

/* Transform direction vector from world to object space */

ccl_device_inline void object_inverse_dir_transform(KernelGlobals *kg, const ShaderData *sd, float3 *D)
{
#ifdef __OBJECT_MOTION__
	*D = transform_direction_auto(&sd->ob_itfm, *D);
#else
	Transform tfm = object_fetch_transform(kg, sd->object, OBJECT_INVERSE_TRANSFORM);
	*D = transform_direction(&tfm, *D);
#endif
}

/* Object center position */

ccl_device_inline float3 object_location(KernelGlobals *kg, const ShaderData *sd)
{
	if(sd->object == OBJECT_NONE)
		return make_float3(0.0f, 0.0f, 0.0f);

#ifdef __OBJECT_MOTION__
	return make_float3(sd->ob_tfm.x.w, sd->ob_tfm.y.w, sd->ob_tfm.z.w);
#else
	Transform tfm = object_fetch_transform(kg, sd->object, OBJECT_TRANSFORM);
	return make_float3(tfm.x.w, tfm.y.w, tfm.z.w);
#endif
}

/* Total surface area of object */

ccl_device_inline float object_surface_area(KernelGlobals *kg, int object)
{
	return kernel_tex_fetch(__objects, object).surface_area;
}

/* Pass ID number of object */

ccl_device_inline float object_pass_id(KernelGlobals *kg, int object)
{
	if(object == OBJECT_NONE)
		return 0.0f;

	return kernel_tex_fetch(__objects, object).pass_id;
}

/* Per lamp random number for shader variation */

ccl_device_inline float lamp_random_number(KernelGlobals *kg, int lamp)
{
	if(lamp == LAMP_NONE)
		return 0.0f;

	return kernel_tex_fetch(__lights, lamp).random;
}

/* Per object random number for shader variation */

ccl_device_inline float object_random_number(KernelGlobals *kg, int object)
{
	if(object == OBJECT_NONE)
		return 0.0f;

	return kernel_tex_fetch(__objects, object).random_number;
}

/* Particle ID from which this object was generated */

ccl_device_inline int object_particle_id(KernelGlobals *kg, int object)
{
	if(object == OBJECT_NONE)
		return 0;

	return kernel_tex_fetch(__objects, object).particle_index;
}

/* Generated texture coordinate on surface from where object was instanced */

ccl_device_inline float3 object_dupli_generated(KernelGlobals *kg, int object)
{
	if(object == OBJECT_NONE)
		return make_float3(0.0f, 0.0f, 0.0f);

	const ccl_global KernelObject *kobject = &kernel_tex_fetch(__objects, object);
	return make_float3(kobject->dupli_generated[0],
	                   kobject->dupli_generated[1],
	                   kobject->dupli_generated[2]);
}

/* UV texture coordinate on surface from where object was instanced */

ccl_device_inline float3 object_dupli_uv(KernelGlobals *kg, int object)
{
	if(object == OBJECT_NONE)
		return make_float3(0.0f, 0.0f, 0.0f);

	const ccl_global KernelObject *kobject = &kernel_tex_fetch(__objects, object);
	return make_float3(kobject->dupli_uv[0],
	                   kobject->dupli_uv[1],
	                   0.0f);
}

/* Information about mesh for motion blurred triangles and curves */

ccl_device_inline void object_motion_info(KernelGlobals *kg, int object, int *numsteps, int *numverts, int *numkeys)
{
	if(numkeys) {
		*numkeys = kernel_tex_fetch(__objects, object).numkeys;
	}

	if(numsteps)
		*numsteps = kernel_tex_fetch(__objects, object).numsteps;
	if(numverts)
		*numverts = kernel_tex_fetch(__objects, object).numverts;
}

/* Offset to an objects patch map */

ccl_device_inline uint object_patch_map_offset(KernelGlobals *kg, int object)
{
	if(object == OBJECT_NONE)
		return 0;

	return kernel_tex_fetch(__objects, object).patch_map_offset;
}

/* Pass ID for shader */

ccl_device int shader_pass_id(KernelGlobals *kg, const ShaderData *sd)
{
	return kernel_tex_fetch(__shaders, (sd->shader & SHADER_MASK)).pass_id;
}

/* Cryptomatte ID */

ccl_device_inline float object_cryptomatte_id(KernelGlobals *kg, int object)
{
	if(object == OBJECT_NONE)
		return 0;
	
	int offset = object*OBJECT_SIZE + OBJECT_CRYPTOMATTE;
	float4 f = kernel_tex_fetch(__objects, offset);
	return f.x;
}

ccl_device_inline float object_cryptomatte_asset_id(KernelGlobals *kg, int object)
{
	if(object == OBJECT_NONE)
		return 0;

	int offset = object*OBJECT_SIZE + OBJECT_CRYPTOMATTE;
	float4 f = kernel_tex_fetch(__objects, offset);
	return f.y;
}

/* Particle data from which object was instanced */

ccl_device_inline uint particle_index(KernelGlobals *kg, int particle)
{
	return kernel_tex_fetch(__particles, particle).index;
}

ccl_device float particle_age(KernelGlobals *kg, int particle)
{
	return kernel_tex_fetch(__particles, particle).age;
}

ccl_device float particle_lifetime(KernelGlobals *kg, int particle)
{
	return kernel_tex_fetch(__particles, particle).lifetime;
}

ccl_device float particle_size(KernelGlobals *kg, int particle)
{
	return kernel_tex_fetch(__particles, particle).size;
}

ccl_device float4 particle_rotation(KernelGlobals *kg, int particle)
{
	return kernel_tex_fetch(__particles, particle).rotation;
}

ccl_device float3 particle_location(KernelGlobals *kg, int particle)
{
	return float4_to_float3(kernel_tex_fetch(__particles, particle).location);
}

ccl_device float3 particle_velocity(KernelGlobals *kg, int particle)
{
	return float4_to_float3(kernel_tex_fetch(__particles, particle).velocity);
}

ccl_device float3 particle_angular_velocity(KernelGlobals *kg, int particle)
{
	return float4_to_float3(kernel_tex_fetch(__particles, particle).angular_velocity);
}

/* Object intersection in BVH */

ccl_device_inline float3 bvh_clamp_direction(float3 dir)
{
	/* clamp absolute values by exp2f(-80.0f) to avoid division by zero when calculating inverse direction */
#if defined(__KERNEL_SSE__) && defined(__KERNEL_SSE2__)
	const ssef oopes(8.271806E-25f,8.271806E-25f,8.271806E-25f,0.0f);
	const ssef mask = _mm_cmpgt_ps(fabs(dir), oopes);
	const ssef signdir = signmsk(dir.m128) | oopes;
#  ifndef __KERNEL_AVX__
	ssef res = mask & ssef(dir);
	res = _mm_or_ps(res,_mm_andnot_ps(mask, signdir));
#  else
	ssef res = _mm_blendv_ps(signdir, dir, mask);
#  endif
	return float3(res);
#else  /* __KERNEL_SSE__ && __KERNEL_SSE2__ */
	const float ooeps = 8.271806E-25f;
	return make_float3((fabsf(dir.x) > ooeps)? dir.x: copysignf(ooeps, dir.x),
	                   (fabsf(dir.y) > ooeps)? dir.y: copysignf(ooeps, dir.y),
	                   (fabsf(dir.z) > ooeps)? dir.z: copysignf(ooeps, dir.z));
#endif  /* __KERNEL_SSE__ && __KERNEL_SSE2__ */
}

ccl_device_inline float3 bvh_inverse_direction(float3 dir)
{
	return rcp(dir);
}

/* Transform ray into object space to enter static object in BVH */

ccl_device_inline float bvh_instance_push(KernelGlobals *kg,
                                          int object,
                                          const Ray *ray,
                                          float3 *P,
                                          float3 *dir,
                                          float3 *idir,
                                          float t)
{
	Transform tfm = object_fetch_transform(kg, object, OBJECT_INVERSE_TRANSFORM);

	*P = transform_point(&tfm, ray->P);

	float len;
	*dir = bvh_clamp_direction(normalize_len(transform_direction(&tfm, ray->D), &len));
	*idir = bvh_inverse_direction(*dir);

	if(t != FLT_MAX) {
		t *= len;
	}

	return t;
}

#ifdef __QBVH__
/* Same as above, but optimized for QBVH scene intersection,
 * which needs to modify two max distances.
 *
 * TODO(sergey): Investigate if passing NULL instead of t1 gets optimized
 * so we can avoid having this duplication.
 */
ccl_device_inline void qbvh_instance_push(KernelGlobals *kg,
                                          int object,
                                          const Ray *ray,
                                          float3 *P,
                                          float3 *dir,
                                          float3 *idir,
                                          float *t,
                                          float *t1)
{
	Transform tfm = object_fetch_transform(kg, object, OBJECT_INVERSE_TRANSFORM);

	*P = transform_point(&tfm, ray->P);

	float len;
	*dir = bvh_clamp_direction(normalize_len(transform_direction(&tfm, ray->D), &len));
	*idir = bvh_inverse_direction(*dir);

	if(*t != FLT_MAX)
		*t *= len;

	if(*t1 != -FLT_MAX)
		*t1 *= len;
}
#endif

/* Transorm ray to exit static object in BVH */

ccl_device_inline float bvh_instance_pop(KernelGlobals *kg,
                                         int object,
                                         const Ray *ray,
                                         float3 *P,
                                         float3 *dir,
                                         float3 *idir,
                                         float t)
{
	if(t != FLT_MAX) {
		Transform tfm = object_fetch_transform(kg, object, OBJECT_INVERSE_TRANSFORM);
		t /= len(transform_direction(&tfm, ray->D));
	}

	*P = ray->P;
	*dir = bvh_clamp_direction(ray->D);
	*idir = bvh_inverse_direction(*dir);

	return t;
}

/* Same as above, but returns scale factor to apply to multiple intersection distances */

ccl_device_inline void bvh_instance_pop_factor(KernelGlobals *kg, int object, const Ray *ray, float3 *P, float3 *dir, float3 *idir, float *t_fac)
{
	Transform tfm = object_fetch_transform(kg, object, OBJECT_INVERSE_TRANSFORM);
	*t_fac = 1.0f / len(transform_direction(&tfm, ray->D));

	*P = ray->P;
	*dir = bvh_clamp_direction(ray->D);
	*idir = bvh_inverse_direction(*dir);
}


#ifdef __OBJECT_MOTION__
/* Transform ray into object space to enter motion blurred object in BVH */

ccl_device_inline float bvh_instance_motion_push(KernelGlobals *kg,
                                                int object,
                                                const Ray *ray,
                                                float3 *P,
                                                float3 *dir,
                                                float3 *idir,
                                                float t,
                                                Transform *itfm)
{
	object_fetch_transform_motion_test(kg, object, ray->time, itfm);

	*P = transform_point(itfm, ray->P);

	float len;
	*dir = bvh_clamp_direction(normalize_len(transform_direction(itfm, ray->D), &len));
	*idir = bvh_inverse_direction(*dir);

	if(t != FLT_MAX) {
		t *= len;
	}

	return t;
}

#ifdef __QBVH__
/* Same as above, but optimized for QBVH scene intersection,
 * which needs to modify two max distances.
 *
 * TODO(sergey): Investigate if passing NULL instead of t1 gets optimized
 * so we can avoid having this duplication.
 */
ccl_device_inline void qbvh_instance_motion_push(KernelGlobals *kg,
                                                 int object,
                                                 const Ray *ray,
                                                 float3 *P,
                                                 float3 *dir,
                                                 float3 *idir,
                                                 float *t,
                                                 float *t1,
                                                 Transform *itfm)
{
	object_fetch_transform_motion_test(kg, object, ray->time, itfm);

	*P = transform_point(itfm, ray->P);

	float len;
	*dir = bvh_clamp_direction(normalize_len(transform_direction(itfm, ray->D), &len));
	*idir = bvh_inverse_direction(*dir);

	if(*t != FLT_MAX)
		*t *= len;

	if(*t1 != -FLT_MAX)
		*t1 *= len;
}
#endif

/* Transorm ray to exit motion blurred object in BVH */

ccl_device_inline float bvh_instance_motion_pop(KernelGlobals *kg,
                                                int object,
                                                const Ray *ray,
                                                float3 *P,
                                                float3 *dir,
                                                float3 *idir,
                                                float t,
                                                Transform *itfm)
{
	if(t != FLT_MAX) {
		t /= len(transform_direction(itfm, ray->D));
	}

	*P = ray->P;
	*dir = bvh_clamp_direction(ray->D);
	*idir = bvh_inverse_direction(*dir);

	return t;
}

/* Same as above, but returns scale factor to apply to multiple intersection distances */

ccl_device_inline void bvh_instance_motion_pop_factor(KernelGlobals *kg,
                                                      int object,
                                                      const Ray *ray,
                                                      float3 *P,
                                                      float3 *dir,
                                                      float3 *idir,
                                                      float *t_fac,
                                                      Transform *itfm)
{
	*t_fac = 1.0f / len(transform_direction(itfm, ray->D));
	*P = ray->P;
	*dir = bvh_clamp_direction(ray->D);
	*idir = bvh_inverse_direction(*dir);
}

#endif

/* TODO(sergey): This is only for until we've got OpenCL 2.0
 * on all devices we consider supported. It'll be replaced with
 * generic address space.
 */

#ifdef __KERNEL_OPENCL__
ccl_device_inline void object_position_transform_addrspace(KernelGlobals *kg,
                                                         const ShaderData *sd,
                                                         ccl_addr_space float3 *P)
{
	float3 private_P = *P;
	object_position_transform(kg, sd, &private_P);
	*P = private_P;
}

ccl_device_inline void object_dir_transform_addrspace(KernelGlobals *kg,
                                                      const ShaderData *sd,
                                                      ccl_addr_space float3 *D)
{
	float3 private_D = *D;
	object_dir_transform(kg, sd, &private_D);
	*D = private_D;
}

ccl_device_inline void object_normal_transform_addrspace(KernelGlobals *kg,
                                                         const ShaderData *sd,
                                                         ccl_addr_space float3 *N)
{
	float3 private_N = *N;
	object_normal_transform(kg, sd, &private_N);
	*N = private_N;
}
#endif

#ifndef __KERNEL_OPENCL__
#  define object_position_transform_auto object_position_transform
#  define object_dir_transform_auto object_dir_transform
#  define object_normal_transform_auto object_normal_transform
#else
#  define object_position_transform_auto object_position_transform_addrspace
#  define object_dir_transform_auto object_dir_transform_addrspace
#  define object_normal_transform_auto object_normal_transform_addrspace
#endif

CCL_NAMESPACE_END<|MERGE_RESOLUTION|>--- conflicted
+++ resolved
@@ -28,16 +28,7 @@
 
 enum ObjectTransform {
 	OBJECT_TRANSFORM = 0,
-<<<<<<< HEAD
-	OBJECT_TRANSFORM_MOTION_PRE = 0,
-	OBJECT_INVERSE_TRANSFORM = 4,
-	OBJECT_TRANSFORM_MOTION_POST = 4,
-	OBJECT_PROPERTIES = 8,
-	OBJECT_DUPLI = 9,
-	OBJECT_CRYPTOMATTE = 11
-=======
 	OBJECT_INVERSE_TRANSFORM = 1,
->>>>>>> 6793aeba
 };
 
 enum ObjectVectorTransform {
@@ -318,21 +309,17 @@
 ccl_device_inline float object_cryptomatte_id(KernelGlobals *kg, int object)
 {
 	if(object == OBJECT_NONE)
+		return 0.0f;
+
+	return kernel_tex_fetch(__objects, object).cryptomatte_object;
+}
+
+ccl_device_inline float object_cryptomatte_asset_id(KernelGlobals *kg, int object)
+{
+	if(object == OBJECT_NONE)
 		return 0;
-	
-	int offset = object*OBJECT_SIZE + OBJECT_CRYPTOMATTE;
-	float4 f = kernel_tex_fetch(__objects, offset);
-	return f.x;
-}
-
-ccl_device_inline float object_cryptomatte_asset_id(KernelGlobals *kg, int object)
-{
-	if(object == OBJECT_NONE)
-		return 0;
-
-	int offset = object*OBJECT_SIZE + OBJECT_CRYPTOMATTE;
-	float4 f = kernel_tex_fetch(__objects, offset);
-	return f.y;
+
+	return kernel_tex_fetch(__objects, object).cryptomatte_asset;
 }
 
 /* Particle data from which object was instanced */
