/*
 * Copyright 2011-2013 Blender Foundation
 *
 * Licensed under the Apache License, Version 2.0 (the "License");
 * you may not use this file except in compliance with the License.
 * You may obtain a copy of the License at
 *
 * http://www.apache.org/licenses/LICENSE-2.0
 *
 * Unless required by applicable law or agreed to in writing, software
 * distributed under the License is distributed on an "AS IS" BASIS,
 * WITHOUT WARRANTIES OR CONDITIONS OF ANY KIND, either express or implied.
 * See the License for the specific language governing permissions and
 * limitations under the License.
 */

#ifndef __KERNEL_TYPES_H__
#define __KERNEL_TYPES_H__

#if !defined(__KERNEL_GPU__) && defined(WITH_EMBREE)
#  include <embree3/rtcore.h>
#  include <embree3/rtcore_scene.h>
#  define __EMBREE__
#endif

#include "kernel/kernel_math.h"
#include "kernel/svm/svm_types.h"
#include "util/util_static_assert.h"

#ifndef __KERNEL_GPU__
#  define __KERNEL_CPU__
#endif

/* TODO(sergey): This is only to make it possible to include this header
 * from outside of the kernel. but this could be done somewhat cleaner?
 */
#ifndef ccl_addr_space
#  define ccl_addr_space
#endif

CCL_NAMESPACE_BEGIN

/* Constants */
#define OBJECT_MOTION_PASS_SIZE 2
#define FILTER_TABLE_SIZE 1024
#define RAMP_TABLE_SIZE 256
#define SHUTTER_TABLE_SIZE 256

#define BSSRDF_MIN_RADIUS 1e-8f
#define BSSRDF_MAX_HITS 4
#define BSSRDF_MAX_BOUNCES 256
#define LOCAL_MAX_HITS 4

#define VOLUME_BOUNDS_MAX 1024

#define BECKMANN_TABLE_SIZE 256

#define SHADER_NONE (~0)
#define OBJECT_NONE (~0)
#define PRIM_NONE (~0)
#define LAMP_NONE (~0)
#define ID_NONE (0.0f)

#define VOLUME_STACK_SIZE 32

/* Split kernel constants */
#define WORK_POOL_SIZE_GPU 64
#define WORK_POOL_SIZE_CPU 1
#ifdef __KERNEL_GPU__
#  define WORK_POOL_SIZE WORK_POOL_SIZE_GPU
#else
#  define WORK_POOL_SIZE WORK_POOL_SIZE_CPU
#endif

#define SHADER_SORT_BLOCK_SIZE 2048

#ifdef __KERNEL_OPENCL__
#  define SHADER_SORT_LOCAL_SIZE 64
#elif defined(__KERNEL_CUDA__)
#  define SHADER_SORT_LOCAL_SIZE 32
#else
#  define SHADER_SORT_LOCAL_SIZE 1
#endif

/* Kernel features */
#define __SOBOL__
#define __INSTANCING__
#define __DPDU__
#define __UV__
#define __BACKGROUND__
#define __CAUSTICS_TRICKS__
#define __VISIBILITY_FLAG__
#define __RAY_DIFFERENTIALS__
#define __CAMERA_CLIPPING__
#define __INTERSECTION_REFINE__
#define __CLAMP_SAMPLE__
#define __PATCH_EVAL__
#define __SHADOW_TRICKS__
#define __DENOISING_FEATURES__
#define __SHADER_RAYTRACE__
#define __AO__
#define __PASSES__
#define __HAIR__

/* Without these we get an AO render, used by OpenCL preview kernel. */
#ifndef __KERNEL_AO_PREVIEW__
#  define __SVM__
#  define __EMISSION__
#  define __TEXTURES__
#  define __EXTRA_NODES__
#  define __HOLDOUT__
#  define __MULTI_CLOSURE__
#  define __TRANSPARENT_SHADOWS__
#  define __BACKGROUND_MIS__
#  define __LAMP_MIS__
#  define __CAMERA_MOTION__
#  define __OBJECT_MOTION__
#  define __HAIR__
#  define __BAKING__
#  define __PRINCIPLED__
#  define __SUBSURFACE__
#  define __VOLUME__
#  define __VOLUME_SCATTER__
#  define __CMJ__
#  define __SHADOW_RECORD_ALL__
#  define __BRANCHED_PATH__
#endif

/* Device specific features */
#ifdef __KERNEL_CPU__
#  ifdef __KERNEL_SSE2__
#    define __QBVH__
#  endif
#  ifdef WITH_OSL
#    define __OSL__
#  endif
#  define __VOLUME_DECOUPLED__
#  define __VOLUME_RECORD_ALL__
#endif /* __KERNEL_CPU__ */

#ifdef __KERNEL_CUDA__
#  ifdef __SPLIT_KERNEL__
#    undef __BRANCHED_PATH__
#  endif
#endif /* __KERNEL_CUDA__ */

#ifdef __KERNEL_OPENCL__
#endif /* __KERNEL_OPENCL__ */

/* Scene-based selective features compilation. */
#ifdef __NO_CAMERA_MOTION__
#  undef __CAMERA_MOTION__
#endif
#ifdef __NO_OBJECT_MOTION__
#  undef __OBJECT_MOTION__
#endif
#ifdef __NO_HAIR__
#  undef __HAIR__
#endif
#ifdef __NO_VOLUME__
#  undef __VOLUME__
#  undef __VOLUME_SCATTER__
#endif
#ifdef __NO_SUBSURFACE__
#  undef __SUBSURFACE__
#endif
#ifdef __NO_BAKING__
#  undef __BAKING__
#endif
#ifdef __NO_BRANCHED_PATH__
#  undef __BRANCHED_PATH__
#endif
#ifdef __NO_PATCH_EVAL__
#  undef __PATCH_EVAL__
#endif
#ifdef __NO_TRANSPARENT__
#  undef __TRANSPARENT_SHADOWS__
#endif
#ifdef __NO_SHADOW_TRICKS__
#  undef __SHADOW_TRICKS__
#endif
#ifdef __NO_PRINCIPLED__
#  undef __PRINCIPLED__
#endif
#ifdef __NO_DENOISING__
#  undef __DENOISING_FEATURES__
#endif
#ifdef __NO_SHADER_RAYTRACE__
#  undef __SHADER_RAYTRACE__
#endif

/* Features that enable others */
#ifdef WITH_CYCLES_DEBUG
#  define __KERNEL_DEBUG__
#endif

#if defined(__SUBSURFACE__) || defined(__SHADER_RAYTRACE__)
#  define __BVH_LOCAL__
#endif

/* Shader Evaluation */

typedef enum ShaderEvalType {
  SHADER_EVAL_DISPLACE,
  SHADER_EVAL_BACKGROUND,
  /* bake types */
  SHADER_EVAL_BAKE, /* no real shade, it's used in the code to
                     * differentiate the type of shader eval from the above
                     */
  /* data passes */
  SHADER_EVAL_NORMAL,
  SHADER_EVAL_UV,
  SHADER_EVAL_ROUGHNESS,
  SHADER_EVAL_DIFFUSE_COLOR,
  SHADER_EVAL_GLOSSY_COLOR,
  SHADER_EVAL_TRANSMISSION_COLOR,
  SHADER_EVAL_SUBSURFACE_COLOR,
  SHADER_EVAL_EMISSION,

  /* light passes */
  SHADER_EVAL_AO,
  SHADER_EVAL_COMBINED,
  SHADER_EVAL_SHADOW,
  SHADER_EVAL_DIFFUSE,
  SHADER_EVAL_GLOSSY,
  SHADER_EVAL_TRANSMISSION,
  SHADER_EVAL_SUBSURFACE,

  /* extra */
  SHADER_EVAL_ENVIRONMENT,
} ShaderEvalType;

/* Path Tracing
 * note we need to keep the u/v pairs at even values */

enum PathTraceDimension {
  PRNG_FILTER_U = 0,
  PRNG_FILTER_V = 1,
  PRNG_LENS_U = 2,
  PRNG_LENS_V = 3,
  PRNG_TIME = 4,
  PRNG_UNUSED_0 = 5,
  PRNG_UNUSED_1 = 6, /* for some reason (6, 7) is a bad sobol pattern */
  PRNG_UNUSED_2 = 7, /* with a low number of samples (< 64) */
  PRNG_BASE_NUM = 10,

  PRNG_BSDF_U = 0,
  PRNG_BSDF_V = 1,
  PRNG_LIGHT_U = 2,
  PRNG_LIGHT_V = 3,
  PRNG_LIGHT_TERMINATE = 4,
  PRNG_TERMINATE = 5,
  PRNG_PHASE_CHANNEL = 6,
  PRNG_SCATTER_DISTANCE = 7,
  PRNG_BOUNCE_NUM = 8,

  PRNG_BEVEL_U = 6, /* reuse volume dimension, correlation won't harm */
  PRNG_BEVEL_V = 7,
};

enum SamplingPattern {
  SAMPLING_PATTERN_SOBOL = 0,
  SAMPLING_PATTERN_CMJ = 1,

  SAMPLING_NUM_PATTERNS,
};

/* these flags values correspond to raytypes in osl.cpp, so keep them in sync! */

enum PathRayFlag {
  PATH_RAY_CAMERA = (1 << 0),
  PATH_RAY_REFLECT = (1 << 1),
  PATH_RAY_TRANSMIT = (1 << 2),
  PATH_RAY_DIFFUSE = (1 << 3),
  PATH_RAY_GLOSSY = (1 << 4),
  PATH_RAY_SINGULAR = (1 << 5),
  PATH_RAY_TRANSPARENT = (1 << 6),

  PATH_RAY_SHADOW_OPAQUE_NON_CATCHER = (1 << 7),
  PATH_RAY_SHADOW_OPAQUE_CATCHER = (1 << 8),
  PATH_RAY_SHADOW_OPAQUE = (PATH_RAY_SHADOW_OPAQUE_NON_CATCHER | PATH_RAY_SHADOW_OPAQUE_CATCHER),
  PATH_RAY_SHADOW_TRANSPARENT_NON_CATCHER = (1 << 9),
  PATH_RAY_SHADOW_TRANSPARENT_CATCHER = (1 << 10),
  PATH_RAY_SHADOW_TRANSPARENT = (PATH_RAY_SHADOW_TRANSPARENT_NON_CATCHER |
                                 PATH_RAY_SHADOW_TRANSPARENT_CATCHER),
  PATH_RAY_SHADOW_NON_CATCHER = (PATH_RAY_SHADOW_OPAQUE_NON_CATCHER |
                                 PATH_RAY_SHADOW_TRANSPARENT_NON_CATCHER),
  PATH_RAY_SHADOW = (PATH_RAY_SHADOW_OPAQUE | PATH_RAY_SHADOW_TRANSPARENT),

  PATH_RAY_CURVE = (1 << 11),          /* visibility flag to define curve segments */
  PATH_RAY_VOLUME_SCATTER = (1 << 12), /* volume scattering */

  /* Special flag to tag unaligned BVH nodes. */
  PATH_RAY_NODE_UNALIGNED = (1 << 13),

  PATH_RAY_ALL_VISIBILITY = ((1 << 14) - 1),

  /* Don't apply multiple importance sampling weights to emission from
   * lamp or surface hits, because they were not direct light sampled. */
  PATH_RAY_MIS_SKIP = (1 << 14),
  /* Diffuse bounce earlier in the path, skip SSS to improve performance
   * and avoid branching twice with disk sampling SSS. */
  PATH_RAY_DIFFUSE_ANCESTOR = (1 << 15),
  /* Single pass has been written. */
  PATH_RAY_SINGLE_PASS_DONE = (1 << 16),
  /* Ray is behind a shadow catcher .*/
  PATH_RAY_SHADOW_CATCHER = (1 << 17),
  /* Store shadow data for shadow catcher or denoising. */
  PATH_RAY_STORE_SHADOW_INFO = (1 << 18),
  /* Zero background alpha, for camera or transparent glass rays. */
  PATH_RAY_TRANSPARENT_BACKGROUND = (1 << 19),
  /* Terminate ray immediately at next bounce. */
  PATH_RAY_TERMINATE_IMMEDIATE = (1 << 20),
  /* Ray is to be terminated, but continue with transparent bounces and
   * emission as long as we encounter them. This is required to make the
   * MIS between direct and indirect light rays match, as shadow rays go
   * through transparent surfaces to reach emisison too. */
  PATH_RAY_TERMINATE_AFTER_TRANSPARENT = (1 << 21),
  /* Ray is to be terminated. */
  PATH_RAY_TERMINATE = (PATH_RAY_TERMINATE_IMMEDIATE | PATH_RAY_TERMINATE_AFTER_TRANSPARENT),
  /* Path and shader is being evaluated for direct lighting emission. */
  PATH_RAY_EMISSION = (1 << 22)
};

/* Closure Label */

typedef enum ClosureLabel {
  LABEL_NONE = 0,
  LABEL_TRANSMIT = 1,
  LABEL_REFLECT = 2,
  LABEL_DIFFUSE = 4,
  LABEL_GLOSSY = 8,
  LABEL_SINGULAR = 16,
  LABEL_TRANSPARENT = 32,
  LABEL_VOLUME_SCATTER = 64,
  LABEL_TRANSMIT_TRANSPARENT = 128,
} ClosureLabel;

/* Render Passes */

#define PASS_NAME_JOIN(a, b) a##_##b
#define PASSMASK(pass) (1 << ((PASS_NAME_JOIN(PASS, pass)) % 32))

#define PASSMASK_COMPONENT(comp) \
  (PASSMASK(PASS_NAME_JOIN(comp, DIRECT)) | PASSMASK(PASS_NAME_JOIN(comp, INDIRECT)) | \
   PASSMASK(PASS_NAME_JOIN(comp, COLOR)))

typedef enum PassType {
  PASS_NONE = 0,

  /* Main passes */
  PASS_COMBINED = 1,
  PASS_DEPTH,
  PASS_NORMAL,
  PASS_UV,
  PASS_OBJECT_ID,
  PASS_MATERIAL_ID,
  PASS_MOTION,
  PASS_MOTION_WEIGHT,
#ifdef __KERNEL_DEBUG__
  PASS_BVH_TRAVERSED_NODES,
  PASS_BVH_TRAVERSED_INSTANCES,
  PASS_BVH_INTERSECTIONS,
  PASS_RAY_BOUNCES,
#endif
  PASS_RENDER_TIME,
  PASS_CRYPTOMATTE,
  PASS_CATEGORY_MAIN_END = 31,

  PASS_MIST = 32,
  PASS_EMISSION,
  PASS_BACKGROUND,
  PASS_AO,
  PASS_SHADOW,
  PASS_LIGHT, /* no real pass, used to force use_light_pass */
  PASS_DIFFUSE_DIRECT,
  PASS_DIFFUSE_INDIRECT,
  PASS_DIFFUSE_COLOR,
  PASS_GLOSSY_DIRECT,
  PASS_GLOSSY_INDIRECT,
  PASS_GLOSSY_COLOR,
  PASS_TRANSMISSION_DIRECT,
  PASS_TRANSMISSION_INDIRECT,
  PASS_TRANSMISSION_COLOR,
  PASS_SUBSURFACE_DIRECT,
  PASS_SUBSURFACE_INDIRECT,
  PASS_SUBSURFACE_COLOR,
  PASS_VOLUME_DIRECT,
  PASS_VOLUME_INDIRECT,
  /* No Scatter color since it's tricky to define what it would even mean. */
  PASS_CATEGORY_LIGHT_END = 63,
} PassType;

#define PASS_ANY (~0)

typedef enum CryptomatteType {
  CRYPT_NONE = 0,
  CRYPT_OBJECT = (1 << 0),
  CRYPT_MATERIAL = (1 << 1),
  CRYPT_ASSET = (1 << 2),
  CRYPT_ACCURATE = (1 << 3),
} CryptomatteType;

typedef enum DenoisingPassOffsets {
  DENOISING_PASS_NORMAL = 0,
  DENOISING_PASS_NORMAL_VAR = 3,
  DENOISING_PASS_ALBEDO = 6,
  DENOISING_PASS_ALBEDO_VAR = 9,
  DENOISING_PASS_DEPTH = 12,
  DENOISING_PASS_DEPTH_VAR = 13,
  DENOISING_PASS_SHADOW_A = 14,
  DENOISING_PASS_SHADOW_B = 17,
  DENOISING_PASS_COLOR = 20,
  DENOISING_PASS_COLOR_VAR = 23,
  DENOISING_PASS_CLEAN = 26,

  DENOISING_PASS_PREFILTERED_DEPTH = 0,
  DENOISING_PASS_PREFILTERED_NORMAL = 1,
  DENOISING_PASS_PREFILTERED_SHADOWING = 4,
  DENOISING_PASS_PREFILTERED_ALBEDO = 5,
  DENOISING_PASS_PREFILTERED_COLOR = 8,
  DENOISING_PASS_PREFILTERED_VARIANCE = 11,
  DENOISING_PASS_PREFILTERED_INTENSITY = 14,

  DENOISING_PASS_SIZE_BASE = 26,
  DENOISING_PASS_SIZE_CLEAN = 3,
  DENOISING_PASS_SIZE_PREFILTERED = 15,
} DenoisingPassOffsets;

typedef enum eBakePassFilter {
  BAKE_FILTER_NONE = 0,
  BAKE_FILTER_DIRECT = (1 << 0),
  BAKE_FILTER_INDIRECT = (1 << 1),
  BAKE_FILTER_COLOR = (1 << 2),
  BAKE_FILTER_DIFFUSE = (1 << 3),
  BAKE_FILTER_GLOSSY = (1 << 4),
  BAKE_FILTER_TRANSMISSION = (1 << 5),
  BAKE_FILTER_SUBSURFACE = (1 << 6),
  BAKE_FILTER_EMISSION = (1 << 7),
  BAKE_FILTER_AO = (1 << 8),
} eBakePassFilter;

typedef enum BakePassFilterCombos {
  BAKE_FILTER_COMBINED = (BAKE_FILTER_DIRECT | BAKE_FILTER_INDIRECT | BAKE_FILTER_DIFFUSE |
                          BAKE_FILTER_GLOSSY | BAKE_FILTER_TRANSMISSION | BAKE_FILTER_SUBSURFACE |
                          BAKE_FILTER_EMISSION | BAKE_FILTER_AO),
  BAKE_FILTER_DIFFUSE_DIRECT = (BAKE_FILTER_DIRECT | BAKE_FILTER_DIFFUSE),
  BAKE_FILTER_GLOSSY_DIRECT = (BAKE_FILTER_DIRECT | BAKE_FILTER_GLOSSY),
  BAKE_FILTER_TRANSMISSION_DIRECT = (BAKE_FILTER_DIRECT | BAKE_FILTER_TRANSMISSION),
  BAKE_FILTER_SUBSURFACE_DIRECT = (BAKE_FILTER_DIRECT | BAKE_FILTER_SUBSURFACE),
  BAKE_FILTER_DIFFUSE_INDIRECT = (BAKE_FILTER_INDIRECT | BAKE_FILTER_DIFFUSE),
  BAKE_FILTER_GLOSSY_INDIRECT = (BAKE_FILTER_INDIRECT | BAKE_FILTER_GLOSSY),
  BAKE_FILTER_TRANSMISSION_INDIRECT = (BAKE_FILTER_INDIRECT | BAKE_FILTER_TRANSMISSION),
  BAKE_FILTER_SUBSURFACE_INDIRECT = (BAKE_FILTER_INDIRECT | BAKE_FILTER_SUBSURFACE),
} BakePassFilterCombos;

typedef enum DenoiseFlag {
  DENOISING_CLEAN_DIFFUSE_DIR = (1 << 0),
  DENOISING_CLEAN_DIFFUSE_IND = (1 << 1),
  DENOISING_CLEAN_GLOSSY_DIR = (1 << 2),
  DENOISING_CLEAN_GLOSSY_IND = (1 << 3),
  DENOISING_CLEAN_TRANSMISSION_DIR = (1 << 4),
  DENOISING_CLEAN_TRANSMISSION_IND = (1 << 5),
  DENOISING_CLEAN_SUBSURFACE_DIR = (1 << 6),
  DENOISING_CLEAN_SUBSURFACE_IND = (1 << 7),
  DENOISING_CLEAN_ALL_PASSES = (1 << 8) - 1,
} DenoiseFlag;

typedef enum FeatureOverrides {
	IGNORE_SHADERS                = (1 << 0),
	IGNORE_VOLUMES                = (1 << 1),
} FeatureOverrides;

#ifdef __KERNEL_DEBUG__
/* NOTE: This is a runtime-only struct, alignment is not
 * really important here.
 */
typedef struct DebugData {
  int num_bvh_traversed_nodes;
  int num_bvh_traversed_instances;
  int num_bvh_intersections;
  int num_ray_bounces;
} DebugData;
#endif

typedef ccl_addr_space struct PathRadianceState {
#ifdef __PASSES__
  float3 diffuse;
  float3 glossy;
  float3 transmission;
  float3 subsurface;
  float3 scatter;

  float3 direct;
#endif
} PathRadianceState;

typedef ccl_addr_space struct PathRadiance {
#ifdef __PASSES__
  int use_light_pass;
#endif

  float transparent;
  float3 emission;
#ifdef __PASSES__
  float3 background;
  float3 ao;

  float3 indirect;
  float3 direct_emission;

  float3 color_diffuse;
  float3 color_glossy;
  float3 color_transmission;
  float3 color_subsurface;

  float3 direct_diffuse;
  float3 direct_glossy;
  float3 direct_transmission;
  float3 direct_subsurface;
  float3 direct_scatter;

  float3 indirect_diffuse;
  float3 indirect_glossy;
  float3 indirect_transmission;
  float3 indirect_subsurface;
  float3 indirect_scatter;

  float4 shadow;
  float mist;
#endif

  struct PathRadianceState state;

#ifdef __SHADOW_TRICKS__
  /* Total light reachable across the path, ignoring shadow blocked queries. */
  float3 path_total;
  /* Total light reachable across the path with shadow blocked queries
   * applied here.
   *
   * Dividing this figure by path_total will give estimate of shadow pass.
   */
  float3 path_total_shaded;

  /* Color of the background on which shadow is alpha-overed. */
  float3 shadow_background_color;

  /* Path radiance sum and throughput at the moment when ray hits shadow
   * catcher object.
   */
  float shadow_throughput;

  /* Accumulated transparency along the path after shadow catcher bounce. */
  float shadow_transparency;

  /* Indicate if any shadow catcher data is set. */
  int has_shadow_catcher;
#endif

#ifdef __DENOISING_FEATURES__
  float3 denoising_normal;
  float3 denoising_albedo;
  float denoising_depth;
#endif /* __DENOISING_FEATURES__ */

#ifdef __KERNEL_DEBUG__
  DebugData debug_data;
#endif /* __KERNEL_DEBUG__ */
} PathRadiance;

typedef struct BsdfEval {
#ifdef __PASSES__
  int use_light_pass;
#endif

  float3 diffuse;
#ifdef __PASSES__
  float3 glossy;
  float3 transmission;
  float3 transparent;
  float3 subsurface;
  float3 scatter;
#endif
#ifdef __SHADOW_TRICKS__
  float3 sum_no_mis;
#endif
} BsdfEval;

/* Shader Flag */

typedef enum ShaderFlag {
  SHADER_SMOOTH_NORMAL = (1 << 31),
  SHADER_CAST_SHADOW = (1 << 30),
  SHADER_AREA_LIGHT = (1 << 29),
  SHADER_USE_MIS = (1 << 28),
  SHADER_EXCLUDE_DIFFUSE = (1 << 27),
  SHADER_EXCLUDE_GLOSSY = (1 << 26),
  SHADER_EXCLUDE_TRANSMIT = (1 << 25),
  SHADER_EXCLUDE_CAMERA = (1 << 24),
  SHADER_EXCLUDE_SCATTER = (1 << 23),
  SHADER_EXCLUDE_ANY = (SHADER_EXCLUDE_DIFFUSE | SHADER_EXCLUDE_GLOSSY | SHADER_EXCLUDE_TRANSMIT |
                        SHADER_EXCLUDE_CAMERA | SHADER_EXCLUDE_SCATTER),

  SHADER_MASK = ~(SHADER_SMOOTH_NORMAL | SHADER_CAST_SHADOW | SHADER_AREA_LIGHT | SHADER_USE_MIS |
                  SHADER_EXCLUDE_ANY)
} ShaderFlag;

/* Light Type */

typedef enum LightType {
  LIGHT_POINT,
  LIGHT_DISTANT,
  LIGHT_BACKGROUND,
  LIGHT_AREA,
  LIGHT_SPOT,
  LIGHT_TRIANGLE
} LightType;

/* Camera Type */

enum CameraType { CAMERA_PERSPECTIVE, CAMERA_ORTHOGRAPHIC, CAMERA_PANORAMA };

/* Panorama Type */

enum PanoramaType {
  PANORAMA_EQUIRECTANGULAR = 0,
  PANORAMA_FISHEYE_EQUIDISTANT = 1,
  PANORAMA_FISHEYE_EQUISOLID = 2,
  PANORAMA_MIRRORBALL = 3,

  PANORAMA_NUM_TYPES,
};

/* Differential */

typedef struct differential3 {
  float3 dx;
  float3 dy;
} differential3;

typedef struct differential {
  float dx;
  float dy;
} differential;

/* Ray */

typedef struct Ray {
/* TODO(sergey): This is only needed because current AMD
 * compiler has hard time building the kernel with this
 * reshuffle. And at the same time reshuffle will cause
 * less optimal CPU code in certain places.
 *
 * We'll get rid of this nasty exception once AMD compiler
 * is fixed.
 */
#ifndef __KERNEL_OPENCL_AMD__
  float3 P; /* origin */
  float3 D; /* direction */

  float t;    /* length of the ray */
  float time; /* time (for motion blur) */
#else
  float t;    /* length of the ray */
  float time; /* time (for motion blur) */
  float3 P;   /* origin */
  float3 D;   /* direction */
#endif

#ifdef __RAY_DIFFERENTIALS__
  differential3 dP;
  differential3 dD;
#endif
} Ray;

/* Intersection */

typedef struct Intersection {
#ifdef __EMBREE__
  float3 Ng;
#endif
  float t, u, v;
  int prim;
  int object;
  int type;

#ifdef __KERNEL_DEBUG__
  int num_traversed_nodes;
  int num_traversed_instances;
  int num_intersections;
#endif
} Intersection;

/* Primitives */

typedef enum PrimitiveType {
  PRIMITIVE_NONE = 0,
  PRIMITIVE_TRIANGLE = (1 << 0),
  PRIMITIVE_MOTION_TRIANGLE = (1 << 1),
  PRIMITIVE_CURVE = (1 << 2),
  PRIMITIVE_MOTION_CURVE = (1 << 3),
  /* Lamp primitive is not included below on purpose,
   * since it is no real traceable primitive.
   */
  PRIMITIVE_LAMP = (1 << 4),

  PRIMITIVE_ALL_TRIANGLE = (PRIMITIVE_TRIANGLE | PRIMITIVE_MOTION_TRIANGLE),
  PRIMITIVE_ALL_CURVE = (PRIMITIVE_CURVE | PRIMITIVE_MOTION_CURVE),
  PRIMITIVE_ALL_MOTION = (PRIMITIVE_MOTION_TRIANGLE | PRIMITIVE_MOTION_CURVE),
  PRIMITIVE_ALL = (PRIMITIVE_ALL_TRIANGLE | PRIMITIVE_ALL_CURVE),

  /* Total number of different traceable primitives.
   * NOTE: This is an actual value, not a bitflag.
   */
  PRIMITIVE_NUM_TOTAL = 4,
} PrimitiveType;

#define PRIMITIVE_PACK_SEGMENT(type, segment) ((segment << PRIMITIVE_NUM_TOTAL) | (type))
#define PRIMITIVE_UNPACK_SEGMENT(type) (type >> PRIMITIVE_NUM_TOTAL)

/* Attributes */

typedef enum AttributePrimitive {
  ATTR_PRIM_TRIANGLE = 0,
  ATTR_PRIM_CURVE,
  ATTR_PRIM_SUBD,

  ATTR_PRIM_TYPES
} AttributePrimitive;

typedef enum AttributeElement {
  ATTR_ELEMENT_NONE,
  ATTR_ELEMENT_OBJECT,
  ATTR_ELEMENT_MESH,
  ATTR_ELEMENT_FACE,
  ATTR_ELEMENT_VERTEX,
  ATTR_ELEMENT_VERTEX_MOTION,
  ATTR_ELEMENT_CORNER,
  ATTR_ELEMENT_CORNER_BYTE,
  ATTR_ELEMENT_CURVE,
  ATTR_ELEMENT_CURVE_KEY,
  ATTR_ELEMENT_CURVE_KEY_MOTION,
  ATTR_ELEMENT_VOXEL
} AttributeElement;

typedef enum AttributeStandard {
  ATTR_STD_NONE = 0,
  ATTR_STD_VERTEX_NORMAL,
  ATTR_STD_FACE_NORMAL,
  ATTR_STD_UV,
  ATTR_STD_UV_TANGENT,
  ATTR_STD_UV_TANGENT_SIGN,
  ATTR_STD_GENERATED,
  ATTR_STD_GENERATED_TRANSFORM,
  ATTR_STD_POSITION_UNDEFORMED,
  ATTR_STD_POSITION_UNDISPLACED,
  ATTR_STD_MOTION_VERTEX_POSITION,
  ATTR_STD_MOTION_VERTEX_NORMAL,
  ATTR_STD_PARTICLE,
  ATTR_STD_CURVE_INTERCEPT,
  ATTR_STD_CURVE_RANDOM,
  ATTR_STD_PTEX_FACE_ID,
  ATTR_STD_PTEX_UV,
  ATTR_STD_VOLUME_DENSITY,
  ATTR_STD_VOLUME_COLOR,
  ATTR_STD_VOLUME_FLAME,
  ATTR_STD_VOLUME_HEAT,
  ATTR_STD_VOLUME_TEMPERATURE,
  ATTR_STD_VOLUME_VELOCITY,
  ATTR_STD_POINTINESS,
  ATTR_STD_NUM,

  ATTR_STD_NOT_FOUND = ~0
} AttributeStandard;

typedef enum AttributeFlag {
  ATTR_FINAL_SIZE = (1 << 0),
  ATTR_SUBDIVIDED = (1 << 1),
} AttributeFlag;

typedef struct AttributeDescriptor {
  AttributeElement element;
  NodeAttributeType type;
  uint flags; /* see enum AttributeFlag */
  int offset;
} AttributeDescriptor;

/* Closure data */

#ifdef __MULTI_CLOSURE__
#  ifdef __SPLIT_KERNEL__
#    define MAX_CLOSURE 1
#  else
#    ifndef __MAX_CLOSURE__
#      define MAX_CLOSURE 64
#    else
#      define MAX_CLOSURE __MAX_CLOSURE__
#    endif
#  endif
#else
#  define MAX_CLOSURE 1
#endif

/* This struct is the base class for all closures. The common members are
 * duplicated in all derived classes since we don't have C++ in the kernel
 * yet, and because it lets us lay out the members to minimize padding. The
 * weight member is located at the beginning of the struct for this reason.
 *
 * ShaderClosure has a fixed size, and any extra space must be allocated
 * with closure_alloc_extra().
 *
 * We pad the struct to 80 bytes and ensure it is aligned to 16 bytes, which
 * we assume to be the maximum required alignment for any struct. */

#define SHADER_CLOSURE_BASE \
  float3 weight; \
  ClosureType type; \
  float sample_weight; \
  float3 N

typedef ccl_addr_space struct ccl_align(16) ShaderClosure
{
  SHADER_CLOSURE_BASE;

  float data[10]; /* pad to 80 bytes */
}
ShaderClosure;

/* Shader Data
 *
 * Main shader state at a point on the surface or in a volume. All coordinates
 * are in world space.
 */

enum ShaderDataFlag {
  /* Runtime flags. */

  /* Set when ray hits backside of surface. */
  SD_BACKFACING = (1 << 0),
  /* Shader has non-zero emission. */
  SD_EMISSION = (1 << 1),
  /* Shader has BSDF closure. */
  SD_BSDF = (1 << 2),
  /* Shader has non-singular BSDF closure. */
  SD_BSDF_HAS_EVAL = (1 << 3),
  /* Shader has BSSRDF closure. */
  SD_BSSRDF = (1 << 4),
  /* Shader has holdout closure. */
  SD_HOLDOUT = (1 << 5),
  /* Shader has non-zero volume extinction. */
  SD_EXTINCTION = (1 << 6),
  /* Shader has have volume phase (scatter) closure. */
  SD_SCATTER = (1 << 7),
  /* Shader has transparent closure. */
  SD_TRANSPARENT = (1 << 9),
  /* BSDF requires LCG for evaluation. */
  SD_BSDF_NEEDS_LCG = (1 << 10),

  SD_CLOSURE_FLAGS = (SD_EMISSION | SD_BSDF | SD_BSDF_HAS_EVAL | SD_BSSRDF | SD_HOLDOUT |
                      SD_EXTINCTION | SD_SCATTER | SD_BSDF_NEEDS_LCG),

  /* Shader flags. */

  /* direct light sample */
  SD_USE_MIS = (1 << 16),
  /* Has transparent shadow. */
  SD_HAS_TRANSPARENT_SHADOW = (1 << 17),
  /* Has volume shader. */
  SD_HAS_VOLUME = (1 << 18),
  /* Has only volume shader, no surface. */
  SD_HAS_ONLY_VOLUME = (1 << 19),
  /* Has heterogeneous volume. */
  SD_HETEROGENEOUS_VOLUME = (1 << 20),
  /* BSSRDF normal uses bump. */
  SD_HAS_BSSRDF_BUMP = (1 << 21),
  /* Use equiangular volume sampling */
  SD_VOLUME_EQUIANGULAR = (1 << 22),
  /* Use multiple importance volume sampling. */
  SD_VOLUME_MIS = (1 << 23),
  /* Use cubic interpolation for voxels. */
  SD_VOLUME_CUBIC = (1 << 24),
  /* Has data connected to the displacement input or uses bump map. */
  SD_HAS_BUMP = (1 << 25),
  /* Has true displacement. */
  SD_HAS_DISPLACEMENT = (1 << 26),
  /* Has constant emission (value stored in __shaders) */
  SD_HAS_CONSTANT_EMISSION = (1 << 27),
  /* Needs to access attributes */
  SD_NEED_ATTRIBUTES = (1 << 28),

  SD_SHADER_FLAGS = (SD_USE_MIS | SD_HAS_TRANSPARENT_SHADOW | SD_HAS_VOLUME | SD_HAS_ONLY_VOLUME |
                     SD_HETEROGENEOUS_VOLUME | SD_HAS_BSSRDF_BUMP | SD_VOLUME_EQUIANGULAR |
                     SD_VOLUME_MIS | SD_VOLUME_CUBIC | SD_HAS_BUMP | SD_HAS_DISPLACEMENT |
                     SD_HAS_CONSTANT_EMISSION | SD_NEED_ATTRIBUTES)
};

/* Object flags. */
enum ShaderDataObjectFlag {
  /* Holdout for camera rays. */
  SD_OBJECT_HOLDOUT_MASK = (1 << 0),
  /* Has object motion blur. */
  SD_OBJECT_MOTION = (1 << 1),
  /* Vertices have transform applied. */
  SD_OBJECT_TRANSFORM_APPLIED = (1 << 2),
  /* Vertices have negative scale applied. */
  SD_OBJECT_NEGATIVE_SCALE_APPLIED = (1 << 3),
  /* Object has a volume shader. */
  SD_OBJECT_HAS_VOLUME = (1 << 4),
  /* Object intersects AABB of an object with volume shader. */
  SD_OBJECT_INTERSECTS_VOLUME = (1 << 5),
  /* Has position for motion vertices. */
  SD_OBJECT_HAS_VERTEX_MOTION = (1 << 6),
  /* object is used to catch shadows */
  SD_OBJECT_SHADOW_CATCHER = (1 << 7),
  /* object has volume attributes */
  SD_OBJECT_HAS_VOLUME_ATTRIBUTES = (1 << 8),

  SD_OBJECT_FLAGS = (SD_OBJECT_HOLDOUT_MASK | SD_OBJECT_MOTION | SD_OBJECT_TRANSFORM_APPLIED |
                     SD_OBJECT_NEGATIVE_SCALE_APPLIED | SD_OBJECT_HAS_VOLUME |
                     SD_OBJECT_INTERSECTS_VOLUME | SD_OBJECT_SHADOW_CATCHER |
                     SD_OBJECT_HAS_VOLUME_ATTRIBUTES)
};

typedef ccl_addr_space struct ShaderData {
  /* position */
  float3 P;
  /* smooth normal for shading */
  float3 N;
  /* true geometric normal */
  float3 Ng;
  /* view/incoming direction */
  float3 I;
  /* shader id */
  int shader;
  /* booleans describing shader, see ShaderDataFlag */
  int flag;
  /* booleans describing object of the shader, see ShaderDataObjectFlag */
  int object_flag;

  /* primitive id if there is one, ~0 otherwise */
  int prim;

  /* combined type and curve segment for hair */
  int type;

  /* parametric coordinates
   * - barycentric weights for triangles */
  float u;
  float v;
  /* object id if there is one, ~0 otherwise */
  int object;
  /* lamp id if there is one, ~0 otherwise */
  int lamp;

  /* motion blur sample time */
  float time;

  /* length of the ray being shaded */
  float ray_length;

#ifdef __RAY_DIFFERENTIALS__
  /* differential of P. these are orthogonal to Ng, not N */
  differential3 dP;
  /* differential of I */
  differential3 dI;
  /* differential of u, v */
  differential du;
  differential dv;
#endif
#ifdef __DPDU__
  /* differential of P w.r.t. parametric coordinates. note that dPdu is
   * not readily suitable as a tangent for shading on triangles. */
  float3 dPdu;
  float3 dPdv;
#endif

#ifdef __OBJECT_MOTION__
  /* object <-> world space transformations, cached to avoid
   * re-interpolating them constantly for shading */
  Transform ob_tfm;
  Transform ob_itfm;
#endif

  /* ray start position, only set for backgrounds */
  float3 ray_P;
  differential3 ray_dP;

#ifdef __OSL__
  struct KernelGlobals *osl_globals;
  struct PathState *osl_path_state;
#endif

  /* LCG state for closures that require additional random numbers. */
  uint lcg_state;

  /* Closure data, we store a fixed array of closures */
  int num_closure;
  int num_closure_left;
  float randb_closure;
  float3 svm_closure_weight;

  /* Closure weights summed directly, so we can evaluate
   * emission and shadow transparency with MAX_CLOSURE 0. */
  float3 closure_emission_background;
  float3 closure_transparent_extinction;

  /* At the end so we can adjust size in ShaderDataTinyStorage. */
  struct ShaderClosure closure[MAX_CLOSURE];
} ShaderData;

typedef ccl_addr_space struct ShaderDataTinyStorage {
  char pad[sizeof(ShaderData) - sizeof(ShaderClosure) * MAX_CLOSURE];
} ShaderDataTinyStorage;
#define AS_SHADER_DATA(shader_data_tiny_storage) ((ShaderData *)shader_data_tiny_storage)

/* Path State */

#ifdef __VOLUME__
typedef struct VolumeStack {
  int object;
  int shader;
} VolumeStack;
#endif

typedef struct PathState {
  /* see enum PathRayFlag */
  int flag;

  /* random number generator state */
  uint rng_hash;       /* per pixel hash */
  int rng_offset;      /* dimension offset */
  int sample;          /* path sample number */
  int num_samples;     /* total number of times this path will be sampled */
  float branch_factor; /* number of branches in indirect paths */

  /* bounce counting */
  int bounce;
  int diffuse_bounce;
  int glossy_bounce;
  int transmission_bounce;
  int transparent_bounce;

#ifdef __DENOISING_FEATURES__
  float denoising_feature_weight;
#endif /* __DENOISING_FEATURES__ */

  /* multiple importance sampling */
  float min_ray_pdf; /* smallest bounce pdf over entire path up to now */
  float ray_pdf;     /* last bounce pdf */
#ifdef __LAMP_MIS__
  float ray_t; /* accumulated distance through transparent surfaces */
#endif

  /* volume rendering */
#ifdef __VOLUME__
  int volume_bounce;
  int volume_bounds_bounce;
  VolumeStack volume_stack[VOLUME_STACK_SIZE];
#endif
} PathState;

/* Struct to gather multiple nearby intersections. */
typedef struct LocalIntersection {
  Ray ray;
  float3 weight[LOCAL_MAX_HITS];

  int num_hits;
  struct Intersection hits[LOCAL_MAX_HITS];
  float3 Ng[LOCAL_MAX_HITS];
} LocalIntersection;

/* Subsurface */

/* Struct to gather SSS indirect rays and delay tracing them. */
typedef struct SubsurfaceIndirectRays {
  PathState state[BSSRDF_MAX_HITS];

  int num_rays;

  struct Ray rays[BSSRDF_MAX_HITS];
  float3 throughputs[BSSRDF_MAX_HITS];
  struct PathRadianceState L_state[BSSRDF_MAX_HITS];
} SubsurfaceIndirectRays;
static_assert(BSSRDF_MAX_HITS <= LOCAL_MAX_HITS, "BSSRDF hits too high.");

/* Constant Kernel Data
 *
 * These structs are passed from CPU to various devices, and the struct layout
 * must match exactly. Structs are padded to ensure 16 byte alignment, and we
 * do not use float3 because its size may not be the same on all devices. */

typedef struct KernelCamera {
  /* type */
  int type;

  /* panorama */
  int panorama_type;
  float fisheye_fov;
  float fisheye_lens;
  float4 equirectangular_range;

  /* stereo */
  float interocular_offset;
  float convergence_distance;
  float pole_merge_angle_from;
  float pole_merge_angle_to;

  /* matrices */
  Transform cameratoworld;
  ProjectionTransform rastertocamera;

  /* differentials */
  float4 dx;
  float4 dy;

  /* depth of field */
  float aperturesize;
  float blades;
  float bladesrotation;
  float focaldistance;

  /* motion blur */
  float shuttertime;
  int num_motion_steps, have_perspective_motion;

  /* clipping */
  float nearclip;
  float cliplength;

  /* sensor size */
  float sensorwidth;
  float sensorheight;

  /* render size */
  float width, height;
  int resolution;

  /* anamorphic lens bokeh */
  float inv_aperture_ratio;

  int is_inside_volume;

  /* more matrices */
  ProjectionTransform screentoworld;
  ProjectionTransform rastertoworld;
  ProjectionTransform ndctoworld;
  ProjectionTransform worldtoscreen;
  ProjectionTransform worldtoraster;
  ProjectionTransform worldtondc;
  Transform worldtocamera;

  /* Stores changes in the projeciton matrix. Use for camera zoom motion
   * blur and motion pass output for perspective camera. */
  ProjectionTransform perspective_pre;
  ProjectionTransform perspective_post;

  /* Transforms for motion pass. */
  Transform motion_pass_pre;
  Transform motion_pass_post;

  int shutter_table_offset;

  /* Rolling shutter */
  int rolling_shutter_type;
  float rolling_shutter_duration;

  int pad;
} KernelCamera;
static_assert_align(KernelCamera, 16);

typedef struct KernelFilm {
  float exposure;
  int pass_flag;
  int light_pass_flag;
  int pass_stride;
  int use_light_pass;

  int pass_combined;
  int pass_depth;
  int pass_normal;
  int pass_motion;

  int pass_motion_weight;
  int pass_uv;
  int pass_object_id;
  int pass_material_id;

  int pass_diffuse_color;
  int pass_glossy_color;
  int pass_transmission_color;
  int pass_subsurface_color;

  int pass_diffuse_indirect;
  int pass_glossy_indirect;
  int pass_transmission_indirect;
  int pass_subsurface_indirect;
  int pass_volume_indirect;

  int pass_diffuse_direct;
  int pass_glossy_direct;
  int pass_transmission_direct;
  int pass_subsurface_direct;
  int pass_volume_direct;

  int pass_emission;
  int pass_background;
  int pass_ao;
  float pass_alpha_threshold;

  int pass_shadow;
  float pass_shadow_scale;
  int filter_table_offset;
  int cryptomatte_passes;
  int cryptomatte_depth;
  int pass_cryptomatte;

  int pass_mist;
  float mist_start;
  float mist_inv_depth;
  float mist_falloff;

  int pass_denoising_data;
  int pass_denoising_clean;
  int denoising_flags;

  /* XYZ to rendering color space transform. float4 instead of float3 to
   * ensure consistent padding/alignment across devices. */
  float4 xyz_to_r;
  float4 xyz_to_g;
  float4 xyz_to_b;
  float4 rgb_to_y;

#ifdef __KERNEL_DEBUG__
  int pass_bvh_traversed_nodes;
  int pass_bvh_traversed_instances;
  int pass_bvh_intersections;
  int pass_ray_bounces;
#endif
} KernelFilm;
static_assert_align(KernelFilm, 16);

typedef struct KernelBackground {
  /* only shader index */
  int surface_shader;
  int volume_shader;
  int transparent;
  float transparent_roughness_squared_threshold;

  /* ambient occlusion */
  float ao_factor;
  float ao_distance;
  float ao_bounces_factor;
  float ao_pad;
} KernelBackground;
static_assert_align(KernelBackground, 16);

typedef struct KernelIntegrator {
<<<<<<< HEAD
	/* emission */
	int use_direct_light;
	int use_ambient_occlusion;
	int num_distribution;
	int num_all_lights;
	float pdf_triangles;
	float pdf_lights;
	int pdf_background_res_x;
	int pdf_background_res_y;
	float light_inv_rr_threshold;

	/* light portals */
	float portal_pdf;
	int num_portals;
	int portal_offset;

	/* bounces */
	int max_bounce;

	int max_diffuse_bounce;
	int max_glossy_bounce;
	int max_transmission_bounce;
	int max_volume_bounce;

	int ao_bounces;

	/* transparent */
	int transparent_max_bounce;
	int transparent_shadows;

	/* caustics */
	int caustics_reflective;
	int caustics_refractive;
	float filter_glossy;

	/* seed */
	int seed;

	/* clamp */
	float sample_clamp_direct;
	float sample_clamp_indirect;

	/* branched path */
	int branched;
	int volume_decoupled;
	int diffuse_samples;
	int glossy_samples;
	int transmission_samples;
	int ao_samples;
	int mesh_light_samples;
	int subsurface_samples;
	int sample_all_lights_direct;
	int sample_all_lights_indirect;

	/* mis */
	int use_lamp_mis;

	/* sampler */
	int sampling_pattern;
	int aa_samples;

	/* volume render */
	int use_volumes;
	int volume_max_steps;
	float volume_step_size;
	int volume_samples;

	int start_sample;

	int max_closures;

	/* diagnostics */
	int feature_overrides;

	int pad1, pad2;
=======
  /* emission */
  int use_direct_light;
  int use_ambient_occlusion;
  int num_distribution;
  int num_all_lights;
  float pdf_triangles;
  float pdf_lights;
  int pdf_background_res_x;
  int pdf_background_res_y;
  float light_inv_rr_threshold;

  /* light portals */
  float portal_pdf;
  int num_portals;
  int portal_offset;

  /* bounces */
  int max_bounce;

  int max_diffuse_bounce;
  int max_glossy_bounce;
  int max_transmission_bounce;
  int max_volume_bounce;

  int ao_bounces;

  /* transparent */
  int transparent_max_bounce;
  int transparent_shadows;

  /* caustics */
  int caustics_reflective;
  int caustics_refractive;
  float filter_glossy;

  /* seed */
  int seed;

  /* clamp */
  float sample_clamp_direct;
  float sample_clamp_indirect;

  /* branched path */
  int branched;
  int volume_decoupled;
  int diffuse_samples;
  int glossy_samples;
  int transmission_samples;
  int ao_samples;
  int mesh_light_samples;
  int subsurface_samples;
  int sample_all_lights_direct;
  int sample_all_lights_indirect;

  /* mis */
  int use_lamp_mis;

  /* sampler */
  int sampling_pattern;
  int aa_samples;

  /* volume render */
  int use_volumes;
  int volume_max_steps;
  float volume_step_size;
  int volume_samples;

  int start_sample;

  int max_closures;

  int pad1, pad2, pad3;
>>>>>>> 3076d95b
} KernelIntegrator;
static_assert_align(KernelIntegrator, 16);

typedef enum KernelBVHLayout {
  BVH_LAYOUT_NONE = 0,

  BVH_LAYOUT_BVH2 = (1 << 0),
  BVH_LAYOUT_BVH4 = (1 << 1),
  BVH_LAYOUT_BVH8 = (1 << 2),
  BVH_LAYOUT_EMBREE = (1 << 3),
  BVH_LAYOUT_DEFAULT = BVH_LAYOUT_BVH8,
  BVH_LAYOUT_ALL = (unsigned int)(-1),
} KernelBVHLayout;

typedef struct KernelBVH {
  /* Own BVH */
  int root;
  int have_motion;
  int have_curves;
  int have_instancing;
  int bvh_layout;
  int use_bvh_steps;

  /* Embree */
#ifdef __EMBREE__
  RTCScene scene;
#  ifndef __KERNEL_64_BIT__
  int pad1;
#  endif
#else
  int pad1, pad2;
#endif
} KernelBVH;
static_assert_align(KernelBVH, 16);

typedef enum CurveFlag {
  /* runtime flags */
  CURVE_KN_BACKFACING = 1,           /* backside of cylinder? */
  CURVE_KN_ENCLOSEFILTER = 2,        /* don't consider strands surrounding start point? */
  CURVE_KN_INTERPOLATE = 4,          /* render as a curve? */
  CURVE_KN_ACCURATE = 8,             /* use accurate intersections test? */
  CURVE_KN_INTERSECTCORRECTION = 16, /* correct for width after determing closest midpoint? */
  CURVE_KN_TRUETANGENTGNORMAL = 32,  /* use tangent normal for geometry? */
  CURVE_KN_RIBBONS = 64,             /* use flat curve ribbons */
} CurveFlag;

typedef struct KernelCurves {
  int curveflags;
  int subdivisions;

  float minimum_width;
  float maximum_width;
} KernelCurves;
static_assert_align(KernelCurves, 16);

typedef struct KernelTables {
  int beckmann_offset;
  int pad1, pad2, pad3;
} KernelTables;
static_assert_align(KernelTables, 16);

typedef struct KernelData {
  KernelCamera cam;
  KernelFilm film;
  KernelBackground background;
  KernelIntegrator integrator;
  KernelBVH bvh;
  KernelCurves curve;
  KernelTables tables;
} KernelData;
static_assert_align(KernelData, 16);

/* Kernel data structures. */

typedef struct KernelObject {
  Transform tfm;
  Transform itfm;

  float surface_area;
  float pass_id;
  float random_number;
  int particle_index;

  float dupli_generated[3];
  float dupli_uv[2];

  int numkeys;
  int numsteps;
  int numverts;

  uint patch_map_offset;
  uint attribute_map_offset;
  uint motion_offset;
  uint pad1;

  float cryptomatte_object;
  float cryptomatte_asset;
  float pad2, pad3;
} KernelObject;
static_assert_align(KernelObject, 16);

typedef struct KernelSpotLight {
  float radius;
  float invarea;
  float spot_angle;
  float spot_smooth;
  float dir[3];
  float pad;
} KernelSpotLight;

/* PointLight is SpotLight with only radius and invarea being used. */

typedef struct KernelAreaLight {
  float axisu[3];
  float invarea;
  float axisv[3];
  float pad1;
  float dir[3];
  float pad2;
} KernelAreaLight;

typedef struct KernelDistantLight {
  float radius;
  float cosangle;
  float invarea;
  float pad;
} KernelDistantLight;

typedef struct KernelLight {
  int type;
  float co[3];
  int shader_id;
  int samples;
  float max_bounces;
  float random;
  Transform tfm;
  Transform itfm;
  union {
    KernelSpotLight spot;
    KernelAreaLight area;
    KernelDistantLight distant;
  };
} KernelLight;
static_assert_align(KernelLight, 16);

typedef struct KernelLightDistribution {
  float totarea;
  int prim;
  union {
    struct {
      int shader_flag;
      int object_id;
    } mesh_light;
    struct {
      float pad;
      float size;
    } lamp;
  };
} KernelLightDistribution;
static_assert_align(KernelLightDistribution, 16);

typedef struct KernelParticle {
  int index;
  float age;
  float lifetime;
  float size;
  float4 rotation;
  /* Only xyz are used of the following. float4 instead of float3 are used
   * to ensure consistent padding/alignment across devices. */
  float4 location;
  float4 velocity;
  float4 angular_velocity;
} KernelParticle;
static_assert_align(KernelParticle, 16);

typedef struct KernelShader {
  float constant_emission[3];
  float cryptomatte_id;
  int flags;
  int pass_id;
  int pad2, pad3;
} KernelShader;
static_assert_align(KernelShader, 16);

/* Declarations required for split kernel */

/* Macro for queues */
/* Value marking queue's empty slot */
#define QUEUE_EMPTY_SLOT -1

/*
 * Queue 1 - Active rays
 * Queue 2 - Background queue
 * Queue 3 - Shadow ray cast kernel - AO
 * Queeu 4 - Shadow ray cast kernel - direct lighting
 */

/* Queue names */
enum QueueNumber {
  /* All active rays and regenerated rays are enqueued here. */
  QUEUE_ACTIVE_AND_REGENERATED_RAYS = 0,

  /* All
   * 1. Background-hit rays,
   * 2. Rays that has exited path-iteration but needs to update output buffer
   * 3. Rays to be regenerated
   * are enqueued here.
   */
  QUEUE_HITBG_BUFF_UPDATE_TOREGEN_RAYS,

  /* All rays for which a shadow ray should be cast to determine radiance
   * contribution for AO are enqueued here.
   */
  QUEUE_SHADOW_RAY_CAST_AO_RAYS,

  /* All rays for which a shadow ray should be cast to determine radiance
   * contributing for direct lighting are enqueued here.
   */
  QUEUE_SHADOW_RAY_CAST_DL_RAYS,

  /* Rays sorted according to shader->id */
  QUEUE_SHADER_SORTED_RAYS,

#ifdef __BRANCHED_PATH__
  /* All rays moving to next iteration of the indirect loop for light */
  QUEUE_LIGHT_INDIRECT_ITER,
  /* Queue of all inactive rays. These are candidates for sharing work of indirect loops */
  QUEUE_INACTIVE_RAYS,
#  ifdef __VOLUME__
  /* All rays moving to next iteration of the indirect loop for volumes */
  QUEUE_VOLUME_INDIRECT_ITER,
#  endif
#  ifdef __SUBSURFACE__
  /* All rays moving to next iteration of the indirect loop for subsurface */
  QUEUE_SUBSURFACE_INDIRECT_ITER,
#  endif
#endif /* __BRANCHED_PATH__ */

  NUM_QUEUES
};

/* We use RAY_STATE_MASK to get ray_state */
#define RAY_STATE_MASK 0x0F
#define RAY_FLAG_MASK 0xF0
enum RayState {
  RAY_INVALID = 0,
  /* Denotes ray is actively involved in path-iteration. */
  RAY_ACTIVE,
  /* Denotes ray has completed processing all samples and is inactive. */
  RAY_INACTIVE,
  /* Denotes ray has exited path-iteration and needs to update output buffer. */
  RAY_UPDATE_BUFFER,
  /* Denotes ray needs to skip most surface shader work. */
  RAY_HAS_ONLY_VOLUME,
  /* Donotes ray has hit background */
  RAY_HIT_BACKGROUND,
  /* Denotes ray has to be regenerated */
  RAY_TO_REGENERATE,
  /* Denotes ray has been regenerated */
  RAY_REGENERATED,
  /* Denotes ray is moving to next iteration of the branched indirect loop */
  RAY_LIGHT_INDIRECT_NEXT_ITER,
  RAY_VOLUME_INDIRECT_NEXT_ITER,
  RAY_SUBSURFACE_INDIRECT_NEXT_ITER,

  /* Ray flags */

  /* Flags to denote that the ray is currently evaluating the branched indirect loop */
  RAY_BRANCHED_LIGHT_INDIRECT = (1 << 4),
  RAY_BRANCHED_VOLUME_INDIRECT = (1 << 5),
  RAY_BRANCHED_SUBSURFACE_INDIRECT = (1 << 6),
  RAY_BRANCHED_INDIRECT = (RAY_BRANCHED_LIGHT_INDIRECT | RAY_BRANCHED_VOLUME_INDIRECT |
                           RAY_BRANCHED_SUBSURFACE_INDIRECT),

  /* Ray is evaluating an iteration of an indirect loop for another thread */
  RAY_BRANCHED_INDIRECT_SHARED = (1 << 7),
};

#define ASSIGN_RAY_STATE(ray_state, ray_index, state) \
  (ray_state[ray_index] = ((ray_state[ray_index] & RAY_FLAG_MASK) | state))
#define IS_STATE(ray_state, ray_index, state) \
  ((ray_index) != QUEUE_EMPTY_SLOT && ((ray_state)[(ray_index)] & RAY_STATE_MASK) == (state))
#define ADD_RAY_FLAG(ray_state, ray_index, flag) \
  (ray_state[ray_index] = (ray_state[ray_index] | flag))
#define REMOVE_RAY_FLAG(ray_state, ray_index, flag) \
  (ray_state[ray_index] = (ray_state[ray_index] & (~flag)))
#define IS_FLAG(ray_state, ray_index, flag) (ray_state[ray_index] & flag)

/* Patches */

#define PATCH_MAX_CONTROL_VERTS 16

/* Patch map node flags */

#define PATCH_MAP_NODE_IS_SET (1 << 30)
#define PATCH_MAP_NODE_IS_LEAF (1u << 31)
#define PATCH_MAP_NODE_INDEX_MASK (~(PATCH_MAP_NODE_IS_SET | PATCH_MAP_NODE_IS_LEAF))

/* Work Tiles */

typedef struct WorkTile {
  uint x, y, w, h;

  uint start_sample;
  uint num_samples;

  uint offset;
  uint stride;

  ccl_global float *buffer;
} WorkTile;

CCL_NAMESPACE_END

#endif /*  __KERNEL_TYPES_H__ */<|MERGE_RESOLUTION|>--- conflicted
+++ resolved
@@ -467,8 +467,8 @@
 } DenoiseFlag;
 
 typedef enum FeatureOverrides {
-	IGNORE_SHADERS                = (1 << 0),
-	IGNORE_VOLUMES                = (1 << 1),
+  IGNORE_SHADERS = (1 << 0),
+  IGNORE_VOLUMES = (1 << 1),
 } FeatureOverrides;
 
 #ifdef __KERNEL_DEBUG__
@@ -1255,83 +1255,6 @@
 static_assert_align(KernelBackground, 16);
 
 typedef struct KernelIntegrator {
-<<<<<<< HEAD
-	/* emission */
-	int use_direct_light;
-	int use_ambient_occlusion;
-	int num_distribution;
-	int num_all_lights;
-	float pdf_triangles;
-	float pdf_lights;
-	int pdf_background_res_x;
-	int pdf_background_res_y;
-	float light_inv_rr_threshold;
-
-	/* light portals */
-	float portal_pdf;
-	int num_portals;
-	int portal_offset;
-
-	/* bounces */
-	int max_bounce;
-
-	int max_diffuse_bounce;
-	int max_glossy_bounce;
-	int max_transmission_bounce;
-	int max_volume_bounce;
-
-	int ao_bounces;
-
-	/* transparent */
-	int transparent_max_bounce;
-	int transparent_shadows;
-
-	/* caustics */
-	int caustics_reflective;
-	int caustics_refractive;
-	float filter_glossy;
-
-	/* seed */
-	int seed;
-
-	/* clamp */
-	float sample_clamp_direct;
-	float sample_clamp_indirect;
-
-	/* branched path */
-	int branched;
-	int volume_decoupled;
-	int diffuse_samples;
-	int glossy_samples;
-	int transmission_samples;
-	int ao_samples;
-	int mesh_light_samples;
-	int subsurface_samples;
-	int sample_all_lights_direct;
-	int sample_all_lights_indirect;
-
-	/* mis */
-	int use_lamp_mis;
-
-	/* sampler */
-	int sampling_pattern;
-	int aa_samples;
-
-	/* volume render */
-	int use_volumes;
-	int volume_max_steps;
-	float volume_step_size;
-	int volume_samples;
-
-	int start_sample;
-
-	int max_closures;
-
-	/* diagnostics */
-	int feature_overrides;
-
-	int pad1, pad2;
-=======
   /* emission */
   int use_direct_light;
   int use_ambient_occlusion;
@@ -1403,8 +1326,10 @@
 
   int max_closures;
 
-  int pad1, pad2, pad3;
->>>>>>> 3076d95b
+  /* diagnostics */
+  int feature_overrides;
+
+  int pad1, pad2;
 } KernelIntegrator;
 static_assert_align(KernelIntegrator, 16);
 
