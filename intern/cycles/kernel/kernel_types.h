/*
 * Copyright 2011-2013 Blender Foundation
 *
 * Licensed under the Apache License, Version 2.0 (the "License");
 * you may not use this file except in compliance with the License.
 * You may obtain a copy of the License at
 *
 * http://www.apache.org/licenses/LICENSE-2.0
 *
 * Unless required by applicable law or agreed to in writing, software
 * distributed under the License is distributed on an "AS IS" BASIS,
 * WITHOUT WARRANTIES OR CONDITIONS OF ANY KIND, either express or implied.
 * See the License for the specific language governing permissions and
 * limitations under the License.
 */

#ifndef __KERNEL_TYPES_H__
#define __KERNEL_TYPES_H__

#include "kernel/kernel_math.h"
#include "kernel/svm/svm_types.h"
#include "util/util_static_assert.h"

#ifndef __KERNEL_GPU__
#  define __KERNEL_CPU__
#endif

/* TODO(sergey): This is only to make it possible to include this header
 * from outside of the kernel. but this could be done somewhat cleaner?
 */
#ifndef ccl_addr_space
#  define ccl_addr_space
#endif

CCL_NAMESPACE_BEGIN

<<<<<<< HEAD
/* constants */
#define OBJECT_SIZE 		12
#define OBJECT_VECTOR_SIZE	6
#define LIGHT_SIZE		11
#define FILTER_TABLE_SIZE	1024
#define RAMP_TABLE_SIZE		256
#define SHUTTER_TABLE_SIZE		256
#define PARTICLE_SIZE 		5
#define SHADER_SIZE		6
#define ID_SLOT_SIZE	2
=======
/* Constants */
#define OBJECT_MOTION_PASS_SIZE 2
#define FILTER_TABLE_SIZE       1024
#define RAMP_TABLE_SIZE         256
#define SHUTTER_TABLE_SIZE      256
>>>>>>> 6793aeba

#define BSSRDF_MIN_RADIUS			1e-8f
#define BSSRDF_MAX_HITS				4
#define BSSRDF_MAX_BOUNCES			256
#define LOCAL_MAX_HITS				4

#define VOLUME_BOUNDS_MAX       1024

#define BECKMANN_TABLE_SIZE		256

#define SHADER_NONE				(~0)
#define OBJECT_NONE				(~0)
#define PRIM_NONE				(~0)
#define LAMP_NONE				(~0)
#define ID_NONE					(0.0f)

#define VOLUME_STACK_SIZE		16

/* Split kernel constants */
#define WORK_POOL_SIZE_GPU 64
#define WORK_POOL_SIZE_CPU 1
#ifdef __KERNEL_GPU__
#  define WORK_POOL_SIZE WORK_POOL_SIZE_GPU
#else
#  define WORK_POOL_SIZE WORK_POOL_SIZE_CPU
#endif


#define SHADER_SORT_BLOCK_SIZE 2048

#ifdef __KERNEL_OPENCL__
#  define SHADER_SORT_LOCAL_SIZE 64
#elif defined(__KERNEL_CUDA__)
#  define SHADER_SORT_LOCAL_SIZE 32
#else
#  define SHADER_SORT_LOCAL_SIZE 1
#endif


/* Device capabilities */
#ifdef __KERNEL_CPU__
#  ifdef __KERNEL_SSE2__
#    define __QBVH__
#  endif
#  define __KERNEL_SHADING__
#  define __KERNEL_ADV_SHADING__
#  define __BRANCHED_PATH__
#  ifdef WITH_OSL
#    define __OSL__
#  endif
#  define __PRINCIPLED__
#  define __SUBSURFACE__
#  define __CMJ__
#  define __VOLUME__
#  define __VOLUME_SCATTER__
#  define __SHADOW_RECORD_ALL__
#  define __VOLUME_DECOUPLED__
#  define __VOLUME_RECORD_ALL__
#endif  /* __KERNEL_CPU__ */

#ifdef __KERNEL_CUDA__
#  define __KERNEL_SHADING__
#  define __KERNEL_ADV_SHADING__
#  define __VOLUME__
#  define __VOLUME_SCATTER__
#  define __SUBSURFACE__
#  define __PRINCIPLED__
#  define __SHADOW_RECORD_ALL__
#  define __CMJ__
#  ifndef __SPLIT_KERNEL__
#    define __BRANCHED_PATH__
#  endif
#endif  /* __KERNEL_CUDA__ */

#ifdef __KERNEL_OPENCL__

/* keep __KERNEL_ADV_SHADING__ in sync with opencl_kernel_use_advanced_shading! */

#  ifdef __KERNEL_OPENCL_NVIDIA__
#    define __KERNEL_SHADING__
#    define __KERNEL_ADV_SHADING__
#    define __SUBSURFACE__
#    define __PRINCIPLED__
#    define __VOLUME__
#    define __VOLUME_SCATTER__
#    define __SHADOW_RECORD_ALL__
#    define __CMJ__
#    define __BRANCHED_PATH__
#  endif  /* __KERNEL_OPENCL_NVIDIA__ */

#  ifdef __KERNEL_OPENCL_APPLE__
#    define __KERNEL_SHADING__
#    define __KERNEL_ADV_SHADING__
#    define __PRINCIPLED__
#    define __CMJ__
/* TODO(sergey): Currently experimental section is ignored here,
 * this is because megakernel in device_opencl does not support
 * custom cflags depending on the scene features.
 */
#  endif  /* __KERNEL_OPENCL_APPLE__ */

#  ifdef __KERNEL_OPENCL_AMD__
#    define __CL_USE_NATIVE__
#    define __KERNEL_SHADING__
#    define __KERNEL_ADV_SHADING__
#    define __SUBSURFACE__
#    define __PRINCIPLED__
#    define __VOLUME__
#    define __VOLUME_SCATTER__
#    define __SHADOW_RECORD_ALL__
#    define __CMJ__
#    define __BRANCHED_PATH__
#  endif  /* __KERNEL_OPENCL_AMD__ */

#  ifdef __KERNEL_OPENCL_INTEL_CPU__
#    define __CL_USE_NATIVE__
#    define __KERNEL_SHADING__
#    define __KERNEL_ADV_SHADING__
#    define __PRINCIPLED__
#    define __CMJ__
#  endif  /* __KERNEL_OPENCL_INTEL_CPU__ */

#endif  /* __KERNEL_OPENCL__ */

/* Kernel features */
#define __SOBOL__
#define __INSTANCING__
#define __DPDU__
#define __UV__
#define __BACKGROUND__
#define __CAUSTICS_TRICKS__
#define __VISIBILITY_FLAG__
#define __RAY_DIFFERENTIALS__
#define __CAMERA_CLIPPING__
#define __INTERSECTION_REFINE__
#define __CLAMP_SAMPLE__
#define __PATCH_EVAL__
#define __SHADOW_TRICKS__
#define __DENOISING_FEATURES__
#define __SHADER_RAYTRACE__

#ifdef __KERNEL_SHADING__
#  define __SVM__
#  define __EMISSION__
#  define __TEXTURES__
#  define __EXTRA_NODES__
#  define __HOLDOUT__
#endif

#ifdef __KERNEL_ADV_SHADING__
#  define __MULTI_CLOSURE__
#  define __TRANSPARENT_SHADOWS__
#  define __PASSES__
#  define __BACKGROUND_MIS__
#  define __LAMP_MIS__
#  define __AO__
#  define __CAMERA_MOTION__
#  define __OBJECT_MOTION__
#  define __HAIR__
#  define __BAKING__
#endif

/* Scene-based selective features compilation. */
#ifdef __NO_CAMERA_MOTION__
#  undef __CAMERA_MOTION__
#endif
#ifdef __NO_OBJECT_MOTION__
#  undef __OBJECT_MOTION__
#endif
#ifdef __NO_HAIR__
#  undef __HAIR__
#endif
#ifdef __NO_VOLUME__
#  undef __VOLUME__
#  undef __VOLUME_SCATTER__
#endif
#ifdef __NO_SUBSURFACE__
#  undef __SUBSURFACE__
#endif
#ifdef __NO_BAKING__
#  undef __BAKING__
#endif
#ifdef __NO_BRANCHED_PATH__
#  undef __BRANCHED_PATH__
#endif
#ifdef __NO_PATCH_EVAL__
#  undef __PATCH_EVAL__
#endif
#ifdef __NO_TRANSPARENT__
#  undef __TRANSPARENT_SHADOWS__
#endif
#ifdef __NO_SHADOW_TRICKS__
#  undef __SHADOW_TRICKS__
#endif
#ifdef __NO_PRINCIPLED__
#  undef __PRINCIPLED__
#endif
#ifdef __NO_DENOISING__
#  undef __DENOISING_FEATURES__
#endif
#ifdef __NO_SHADER_RAYTRACE__
#  undef __SHADER_RAYTRACE__
#endif

/* Features that enable others */
#ifdef WITH_CYCLES_DEBUG
#  define __KERNEL_DEBUG__
#endif

#if defined(__SUBSURFACE__) || defined(__SHADER_RAYTRACE__)
#  define __BVH_LOCAL__
#endif

/* Shader Evaluation */

typedef enum ShaderEvalType {
	SHADER_EVAL_DISPLACE,
	SHADER_EVAL_BACKGROUND,
	/* bake types */
	SHADER_EVAL_BAKE, /* no real shade, it's used in the code to
	                   * differentiate the type of shader eval from the above
	                   */
	/* data passes */
	SHADER_EVAL_NORMAL,
	SHADER_EVAL_UV,
	SHADER_EVAL_ROUGHNESS,
	SHADER_EVAL_DIFFUSE_COLOR,
	SHADER_EVAL_GLOSSY_COLOR,
	SHADER_EVAL_TRANSMISSION_COLOR,
	SHADER_EVAL_SUBSURFACE_COLOR,
	SHADER_EVAL_EMISSION,

	/* light passes */
	SHADER_EVAL_AO,
	SHADER_EVAL_COMBINED,
	SHADER_EVAL_SHADOW,
	SHADER_EVAL_DIFFUSE,
	SHADER_EVAL_GLOSSY,
	SHADER_EVAL_TRANSMISSION,
	SHADER_EVAL_SUBSURFACE,

	/* extra */
	SHADER_EVAL_ENVIRONMENT,
} ShaderEvalType;

/* Path Tracing
 * note we need to keep the u/v pairs at even values */

enum PathTraceDimension {
	PRNG_FILTER_U = 0,
	PRNG_FILTER_V = 1,
	PRNG_LENS_U = 2,
	PRNG_LENS_V = 3,
	PRNG_TIME = 4,
	PRNG_UNUSED_0 = 5,
	PRNG_UNUSED_1 = 6,	/* for some reason (6, 7) is a bad sobol pattern */
	PRNG_UNUSED_2 = 7,  /* with a low number of samples (< 64) */
	PRNG_BASE_NUM = 10,

	PRNG_BSDF_U = 0,
	PRNG_BSDF_V = 1,
	PRNG_LIGHT_U = 2,
	PRNG_LIGHT_V = 3,
	PRNG_LIGHT_TERMINATE = 4,
	PRNG_TERMINATE = 5,
	PRNG_PHASE_CHANNEL = 6,
	PRNG_SCATTER_DISTANCE = 7,
	PRNG_BOUNCE_NUM = 8,

	PRNG_BEVEL_U = 6, /* reuse volume dimension, correlation won't harm */
	PRNG_BEVEL_V = 7,
};

enum SamplingPattern {
	SAMPLING_PATTERN_SOBOL = 0,
	SAMPLING_PATTERN_CMJ = 1,

	SAMPLING_NUM_PATTERNS,
};

/* these flags values correspond to raytypes in osl.cpp, so keep them in sync! */

enum PathRayFlag {
	PATH_RAY_CAMERA              = (1 << 0),
	PATH_RAY_REFLECT             = (1 << 1),
	PATH_RAY_TRANSMIT            = (1 << 2),
	PATH_RAY_DIFFUSE             = (1 << 3),
	PATH_RAY_GLOSSY              = (1 << 4),
	PATH_RAY_SINGULAR            = (1 << 5),
	PATH_RAY_TRANSPARENT         = (1 << 6),

	PATH_RAY_SHADOW_OPAQUE_NON_CATCHER       = (1 << 7),
	PATH_RAY_SHADOW_OPAQUE_CATCHER           = (1 << 8),
	PATH_RAY_SHADOW_OPAQUE                   = (PATH_RAY_SHADOW_OPAQUE_NON_CATCHER|PATH_RAY_SHADOW_OPAQUE_CATCHER),
	PATH_RAY_SHADOW_TRANSPARENT_NON_CATCHER  = (1 << 9),
	PATH_RAY_SHADOW_TRANSPARENT_CATCHER      = (1 << 10),
	PATH_RAY_SHADOW_TRANSPARENT              = (PATH_RAY_SHADOW_TRANSPARENT_NON_CATCHER|PATH_RAY_SHADOW_TRANSPARENT_CATCHER),
	PATH_RAY_SHADOW_NON_CATCHER              = (PATH_RAY_SHADOW_OPAQUE_NON_CATCHER|PATH_RAY_SHADOW_TRANSPARENT_NON_CATCHER),
	PATH_RAY_SHADOW                          = (PATH_RAY_SHADOW_OPAQUE|PATH_RAY_SHADOW_TRANSPARENT),

	PATH_RAY_CURVE               = (1 << 11), /* visibility flag to define curve segments */
	PATH_RAY_VOLUME_SCATTER      = (1 << 12), /* volume scattering */

	/* Special flag to tag unaligned BVH nodes. */
	PATH_RAY_NODE_UNALIGNED = (1 << 13),

	PATH_RAY_ALL_VISIBILITY = ((1 << 14)-1),

	/* Don't apply multiple importance sampling weights to emission from
	 * lamp or surface hits, because they were not direct light sampled. */
	PATH_RAY_MIS_SKIP                    = (1 << 14),
	/* Diffuse bounce earlier in the path, skip SSS to improve performance
	 * and avoid branching twice with disk sampling SSS. */
	PATH_RAY_DIFFUSE_ANCESTOR            = (1 << 15),
	/* Single pass has been written. */
	PATH_RAY_SINGLE_PASS_DONE            = (1 << 16),
	/* Ray is behind a shadow catcher .*/
	PATH_RAY_SHADOW_CATCHER              = (1 << 17),
	/* Store shadow data for shadow catcher or denoising. */
	PATH_RAY_STORE_SHADOW_INFO           = (1 << 18),
	/* Zero background alpha, for camera or transparent glass rays. */
	PATH_RAY_TRANSPARENT_BACKGROUND      = (1 << 19),
	/* Terminate ray immediately at next bounce. */
	PATH_RAY_TERMINATE_IMMEDIATE         = (1 << 20),
	/* Ray is to be terminated, but continue with transparent bounces and
	 * emission as long as we encounter them. This is required to make the
	 * MIS between direct and indirect light rays match, as shadow rays go
	 * through transparent surfaces to reach emisison too. */
	PATH_RAY_TERMINATE_AFTER_TRANSPARENT = (1 << 21),
	/* Ray is to be terminated. */
	PATH_RAY_TERMINATE                   = (PATH_RAY_TERMINATE_IMMEDIATE|PATH_RAY_TERMINATE_AFTER_TRANSPARENT),
	/* Path and shader is being evaluated for direct lighting emission. */
	PATH_RAY_EMISSION                    = (1 << 22)
};

/* Closure Label */

typedef enum ClosureLabel {
	LABEL_NONE = 0,
	LABEL_TRANSMIT = 1,
	LABEL_REFLECT = 2,
	LABEL_DIFFUSE = 4,
	LABEL_GLOSSY = 8,
	LABEL_SINGULAR = 16,
	LABEL_TRANSPARENT = 32,
	LABEL_VOLUME_SCATTER = 64,
	LABEL_TRANSMIT_TRANSPARENT = 128,
} ClosureLabel;

/* Render Passes */

#define PASS_NAME_JOIN(a, b) a ## _ ## b
#define PASSMASK(pass) (1 << ((PASS_NAME_JOIN(PASS, pass)) % 32))

#define PASSMASK_COMPONENT(comp) (PASSMASK(PASS_NAME_JOIN(comp, DIRECT)) |   \
                                  PASSMASK(PASS_NAME_JOIN(comp, INDIRECT)) | \
                                  PASSMASK(PASS_NAME_JOIN(comp, COLOR)))

typedef enum PassType {
	PASS_NONE = 0,

	/* Main passes */
	PASS_COMBINED = 1,
	PASS_DEPTH,
	PASS_NORMAL,
	PASS_UV,
	PASS_OBJECT_ID,
	PASS_MATERIAL_ID,
	PASS_MOTION,
	PASS_MOTION_WEIGHT,
#ifdef __KERNEL_DEBUG__
	PASS_BVH_TRAVERSED_NODES,
	PASS_BVH_TRAVERSED_INSTANCES,
	PASS_BVH_INTERSECTIONS,
	PASS_RAY_BOUNCES,
#endif
<<<<<<< HEAD
	PASS_AOV_COLOR = (1 << 30), /* virtual passes */
	PASS_AOV_VALUE = (1 << 31),
=======
	PASS_RENDER_TIME,
	PASS_CATEGORY_MAIN_END = 31,

	PASS_MIST = 32,
	PASS_EMISSION,
	PASS_BACKGROUND,
	PASS_AO,
	PASS_SHADOW,
	PASS_LIGHT, /* no real pass, used to force use_light_pass */
	PASS_DIFFUSE_DIRECT,
	PASS_DIFFUSE_INDIRECT,
	PASS_DIFFUSE_COLOR,
	PASS_GLOSSY_DIRECT,
	PASS_GLOSSY_INDIRECT,
	PASS_GLOSSY_COLOR,
	PASS_TRANSMISSION_DIRECT,
	PASS_TRANSMISSION_INDIRECT,
	PASS_TRANSMISSION_COLOR,
	PASS_SUBSURFACE_DIRECT,
	PASS_SUBSURFACE_INDIRECT,
	PASS_SUBSURFACE_COLOR,
	PASS_VOLUME_DIRECT,
	PASS_VOLUME_INDIRECT,
	/* No Scatter color since it's tricky to define what it would even mean. */
	PASS_CATEGORY_LIGHT_END = 63,
>>>>>>> 6793aeba
} PassType;

#define PASS_ANY (~0)

typedef enum CryptomatteType {
	CRYPT_NONE = 0,
	CRYPT_OBJECT = (1 << 31),
	CRYPT_MATERIAL = (1 << 30),
	CRYPT_ASSET = (1 << 29),
	CRYPT_ACCURATE = (1 << 28),
} CryptomatteType;

typedef enum DenoisingPassOffsets {
	DENOISING_PASS_NORMAL             = 0,
	DENOISING_PASS_NORMAL_VAR         = 3,
	DENOISING_PASS_ALBEDO             = 6,
	DENOISING_PASS_ALBEDO_VAR         = 9,
	DENOISING_PASS_DEPTH              = 12,
	DENOISING_PASS_DEPTH_VAR          = 13,
	DENOISING_PASS_SHADOW_A           = 14,
	DENOISING_PASS_SHADOW_B           = 17,
	DENOISING_PASS_COLOR              = 20,
	DENOISING_PASS_COLOR_VAR          = 23,

	DENOISING_PASS_SIZE_BASE          = 26,
	DENOISING_PASS_SIZE_CLEAN         = 3,
} DenoisingPassOffsets;

typedef enum eBakePassFilter {
	BAKE_FILTER_NONE = 0,
	BAKE_FILTER_DIRECT = (1 << 0),
	BAKE_FILTER_INDIRECT = (1 << 1),
	BAKE_FILTER_COLOR = (1 << 2),
	BAKE_FILTER_DIFFUSE = (1 << 3),
	BAKE_FILTER_GLOSSY = (1 << 4),
	BAKE_FILTER_TRANSMISSION = (1 << 5),
	BAKE_FILTER_SUBSURFACE = (1 << 6),
	BAKE_FILTER_EMISSION = (1 << 7),
	BAKE_FILTER_AO = (1 << 8),
} eBakePassFilter;

typedef enum BakePassFilterCombos {
	BAKE_FILTER_COMBINED = (
	    BAKE_FILTER_DIRECT |
	    BAKE_FILTER_INDIRECT |
	    BAKE_FILTER_DIFFUSE |
	    BAKE_FILTER_GLOSSY |
	    BAKE_FILTER_TRANSMISSION |
	    BAKE_FILTER_SUBSURFACE |
	    BAKE_FILTER_EMISSION |
	    BAKE_FILTER_AO),
	BAKE_FILTER_DIFFUSE_DIRECT = (BAKE_FILTER_DIRECT | BAKE_FILTER_DIFFUSE),
	BAKE_FILTER_GLOSSY_DIRECT = (BAKE_FILTER_DIRECT | BAKE_FILTER_GLOSSY),
	BAKE_FILTER_TRANSMISSION_DIRECT = (BAKE_FILTER_DIRECT | BAKE_FILTER_TRANSMISSION),
	BAKE_FILTER_SUBSURFACE_DIRECT = (BAKE_FILTER_DIRECT | BAKE_FILTER_SUBSURFACE),
	BAKE_FILTER_DIFFUSE_INDIRECT = (BAKE_FILTER_INDIRECT | BAKE_FILTER_DIFFUSE),
	BAKE_FILTER_GLOSSY_INDIRECT = (BAKE_FILTER_INDIRECT | BAKE_FILTER_GLOSSY),
	BAKE_FILTER_TRANSMISSION_INDIRECT = (BAKE_FILTER_INDIRECT | BAKE_FILTER_TRANSMISSION),
	BAKE_FILTER_SUBSURFACE_INDIRECT = (BAKE_FILTER_INDIRECT | BAKE_FILTER_SUBSURFACE),
} BakePassFilterCombos;

typedef enum DenoiseFlag {
	DENOISING_CLEAN_DIFFUSE_DIR      = (1 << 0),
	DENOISING_CLEAN_DIFFUSE_IND      = (1 << 1),
	DENOISING_CLEAN_GLOSSY_DIR       = (1 << 2),
	DENOISING_CLEAN_GLOSSY_IND       = (1 << 3),
	DENOISING_CLEAN_TRANSMISSION_DIR = (1 << 4),
	DENOISING_CLEAN_TRANSMISSION_IND = (1 << 5),
	DENOISING_CLEAN_SUBSURFACE_DIR   = (1 << 6),
	DENOISING_CLEAN_SUBSURFACE_IND   = (1 << 7),
	DENOISING_CLEAN_ALL_PASSES       = (1 << 8)-1,
} DenoiseFlag;

#ifdef __KERNEL_DEBUG__
/* NOTE: This is a runtime-only struct, alignment is not
 * really important here.
 */
typedef struct DebugData {
	int num_bvh_traversed_nodes;
	int num_bvh_traversed_instances;
	int num_bvh_intersections;
	int num_ray_bounces;
} DebugData;
#endif

typedef ccl_addr_space struct PathRadianceState {
#ifdef __PASSES__
	float3 diffuse;
	float3 glossy;
	float3 transmission;
	float3 subsurface;
	float3 scatter;

	float3 direct;
#endif
} PathRadianceState;

typedef ccl_addr_space struct PathRadiance {
#ifdef __PASSES__
	int use_light_pass;
#endif

	float transparent;
	float3 emission;
#ifdef __PASSES__
	float3 background;
	float3 ao;

	float3 indirect;
	float3 direct_emission;

	float3 color_diffuse;
	float3 color_glossy;
	float3 color_transmission;
	float3 color_subsurface;

	float3 direct_diffuse;
	float3 direct_glossy;
	float3 direct_transmission;
	float3 direct_subsurface;
	float3 direct_scatter;

	float3 indirect_diffuse;
	float3 indirect_glossy;
	float3 indirect_transmission;
	float3 indirect_subsurface;
	float3 indirect_scatter;

	float4 shadow;
	float mist;
#endif

	struct PathRadianceState state;

#ifdef __SHADOW_TRICKS__
	/* Total light reachable across the path, ignoring shadow blocked queries. */
	float3 path_total;
	/* Total light reachable across the path with shadow blocked queries
	 * applied here.
	 *
	 * Dividing this figure by path_total will give estimate of shadow pass.
	 */
	float3 path_total_shaded;

	/* Color of the background on which shadow is alpha-overed. */
	float3 shadow_background_color;

	/* Path radiance sum and throughput at the moment when ray hits shadow
	 * catcher object.
	 */
	float shadow_throughput;

	/* Accumulated transparency along the path after shadow catcher bounce. */
	float shadow_transparency;

	/* Indicate if any shadow catcher data is set. */
	int has_shadow_catcher;
#endif

#ifdef __DENOISING_FEATURES__
	float3 denoising_normal;
	float3 denoising_albedo;
	float denoising_depth;
#endif  /* __DENOISING_FEATURES__ */

#ifdef __KERNEL_DEBUG__
	DebugData debug_data;
#endif /* __KERNEL_DEBUG__ */
} PathRadiance;

typedef struct BsdfEval {
#ifdef __PASSES__
	int use_light_pass;
#endif

	float3 diffuse;
#ifdef __PASSES__
	float3 glossy;
	float3 transmission;
	float3 transparent;
	float3 subsurface;
	float3 scatter;
#endif
#ifdef __SHADOW_TRICKS__
	float3 sum_no_mis;
#endif
} BsdfEval;

/* Shader Flag */

typedef enum ShaderFlag {
	SHADER_SMOOTH_NORMAL = (1 << 31),
	SHADER_CAST_SHADOW = (1 << 30),
	SHADER_AREA_LIGHT = (1 << 29),
	SHADER_USE_MIS = (1 << 28),
	SHADER_EXCLUDE_DIFFUSE = (1 << 27),
	SHADER_EXCLUDE_GLOSSY = (1 << 26),
	SHADER_EXCLUDE_TRANSMIT = (1 << 25),
	SHADER_EXCLUDE_CAMERA = (1 << 24),
	SHADER_EXCLUDE_SCATTER = (1 << 23),
	SHADER_EXCLUDE_ANY = (SHADER_EXCLUDE_DIFFUSE|SHADER_EXCLUDE_GLOSSY|SHADER_EXCLUDE_TRANSMIT|SHADER_EXCLUDE_CAMERA|SHADER_EXCLUDE_SCATTER),

	SHADER_MASK = ~(SHADER_SMOOTH_NORMAL|SHADER_CAST_SHADOW|SHADER_AREA_LIGHT|SHADER_USE_MIS|SHADER_EXCLUDE_ANY)
} ShaderFlag;

/* Light Type */

typedef enum LightType {
	LIGHT_POINT,
	LIGHT_DISTANT,
	LIGHT_BACKGROUND,
	LIGHT_AREA,
	LIGHT_SPOT,
	LIGHT_TRIANGLE
} LightType;

/* Camera Type */

enum CameraType {
	CAMERA_PERSPECTIVE,
	CAMERA_ORTHOGRAPHIC,
	CAMERA_PANORAMA
};

/* Panorama Type */

enum PanoramaType {
	PANORAMA_EQUIRECTANGULAR = 0,
	PANORAMA_FISHEYE_EQUIDISTANT = 1,
	PANORAMA_FISHEYE_EQUISOLID = 2,
	PANORAMA_MIRRORBALL = 3,

	PANORAMA_NUM_TYPES,
};

/* Differential */

typedef struct differential3 {
	float3 dx;
	float3 dy;
} differential3;

typedef struct differential {
	float dx;
	float dy;
} differential;

/* Ray */

typedef struct Ray {
/* TODO(sergey): This is only needed because current AMD
 * compiler has hard time building the kernel with this
 * reshuffle. And at the same time reshuffle will cause
 * less optimal CPU code in certain places.
 *
 * We'll get rid of this nasty exception once AMD compiler
 * is fixed.
 */
#ifndef __KERNEL_OPENCL_AMD__
	float3 P;		/* origin */
	float3 D;		/* direction */

	float t;		/* length of the ray */
	float time;		/* time (for motion blur) */
#else
	float t;		/* length of the ray */
	float time;		/* time (for motion blur) */
	float3 P;		/* origin */
	float3 D;		/* direction */
#endif

#ifdef __RAY_DIFFERENTIALS__
	differential3 dP;
	differential3 dD;
#endif
} Ray;

/* Intersection */

typedef struct Intersection {
	float t, u, v;
	int prim;
	int object;
	int type;

#ifdef __KERNEL_DEBUG__
	int num_traversed_nodes;
	int num_traversed_instances;
	int num_intersections;
#endif
} Intersection;

/* Primitives */

typedef enum PrimitiveType {
	PRIMITIVE_NONE            = 0,
	PRIMITIVE_TRIANGLE        = (1 << 0),
	PRIMITIVE_MOTION_TRIANGLE = (1 << 1),
	PRIMITIVE_CURVE           = (1 << 2),
	PRIMITIVE_MOTION_CURVE    = (1 << 3),
	/* Lamp primitive is not included below on purpose,
	 * since it is no real traceable primitive.
	 */
	PRIMITIVE_LAMP            = (1 << 4),

	PRIMITIVE_ALL_TRIANGLE = (PRIMITIVE_TRIANGLE|PRIMITIVE_MOTION_TRIANGLE),
	PRIMITIVE_ALL_CURVE = (PRIMITIVE_CURVE|PRIMITIVE_MOTION_CURVE),
	PRIMITIVE_ALL_MOTION = (PRIMITIVE_MOTION_TRIANGLE|PRIMITIVE_MOTION_CURVE),
	PRIMITIVE_ALL = (PRIMITIVE_ALL_TRIANGLE|PRIMITIVE_ALL_CURVE),

	/* Total number of different traceable primitives.
	 * NOTE: This is an actual value, not a bitflag.
	 */
	PRIMITIVE_NUM_TOTAL = 4,
} PrimitiveType;

#define PRIMITIVE_PACK_SEGMENT(type, segment) ((segment << PRIMITIVE_NUM_TOTAL) | (type))
#define PRIMITIVE_UNPACK_SEGMENT(type) (type >> PRIMITIVE_NUM_TOTAL)

/* Attributes */

typedef enum AttributePrimitive {
	ATTR_PRIM_TRIANGLE = 0,
	ATTR_PRIM_CURVE,
	ATTR_PRIM_SUBD,

	ATTR_PRIM_TYPES
} AttributePrimitive;

typedef enum AttributeElement {
	ATTR_ELEMENT_NONE,
	ATTR_ELEMENT_OBJECT,
	ATTR_ELEMENT_MESH,
	ATTR_ELEMENT_FACE,
	ATTR_ELEMENT_VERTEX,
	ATTR_ELEMENT_VERTEX_MOTION,
	ATTR_ELEMENT_CORNER,
	ATTR_ELEMENT_CORNER_BYTE,
	ATTR_ELEMENT_CURVE,
	ATTR_ELEMENT_CURVE_KEY,
	ATTR_ELEMENT_CURVE_KEY_MOTION,
	ATTR_ELEMENT_VOXEL
} AttributeElement;

typedef enum AttributeStandard {
	ATTR_STD_NONE = 0,
	ATTR_STD_VERTEX_NORMAL,
	ATTR_STD_FACE_NORMAL,
	ATTR_STD_UV,
	ATTR_STD_UV_TANGENT,
	ATTR_STD_UV_TANGENT_SIGN,
	ATTR_STD_GENERATED,
	ATTR_STD_GENERATED_TRANSFORM,
	ATTR_STD_POSITION_UNDEFORMED,
	ATTR_STD_POSITION_UNDISPLACED,
	ATTR_STD_MOTION_VERTEX_POSITION,
	ATTR_STD_MOTION_VERTEX_NORMAL,
	ATTR_STD_PARTICLE,
	ATTR_STD_CURVE_INTERCEPT,
	ATTR_STD_CURVE_RANDOM,
	ATTR_STD_PTEX_FACE_ID,
	ATTR_STD_PTEX_UV,
	ATTR_STD_VOLUME_DENSITY,
	ATTR_STD_VOLUME_COLOR,
	ATTR_STD_VOLUME_FLAME,
	ATTR_STD_VOLUME_HEAT,
	ATTR_STD_VOLUME_TEMPERATURE,
	ATTR_STD_VOLUME_VELOCITY,
	ATTR_STD_POINTINESS,
	ATTR_STD_NUM,

	ATTR_STD_NOT_FOUND = ~0
} AttributeStandard;

typedef enum AttributeFlag {
	ATTR_FINAL_SIZE = (1 << 0),
	ATTR_SUBDIVIDED = (1 << 1),
} AttributeFlag;

typedef struct AttributeDescriptor {
	AttributeElement element;
	NodeAttributeType type;
	uint flags; /* see enum AttributeFlag */
	int offset;
} AttributeDescriptor;

/* Closure data */

#ifdef __MULTI_CLOSURE__
#  ifdef __SPLIT_KERNEL__
#    define MAX_CLOSURE 1
#  else
#    ifndef __MAX_CLOSURE__
#       define MAX_CLOSURE 64
#    else
#      define MAX_CLOSURE __MAX_CLOSURE__
#    endif
#  endif
#else
#  define MAX_CLOSURE 1
#endif

/* This struct is the base class for all closures. The common members are
 * duplicated in all derived classes since we don't have C++ in the kernel
 * yet, and because it lets us lay out the members to minimize padding. The
 * weight member is located at the beginning of the struct for this reason.
 *
 * ShaderClosure has a fixed size, and any extra space must be allocated
 * with closure_alloc_extra().
 *
 * We pad the struct to 80 bytes and ensure it is aligned to 16 bytes, which
 * we assume to be the maximum required alignment for any struct. */

#define SHADER_CLOSURE_BASE \
	float3 weight; \
	ClosureType type; \
	float sample_weight; \
	float3 N

typedef ccl_addr_space struct ccl_align(16) ShaderClosure {
	SHADER_CLOSURE_BASE;

	float data[10]; /* pad to 80 bytes */
} ShaderClosure;

/* Shader Data
 *
 * Main shader state at a point on the surface or in a volume. All coordinates
 * are in world space.
 */

enum ShaderDataFlag {
	/* Runtime flags. */

	/* Set when ray hits backside of surface. */
	SD_BACKFACING      = (1 << 0),
	/* Shader has non-zero emission. */
	SD_EMISSION        = (1 << 1),
	/* Shader has BSDF closure. */
	SD_BSDF            = (1 << 2),
	/* Shader has non-singular BSDF closure. */
	SD_BSDF_HAS_EVAL   = (1 << 3),
	/* Shader has BSSRDF closure. */
	SD_BSSRDF          = (1 << 4),
	/* Shader has holdout closure. */
	SD_HOLDOUT         = (1 << 5),
	/* Shader has non-zero volume extinction. */
	SD_EXTINCTION      = (1 << 6),
	/* Shader has have volume phase (scatter) closure. */
	SD_SCATTER         = (1 << 7),
	/* Shader has transparent closure. */
	SD_TRANSPARENT     = (1 << 9),
	/* BSDF requires LCG for evaluation. */
	SD_BSDF_NEEDS_LCG  = (1 << 10),

	SD_CLOSURE_FLAGS = (SD_EMISSION |
	                    SD_BSDF |
	                    SD_BSDF_HAS_EVAL |
	                    SD_BSSRDF |
	                    SD_HOLDOUT |
	                    SD_EXTINCTION |
	                    SD_SCATTER |
	                    SD_BSDF_NEEDS_LCG),

	/* Shader flags. */

	/* direct light sample */
	SD_USE_MIS                = (1 << 16),
	/* Has transparent shadow. */
	SD_HAS_TRANSPARENT_SHADOW = (1 << 17),
	/* Has volume shader. */
	SD_HAS_VOLUME             = (1 << 18),
	/* Has only volume shader, no surface. */
	SD_HAS_ONLY_VOLUME        = (1 << 19),
	/* Has heterogeneous volume. */
	SD_HETEROGENEOUS_VOLUME   = (1 << 20),
	/* BSSRDF normal uses bump. */
	SD_HAS_BSSRDF_BUMP        = (1 << 21),
	/* Use equiangular volume sampling */
	SD_VOLUME_EQUIANGULAR     = (1 << 22),
	/* Use multiple importance volume sampling. */
	SD_VOLUME_MIS             = (1 << 23),
	/* Use cubic interpolation for voxels. */
	SD_VOLUME_CUBIC           = (1 << 24),
	/* Has data connected to the displacement input or uses bump map. */
	SD_HAS_BUMP               = (1 << 25),
	/* Has true displacement. */
	SD_HAS_DISPLACEMENT       = (1 << 26),
	/* Has constant emission (value stored in __shaders) */
	SD_HAS_CONSTANT_EMISSION  = (1 << 27),
	/* Needs to access attributes */
	SD_NEED_ATTRIBUTES        = (1 << 28),

	SD_SHADER_FLAGS = (SD_USE_MIS |
	                   SD_HAS_TRANSPARENT_SHADOW |
	                   SD_HAS_VOLUME |
	                   SD_HAS_ONLY_VOLUME |
	                   SD_HETEROGENEOUS_VOLUME |
	                   SD_HAS_BSSRDF_BUMP |
	                   SD_VOLUME_EQUIANGULAR |
	                   SD_VOLUME_MIS |
	                   SD_VOLUME_CUBIC |
	                   SD_HAS_BUMP |
	                   SD_HAS_DISPLACEMENT |
	                   SD_HAS_CONSTANT_EMISSION |
	                   SD_NEED_ATTRIBUTES)
};

	/* Object flags. */
enum ShaderDataObjectFlag {
	/* Holdout for camera rays. */
	SD_OBJECT_HOLDOUT_MASK           = (1 << 0),
	/* Has object motion blur. */
	SD_OBJECT_MOTION                 = (1 << 1),
	/* Vertices have transform applied. */
	SD_OBJECT_TRANSFORM_APPLIED      = (1 << 2),
	/* Vertices have negative scale applied. */
	SD_OBJECT_NEGATIVE_SCALE_APPLIED = (1 << 3),
	/* Object has a volume shader. */
	SD_OBJECT_HAS_VOLUME             = (1 << 4),
	/* Object intersects AABB of an object with volume shader. */
	SD_OBJECT_INTERSECTS_VOLUME      = (1 << 5),
	/* Has position for motion vertices. */
	SD_OBJECT_HAS_VERTEX_MOTION      = (1 << 6),
	/* object is used to catch shadows */
	SD_OBJECT_SHADOW_CATCHER         = (1 << 7),
	/* object has volume attributes */
	SD_OBJECT_HAS_VOLUME_ATTRIBUTES  = (1 << 8),

	SD_OBJECT_FLAGS = (SD_OBJECT_HOLDOUT_MASK |
	                   SD_OBJECT_MOTION |
	                   SD_OBJECT_TRANSFORM_APPLIED |
	                   SD_OBJECT_NEGATIVE_SCALE_APPLIED |
	                   SD_OBJECT_HAS_VOLUME |
	                   SD_OBJECT_INTERSECTS_VOLUME |
	                   SD_OBJECT_SHADOW_CATCHER |
	                   SD_OBJECT_HAS_VOLUME_ATTRIBUTES)
};

typedef ccl_addr_space struct ShaderData {
	/* position */
	float3 P;
	/* smooth normal for shading */
	float3 N;
	/* true geometric normal */
	float3 Ng;
	/* view/incoming direction */
	float3 I;
	/* shader id */
	int shader;
	/* booleans describing shader, see ShaderDataFlag */
	int flag;
	/* booleans describing object of the shader, see ShaderDataObjectFlag */
	int object_flag;

	/* primitive id if there is one, ~0 otherwise */
	int prim;

	/* combined type and curve segment for hair */
	int type;

	/* parametric coordinates
	 * - barycentric weights for triangles */
	float u;
	float v;
	/* object id if there is one, ~0 otherwise */
	int object;
	/* lamp id if there is one, ~0 otherwise */
	int lamp;

	/* motion blur sample time */
	float time;

	/* length of the ray being shaded */
	float ray_length;

#ifdef __RAY_DIFFERENTIALS__
	/* differential of P. these are orthogonal to Ng, not N */
	differential3 dP;
	/* differential of I */
	differential3 dI;
	/* differential of u, v */
	differential du;
	differential dv;
#endif
#ifdef __DPDU__
	/* differential of P w.r.t. parametric coordinates. note that dPdu is
	 * not readily suitable as a tangent for shading on triangles. */
	float3 dPdu;
	float3 dPdv;
#endif

#ifdef __OBJECT_MOTION__
	/* object <-> world space transformations, cached to avoid
	 * re-interpolating them constantly for shading */
	Transform ob_tfm;
	Transform ob_itfm;
#endif

	/* ray start position, only set for backgrounds */
	float3 ray_P;
	differential3 ray_dP;

#ifdef __OSL__
	struct KernelGlobals *osl_globals;
	struct PathState *osl_path_state;
#endif

	/* LCG state for closures that require additional random numbers. */
	uint lcg_state;

	/* Closure data, we store a fixed array of closures */
	int num_closure;
	int num_closure_left;
	float randb_closure;
	float3 svm_closure_weight;

	/* Closure weights summed directly, so we can evaluate
	 * emission and shadow transparency with MAX_CLOSURE 0. */
	float3 closure_emission_background;
	float3 closure_transparent_extinction;

	/* At the end so we can adjust size in ShaderDataTinyStorage. */
	struct ShaderClosure closure[MAX_CLOSURE];
} ShaderData;

typedef ccl_addr_space struct ShaderDataTinyStorage {
	char pad[sizeof(ShaderData) - sizeof(ShaderClosure) * MAX_CLOSURE];
} ShaderDataTinyStorage;
#define AS_SHADER_DATA(shader_data_tiny_storage) ((ShaderData*)shader_data_tiny_storage)

/* Path State */

#ifdef __VOLUME__
typedef struct VolumeStack {
	int object;
	int shader;
} VolumeStack;
#endif

typedef struct PathState {
	/* see enum PathRayFlag */
	int flag;

	/* random number generator state */
	uint rng_hash;          /* per pixel hash */
	int rng_offset;         /* dimension offset */
	int sample;             /* path sample number */
	int num_samples;        /* total number of times this path will be sampled */
	float branch_factor;    /* number of branches in indirect paths */

	/* bounce counting */
	int bounce;
	int diffuse_bounce;
	int glossy_bounce;
	int transmission_bounce;
	int transparent_bounce;

#ifdef __DENOISING_FEATURES__
	float denoising_feature_weight;
#endif  /* __DENOISING_FEATURES__ */

	/* multiple importance sampling */
	float min_ray_pdf; /* smallest bounce pdf over entire path up to now */
	float ray_pdf;     /* last bounce pdf */
#ifdef __LAMP_MIS__
	float ray_t;       /* accumulated distance through transparent surfaces */
#endif

	int written_aovs;

	float matte_weight;
	
	/* volume rendering */
#ifdef __VOLUME__
	int volume_bounce;
	int volume_bounds_bounce;
	VolumeStack volume_stack[VOLUME_STACK_SIZE];
#endif
} PathState;

/* Struct to gather multiple nearby intersections. */
typedef struct LocalIntersection {
	Ray ray;
	float3 weight[LOCAL_MAX_HITS];

	int num_hits;
	struct Intersection hits[LOCAL_MAX_HITS];
	float3 Ng[LOCAL_MAX_HITS];
} LocalIntersection;

/* Subsurface */

/* Struct to gather SSS indirect rays and delay tracing them. */
typedef struct SubsurfaceIndirectRays {
	PathState state[BSSRDF_MAX_HITS];

	int num_rays;

	struct Ray rays[BSSRDF_MAX_HITS];
	float3 throughputs[BSSRDF_MAX_HITS];
	struct PathRadianceState L_state[BSSRDF_MAX_HITS];
} SubsurfaceIndirectRays;
static_assert(BSSRDF_MAX_HITS <= LOCAL_MAX_HITS, "BSSRDF hits too high.");

/* Constant Kernel Data
 *
 * These structs are passed from CPU to various devices, and the struct layout
 * must match exactly. Structs are padded to ensure 16 byte alignment, and we
 * do not use float3 because its size may not be the same on all devices. */

typedef struct KernelCamera {
	/* type */
	int type;

	/* panorama */
	int panorama_type;
	float fisheye_fov;
	float fisheye_lens;
	float4 equirectangular_range;

	/* stereo */
	float interocular_offset;
	float convergence_distance;
	float pole_merge_angle_from;
	float pole_merge_angle_to;

	/* matrices */
	Transform cameratoworld;
	ProjectionTransform rastertocamera;

	/* differentials */
	float4 dx;
	float4 dy;

	/* depth of field */
	float aperturesize;
	float blades;
	float bladesrotation;
	float focaldistance;

	/* motion blur */
	float shuttertime;
	int num_motion_steps, have_perspective_motion;

	/* clipping */
	float nearclip;
	float cliplength;

	/* sensor size */
	float sensorwidth;
	float sensorheight;

	/* render size */
	float width, height;
	int resolution;

	/* anamorphic lens bokeh */
	float inv_aperture_ratio;

	int is_inside_volume;

	/* more matrices */
	ProjectionTransform screentoworld;
	ProjectionTransform rastertoworld;
	ProjectionTransform ndctoworld;
	ProjectionTransform worldtoscreen;
	ProjectionTransform worldtoraster;
	ProjectionTransform worldtondc;
	Transform worldtocamera;

	/* Stores changes in the projeciton matrix. Use for camera zoom motion
	 * blur and motion pass output for perspective camera. */
	ProjectionTransform perspective_pre;
	ProjectionTransform perspective_post;

	/* Transforms for motion pass. */
	Transform motion_pass_pre;
	Transform motion_pass_post;

	int shutter_table_offset;

	/* Rolling shutter */
	int rolling_shutter_type;
	float rolling_shutter_duration;

	int pad;
} KernelCamera;
static_assert_align(KernelCamera, 16);

typedef struct KernelFilm {
	float exposure;
	int pass_flag;
	int light_pass_flag;
	int pass_stride;
	int use_light_pass;

	int pass_combined;
	int pass_depth;
	int pass_normal;
	int pass_motion;

	int pass_motion_weight;
	int pass_uv;
	int pass_object_id;
	int pass_material_id;

	int pass_diffuse_color;
	int pass_glossy_color;
	int pass_transmission_color;
	int pass_subsurface_color;

	int pass_diffuse_indirect;
	int pass_glossy_indirect;
	int pass_transmission_indirect;
	int pass_subsurface_indirect;
	int pass_volume_indirect;

	int pass_diffuse_direct;
	int pass_glossy_direct;
	int pass_transmission_direct;
	int pass_subsurface_direct;
	int pass_volume_direct;

	int pass_emission;
	int pass_background;
	int pass_ao;
	float pass_alpha_threshold;

	int pass_shadow;
	float pass_shadow_scale;
	int filter_table_offset;
<<<<<<< HEAD
	int use_cryptomatte;
=======
>>>>>>> 6793aeba

	int pass_mist;
	float mist_start;
	float mist_inv_depth;
	float mist_falloff;

	int pass_aov[32];
	
	int pass_denoising_data;
	int pass_denoising_clean;
	int denoising_flags;

	int pad1, pad2, pad3;

	/* XYZ to rendering color space transform. float4 instead of float3 to
	 * ensure consistent padding/alignment across devices. */
	float4 xyz_to_r;
	float4 xyz_to_g;
	float4 xyz_to_b;
	float4 rgb_to_y;

#ifdef __KERNEL_DEBUG__
	int pass_bvh_traversed_nodes;
	int pass_bvh_traversed_instances;
	int pass_bvh_intersections;
	int pass_ray_bounces;
#endif
} KernelFilm;
static_assert_align(KernelFilm, 16);

typedef struct KernelBackground {
	/* only shader index */
	int surface_shader;
	int volume_shader;
	int transparent;
	float transparent_roughness_squared_threshold;

	/* ambient occlusion */
	float ao_factor;
	float ao_distance;
	float ao_bounces_factor;
	float ao_pad;
} KernelBackground;
static_assert_align(KernelBackground, 16);

typedef struct KernelIntegrator {
	/* emission */
	int use_direct_light;
	int use_ambient_occlusion;
	int num_distribution;
	int num_all_lights;
	float pdf_triangles;
	float pdf_lights;
	int pdf_background_res_x;
	int pdf_background_res_y;
	float light_inv_rr_threshold;

	/* light portals */
	float portal_pdf;
	int num_portals;
	int portal_offset;

	/* bounces */
	int max_bounce;

	int max_diffuse_bounce;
	int max_glossy_bounce;
	int max_transmission_bounce;
	int max_volume_bounce;

	int ao_bounces;

	/* transparent */
	int transparent_max_bounce;
	int transparent_shadows;

	/* caustics */
	int caustics_reflective;
	int caustics_refractive;
	float filter_glossy;

	/* seed */
	int seed;

	/* clamp */
	float sample_clamp_direct;
	float sample_clamp_indirect;

	/* branched path */
	int branched;
	int volume_decoupled;
	int diffuse_samples;
	int glossy_samples;
	int transmission_samples;
	int ao_samples;
	int mesh_light_samples;
	int subsurface_samples;
	int sample_all_lights_direct;
	int sample_all_lights_indirect;

	/* mis */
	int use_lamp_mis;

	/* sampler */
	int sampling_pattern;
	int aa_samples;

	/* volume render */
	int use_volumes;
	int volume_max_steps;
	float volume_step_size;
	int volume_samples;

	int start_sample;

	int max_closures;

	int pad1, pad2, pad3;
} KernelIntegrator;
static_assert_align(KernelIntegrator, 16);

typedef enum KernelBVHLayout {
	BVH_LAYOUT_NONE = 0,

	BVH_LAYOUT_BVH2 = (1 << 0),
	BVH_LAYOUT_BVH4 = (1 << 1),

	BVH_LAYOUT_DEFAULT = BVH_LAYOUT_BVH4,
	BVH_LAYOUT_ALL = (unsigned int)(-1),
} KernelBVHLayout;

typedef struct KernelBVH {
	/* root node */
	int root;
	int have_motion;
	int have_curves;
	int have_instancing;
	int bvh_layout;
	int use_bvh_steps;
	int pad1, pad2;
} KernelBVH;
static_assert_align(KernelBVH, 16);

typedef enum CurveFlag {
	/* runtime flags */
	CURVE_KN_BACKFACING = 1,				/* backside of cylinder? */
	CURVE_KN_ENCLOSEFILTER = 2,				/* don't consider strands surrounding start point? */
	CURVE_KN_INTERPOLATE = 4,				/* render as a curve? */
	CURVE_KN_ACCURATE = 8,					/* use accurate intersections test? */
	CURVE_KN_INTERSECTCORRECTION = 16,		/* correct for width after determing closest midpoint? */
	CURVE_KN_TRUETANGENTGNORMAL = 32,		/* use tangent normal for geometry? */
	CURVE_KN_RIBBONS = 64,					/* use flat curve ribbons */
} CurveFlag;

typedef struct KernelCurves {
	int curveflags;
	int subdivisions;

	float minimum_width;
	float maximum_width;
} KernelCurves;
static_assert_align(KernelCurves, 16);

typedef struct KernelTables {
	int beckmann_offset;
	int pad1, pad2, pad3;
} KernelTables;
static_assert_align(KernelTables, 16);

typedef struct KernelData {
	KernelCamera cam;
	KernelFilm film;
	KernelBackground background;
	KernelIntegrator integrator;
	KernelBVH bvh;
	KernelCurves curve;
	KernelTables tables;
} KernelData;
static_assert_align(KernelData, 16);

/* Kernel data structures. */

typedef struct KernelObject {
	Transform tfm;
	Transform itfm;

	float surface_area;
	float pass_id;
	float random_number;
	int particle_index;

	float dupli_generated[3];
	float dupli_uv[2];

	int numkeys;
	int numsteps;
	int numverts;

	uint patch_map_offset;
	uint attribute_map_offset;
	uint motion_offset;
	uint pad;
} KernelObject;
static_assert_align(KernelObject, 16);

typedef struct KernelSpotLight {
	float radius;
	float invarea;
	float spot_angle;
	float spot_smooth;
	float dir[3];
	float pad;
} KernelSpotLight;

/* PointLight is SpotLight with only radius and invarea being used. */

typedef struct KernelAreaLight {
	float axisu[3];
	float invarea;
	float axisv[3];
	float pad1;
	float dir[3];
	float pad2;
} KernelAreaLight;

typedef struct KernelDistantLight {
	float radius;
	float cosangle;
	float invarea;
	float pad;
} KernelDistantLight;

typedef struct KernelLight {
	int type;
	float co[3];
	int shader_id;
	int samples;
	float max_bounces;
	float random;
	Transform tfm;
	Transform itfm;
	union {
		KernelSpotLight spot;
		KernelAreaLight area;
		KernelDistantLight distant;
	};
} KernelLight;
static_assert_align(KernelLight, 16);

typedef struct KernelLightDistribution {
	float totarea;
	int prim;
	union {
		struct {
			int shader_flag;
			int object_id;
		} mesh_light;
		struct {
			float pad;
			float size;
		} lamp;
	};
} KernelLightDistribution;
static_assert_align(KernelLightDistribution, 16);

typedef struct KernelParticle {
	int index;
	float age;
	float lifetime;
	float size;
	float4 rotation;
	/* Only xyz are used of the following. float4 instead of float3 are used
	 * to ensure consistent padding/alignment across devices. */
	float4 location;
	float4 velocity;
	float4 angular_velocity;
} KernelParticle;
static_assert_align(KernelParticle, 16);

typedef struct KernelShader {
	float constant_emission[3];
	float pad1;
	int flags;
	int pass_id;
	int pad2, pad3;
} KernelShader;
static_assert_align(KernelShader, 16);

/* Declarations required for split kernel */

/* Macro for queues */
/* Value marking queue's empty slot */
#define QUEUE_EMPTY_SLOT -1

/*
 * Queue 1 - Active rays
 * Queue 2 - Background queue
 * Queue 3 - Shadow ray cast kernel - AO
 * Queeu 4 - Shadow ray cast kernel - direct lighting
 */

/* Queue names */
enum QueueNumber {
	/* All active rays and regenerated rays are enqueued here. */
	QUEUE_ACTIVE_AND_REGENERATED_RAYS = 0,

	/* All
	 * 1. Background-hit rays,
	 * 2. Rays that has exited path-iteration but needs to update output buffer
	 * 3. Rays to be regenerated
	 * are enqueued here.
	 */
	QUEUE_HITBG_BUFF_UPDATE_TOREGEN_RAYS,

	/* All rays for which a shadow ray should be cast to determine radiance
	 * contribution for AO are enqueued here.
	 */
	QUEUE_SHADOW_RAY_CAST_AO_RAYS,

	/* All rays for which a shadow ray should be cast to determine radiance
	 * contributing for direct lighting are enqueued here.
	 */
	QUEUE_SHADOW_RAY_CAST_DL_RAYS,

	/* Rays sorted according to shader->id */
	QUEUE_SHADER_SORTED_RAYS,

#ifdef __BRANCHED_PATH__
	/* All rays moving to next iteration of the indirect loop for light */
	QUEUE_LIGHT_INDIRECT_ITER,
	/* Queue of all inactive rays. These are candidates for sharing work of indirect loops */
	QUEUE_INACTIVE_RAYS,
#  ifdef __VOLUME__
	/* All rays moving to next iteration of the indirect loop for volumes */
	QUEUE_VOLUME_INDIRECT_ITER,
#  endif
#  ifdef __SUBSURFACE__
	/* All rays moving to next iteration of the indirect loop for subsurface */
	QUEUE_SUBSURFACE_INDIRECT_ITER,
#  endif
#endif  /* __BRANCHED_PATH__ */

	NUM_QUEUES
};

/* We use RAY_STATE_MASK to get ray_state */
#define RAY_STATE_MASK 0x0F
#define RAY_FLAG_MASK 0xF0
enum RayState {
	RAY_INVALID = 0,
	/* Denotes ray is actively involved in path-iteration. */
	RAY_ACTIVE,
	/* Denotes ray has completed processing all samples and is inactive. */
	RAY_INACTIVE,
	/* Denotes ray has exited path-iteration and needs to update output buffer. */
	RAY_UPDATE_BUFFER,
	/* Denotes ray needs to skip most surface shader work. */
	RAY_HAS_ONLY_VOLUME,
	/* Donotes ray has hit background */
	RAY_HIT_BACKGROUND,
	/* Denotes ray has to be regenerated */
	RAY_TO_REGENERATE,
	/* Denotes ray has been regenerated */
	RAY_REGENERATED,
	/* Denotes ray is moving to next iteration of the branched indirect loop */
	RAY_LIGHT_INDIRECT_NEXT_ITER,
	RAY_VOLUME_INDIRECT_NEXT_ITER,
	RAY_SUBSURFACE_INDIRECT_NEXT_ITER,

	/* Ray flags */

	/* Flags to denote that the ray is currently evaluating the branched indirect loop */
	RAY_BRANCHED_LIGHT_INDIRECT = (1 << 4),
	RAY_BRANCHED_VOLUME_INDIRECT = (1 << 5),
	RAY_BRANCHED_SUBSURFACE_INDIRECT = (1 << 6),
	RAY_BRANCHED_INDIRECT = (RAY_BRANCHED_LIGHT_INDIRECT | RAY_BRANCHED_VOLUME_INDIRECT | RAY_BRANCHED_SUBSURFACE_INDIRECT),

	/* Ray is evaluating an iteration of an indirect loop for another thread */
	RAY_BRANCHED_INDIRECT_SHARED = (1 << 7),
};

#define ASSIGN_RAY_STATE(ray_state, ray_index, state) (ray_state[ray_index] = ((ray_state[ray_index] & RAY_FLAG_MASK) | state))
#define IS_STATE(ray_state, ray_index, state) ((ray_index) != QUEUE_EMPTY_SLOT && ((ray_state)[(ray_index)] & RAY_STATE_MASK) == (state))
#define ADD_RAY_FLAG(ray_state, ray_index, flag) (ray_state[ray_index] = (ray_state[ray_index] | flag))
#define REMOVE_RAY_FLAG(ray_state, ray_index, flag) (ray_state[ray_index] = (ray_state[ray_index] & (~flag)))
#define IS_FLAG(ray_state, ray_index, flag) (ray_state[ray_index] & flag)

/* Patches */

#define PATCH_MAX_CONTROL_VERTS 16

/* Patch map node flags */

#define PATCH_MAP_NODE_IS_SET (1 << 30)
#define PATCH_MAP_NODE_IS_LEAF (1u << 31)
#define PATCH_MAP_NODE_INDEX_MASK (~(PATCH_MAP_NODE_IS_SET | PATCH_MAP_NODE_IS_LEAF))

/* Work Tiles */

typedef struct WorkTile {
	uint x, y, w, h;

	uint start_sample;
	uint num_samples;

	uint offset;
	uint stride;

	ccl_global float *buffer;
} WorkTile;

CCL_NAMESPACE_END

#endif /*  __KERNEL_TYPES_H__ */<|MERGE_RESOLUTION|>--- conflicted
+++ resolved
@@ -34,24 +34,13 @@
 
 CCL_NAMESPACE_BEGIN
 
-<<<<<<< HEAD
-/* constants */
-#define OBJECT_SIZE 		12
-#define OBJECT_VECTOR_SIZE	6
-#define LIGHT_SIZE		11
-#define FILTER_TABLE_SIZE	1024
-#define RAMP_TABLE_SIZE		256
-#define SHUTTER_TABLE_SIZE		256
-#define PARTICLE_SIZE 		5
-#define SHADER_SIZE		6
+
+/* Constants */
 #define ID_SLOT_SIZE	2
-=======
-/* Constants */
 #define OBJECT_MOTION_PASS_SIZE 2
 #define FILTER_TABLE_SIZE       1024
 #define RAMP_TABLE_SIZE         256
 #define SHUTTER_TABLE_SIZE      256
->>>>>>> 6793aeba
 
 #define BSSRDF_MIN_RADIUS			1e-8f
 #define BSSRDF_MAX_HITS				4
@@ -428,10 +417,6 @@
 	PASS_BVH_INTERSECTIONS,
 	PASS_RAY_BOUNCES,
 #endif
-<<<<<<< HEAD
-	PASS_AOV_COLOR = (1 << 30), /* virtual passes */
-	PASS_AOV_VALUE = (1 << 31),
-=======
 	PASS_RENDER_TIME,
 	PASS_CATEGORY_MAIN_END = 31,
 
@@ -455,9 +440,10 @@
 	PASS_SUBSURFACE_COLOR,
 	PASS_VOLUME_DIRECT,
 	PASS_VOLUME_INDIRECT,
+	PASS_AOV_COLOR,
+	PASS_AOV_VALUE,
 	/* No Scatter color since it's tricky to define what it would even mean. */
 	PASS_CATEGORY_LIGHT_END = 63,
->>>>>>> 6793aeba
 } PassType;
 
 #define PASS_ANY (~0)
@@ -1290,10 +1276,7 @@
 	int pass_shadow;
 	float pass_shadow_scale;
 	int filter_table_offset;
-<<<<<<< HEAD
 	int use_cryptomatte;
-=======
->>>>>>> 6793aeba
 
 	int pass_mist;
 	float mist_start;
@@ -1495,7 +1478,11 @@
 	uint patch_map_offset;
 	uint attribute_map_offset;
 	uint motion_offset;
-	uint pad;
+	uint pad1;
+
+	float cryptomatte_object;
+	float cryptomatte_asset;
+	float pad2, pad3;
 } KernelObject;
 static_assert_align(KernelObject, 16);
 
@@ -1575,7 +1562,7 @@
 
 typedef struct KernelShader {
 	float constant_emission[3];
-	float pad1;
+	float cryptomatte_id;
 	int flags;
 	int pass_id;
 	int pad2, pad3;
