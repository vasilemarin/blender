/*
 * Copyright 2011-2013 Blender Foundation
 *
 * Licensed under the Apache License, Version 2.0 (the "License");
 * you may not use this file except in compliance with the License.
 * You may obtain a copy of the License at
 *
 * http://www.apache.org/licenses/LICENSE-2.0
 *
 * Unless required by applicable law or agreed to in writing, software
 * distributed under the License is distributed on an "AS IS" BASIS,
 * WITHOUT WARRANTIES OR CONDITIONS OF ANY KIND, either express or implied.
 * See the License for the specific language governing permissions and
 * limitations under the License.
 */

#ifndef __KERNEL_TYPES_H__
#define __KERNEL_TYPES_H__

#include "kernel_math.h"
#include "svm/svm_types.h"
#include "util_static_assert.h"

#ifndef __KERNEL_GPU__
#  define __KERNEL_CPU__
#endif

/* TODO(sergey): This is only to make it possible to include this header
 * from outside of the kernel. but this could be done somewhat cleaner?
 */
#ifndef ccl_addr_space
#  define ccl_addr_space
#endif

CCL_NAMESPACE_BEGIN

/* constants */
#define OBJECT_SIZE 		12
#define OBJECT_VECTOR_SIZE	6
<<<<<<< HEAD
#define LIGHT_SIZE		12
=======
#define LIGHT_SIZE		11
>>>>>>> 21f37678
#define FILTER_TABLE_SIZE	1024
#define RAMP_TABLE_SIZE		256
#define SHUTTER_TABLE_SIZE		256
#define PARTICLE_SIZE 		5
#define SHADER_SIZE		13

#define BSSRDF_MIN_RADIUS			1e-8f
#define BSSRDF_MAX_HITS				4

#define BECKMANN_TABLE_SIZE		256

#define SHADER_NONE				(~0)
#define OBJECT_NONE				(~0)
#define PRIM_NONE				(~0)
#define LAMP_NONE				(~0)

#define VOLUME_STACK_SIZE		16

/* device capabilities */
#ifdef __KERNEL_CPU__
#  ifdef __KERNEL_SSE2__
#    define __QBVH__
#  endif
#  define __KERNEL_SHADING__
#  define __KERNEL_ADV_SHADING__
#  define __BRANCHED_PATH__
#  ifdef WITH_OSL
#    define __OSL__
#  endif
#  define __SUBSURFACE__
#  define __CMJ__
#  define __VOLUME__
#  define __VOLUME_DECOUPLED__
#  define __VOLUME_SCATTER__
#  define __SHADOW_RECORD_ALL__
#  define __VOLUME_RECORD_ALL__
#endif  /* __KERNEL_CPU__ */

#ifdef __KERNEL_CUDA__
#  define __KERNEL_SHADING__
#  define __KERNEL_ADV_SHADING__
#  define __BRANCHED_PATH__
#  define __VOLUME__
#  define __VOLUME_SCATTER__
#  define __SUBSURFACE__
#  define __CMJ__
#endif  /* __KERNEL_CUDA__ */

#ifdef __KERNEL_OPENCL__

/* keep __KERNEL_ADV_SHADING__ in sync with opencl_kernel_use_advanced_shading! */

#  ifdef __KERNEL_OPENCL_NVIDIA__
#    define __KERNEL_SHADING__
#    define __KERNEL_ADV_SHADING__
#    ifdef __KERNEL_EXPERIMENTAL__
#      define __CMJ__
#    endif
#  endif  /* __KERNEL_OPENCL_NVIDIA__ */

#  ifdef __KERNEL_OPENCL_APPLE__
#    define __KERNEL_SHADING__
#    define __KERNEL_ADV_SHADING__
/* TODO(sergey): Currently experimental section is ignored here,
 * this is because megakernel in device_opencl does not support
 * custom cflags depending on the scene features.
 */
#    ifdef __KERNEL_EXPERIMENTAL__
#      define __CMJ__
#    endif
#  endif  /* __KERNEL_OPENCL_NVIDIA__ */

#  ifdef __KERNEL_OPENCL_AMD__
#    define __CL_USE_NATIVE__
#    define __KERNEL_SHADING__
#    define __KERNEL_ADV_SHADING__
#  endif  /* __KERNEL_OPENCL_AMD__ */

#  ifdef __KERNEL_OPENCL_INTEL_CPU__
#    define __CL_USE_NATIVE__
#    define __KERNEL_SHADING__
#    define __KERNEL_ADV_SHADING__
#    ifdef __KERNEL_EXPERIMENTAL__
#      define __CMJ__
#    endif
#  endif  /* __KERNEL_OPENCL_INTEL_CPU__ */

#endif  /* __KERNEL_OPENCL__ */

/* kernel features */
#define __SOBOL__
#define __INSTANCING__
#define __DPDU__
#define __UV__
#define __BACKGROUND__
#define __CAUSTICS_TRICKS__
#define __VISIBILITY_FLAG__
#define __RAY_DIFFERENTIALS__
#define __CAMERA_CLIPPING__
#define __INTERSECTION_REFINE__
#define __CLAMP_SAMPLE__
#define __PATCH_EVAL__

#ifdef __KERNEL_SHADING__
#  define __SVM__
#  define __EMISSION__
#  define __TEXTURES__
#  define __EXTRA_NODES__
#  define __HOLDOUT__
#endif

#ifdef __KERNEL_ADV_SHADING__
#  define __MULTI_CLOSURE__
#  define __TRANSPARENT_SHADOWS__
#  define __PASSES__
#  define __BACKGROUND_MIS__
#  define __LAMP_MIS__
#  define __AO__
#  define __CAMERA_MOTION__
#  define __OBJECT_MOTION__
#  define __HAIR__
#  define __BAKING__
#endif

#ifdef WITH_CYCLES_DEBUG
#  define __KERNEL_DEBUG__
#endif

/* Scene-based selective features compilation. */
#ifdef __NO_CAMERA_MOTION__
#  undef __CAMERA_MOTION__
#endif
#ifdef __NO_OBJECT_MOTION__
#  undef __OBJECT_MOTION__
#endif
#ifdef __NO_HAIR__
#  undef __HAIR__
#endif
#ifdef __NO_VOLUME__
#  undef __VOLUME__
#  undef __VOLUME_SCATTER__
#endif
#ifdef __NO_SUBSURFACE__
#  undef __SUBSURFACE__
#endif
#ifdef __NO_BAKING__
#  undef __BAKING__
#endif
#ifdef __NO_BRANCHED_PATH__
#  undef __BRANCHED_PATH__
#endif
#ifdef __NO_PATCH_EVAL__
#  undef __PATCH_EVAL__
#endif
#ifdef __NO_TRANSPARENT__
#  undef __TRANSPARENT_SHADOWS__
#endif

/* Random Numbers */

typedef uint RNG;

/* Shader Evaluation */

typedef enum ShaderEvalType {
	SHADER_EVAL_DISPLACE,
	SHADER_EVAL_BACKGROUND,
	/* bake types */
	SHADER_EVAL_BAKE, /* no real shade, it's used in the code to
	                   * differentiate the type of shader eval from the above
	                   */
	/* data passes */
	SHADER_EVAL_NORMAL,
	SHADER_EVAL_UV,
	SHADER_EVAL_DIFFUSE_COLOR,
	SHADER_EVAL_GLOSSY_COLOR,
	SHADER_EVAL_TRANSMISSION_COLOR,
	SHADER_EVAL_SUBSURFACE_COLOR,
	SHADER_EVAL_EMISSION,

	/* light passes */
	SHADER_EVAL_AO,
	SHADER_EVAL_COMBINED,
	SHADER_EVAL_SHADOW,
	SHADER_EVAL_DIFFUSE,
	SHADER_EVAL_GLOSSY,
	SHADER_EVAL_TRANSMISSION,
	SHADER_EVAL_SUBSURFACE,

	/* extra */
	SHADER_EVAL_ENVIRONMENT,
} ShaderEvalType;

/* Path Tracing
 * note we need to keep the u/v pairs at even values */

enum PathTraceDimension {
	PRNG_FILTER_U = 0,
	PRNG_FILTER_V = 1,
	PRNG_LENS_U = 2,
	PRNG_LENS_V = 3,
#ifdef __CAMERA_MOTION__
	PRNG_TIME = 4,
	PRNG_UNUSED_0 = 5,
	PRNG_UNUSED_1 = 6,	/* for some reason (6, 7) is a bad sobol pattern */
	PRNG_UNUSED_2 = 7,  /* with a low number of samples (< 64) */
#endif
	PRNG_BASE_NUM = 8,

	PRNG_BSDF_U = 0,
	PRNG_BSDF_V = 1,
	PRNG_BSDF = 2,
	PRNG_LIGHT = 3,
	PRNG_LIGHT_U = 4,
	PRNG_LIGHT_V = 5,
	PRNG_LIGHT_TERMINATE = 6,
	PRNG_TERMINATE = 7,

#ifdef __VOLUME__
	PRNG_PHASE_U = 8,
	PRNG_PHASE_V = 9,
	PRNG_PHASE = 10,
	PRNG_SCATTER_DISTANCE = 11,
#endif

	PRNG_BOUNCE_NUM = 12,
};

enum SamplingPattern {
	SAMPLING_PATTERN_SOBOL = 0,
	SAMPLING_PATTERN_CMJ = 1,

	SAMPLING_NUM_PATTERNS,
};

/* these flags values correspond to raytypes in osl.cpp, so keep them in sync! */

enum PathRayFlag {
	PATH_RAY_CAMERA = 1,
	PATH_RAY_REFLECT = 2,
	PATH_RAY_TRANSMIT = 4,
	PATH_RAY_DIFFUSE = 8,
	PATH_RAY_GLOSSY = 16,
	PATH_RAY_SINGULAR = 32,
	PATH_RAY_TRANSPARENT = 64,

	PATH_RAY_SHADOW_OPAQUE = 128,
	PATH_RAY_SHADOW_TRANSPARENT = 256,
	PATH_RAY_SHADOW = (PATH_RAY_SHADOW_OPAQUE | PATH_RAY_SHADOW_TRANSPARENT),

	PATH_RAY_CURVE = 512, /* visibility flag to define curve segments */
	PATH_RAY_VOLUME_SCATTER = 1024, /* volume scattering */
	PATH_RAY_AO = 2048,

	/* Special flag to tag unaligned BVH nodes. */
	PATH_RAY_NODE_UNALIGNED = 4096,

	PATH_RAY_ALL_VISIBILITY = (1|2|4|8|16|32|64|128|256|512|1024|2048|4096),

	PATH_RAY_MIS_SKIP = 8192,
	PATH_RAY_DIFFUSE_ANCESTOR = 16384,
	PATH_RAY_SINGLE_PASS_DONE = 32768,
};

/* Closure Label */

typedef enum ClosureLabel {
	LABEL_NONE = 0,
	LABEL_TRANSMIT = 1,
	LABEL_REFLECT = 2,
	LABEL_DIFFUSE = 4,
	LABEL_GLOSSY = 8,
	LABEL_SINGULAR = 16,
	LABEL_TRANSPARENT = 32,
	LABEL_VOLUME_SCATTER = 64,
} ClosureLabel;

/* Render Passes */

typedef enum PassType {
	PASS_NONE = 0,
	PASS_COMBINED = (1 << 0),
	PASS_DEPTH = (1 << 1),
	PASS_NORMAL = (1 << 2),
	PASS_UV = (1 << 3),
	PASS_OBJECT_ID = (1 << 4),
	PASS_MATERIAL_ID = (1 << 5),
	PASS_DIFFUSE_COLOR = (1 << 6),
	PASS_GLOSSY_COLOR = (1 << 7),
	PASS_TRANSMISSION_COLOR = (1 << 8),
	PASS_DIFFUSE_INDIRECT = (1 << 9),
	PASS_GLOSSY_INDIRECT = (1 << 10),
	PASS_TRANSMISSION_INDIRECT = (1 << 11),
	PASS_DIFFUSE_DIRECT = (1 << 12),
	PASS_GLOSSY_DIRECT = (1 << 13),
	PASS_TRANSMISSION_DIRECT = (1 << 14),
	PASS_EMISSION = (1 << 15),
	PASS_BACKGROUND = (1 << 16),
	PASS_AO = (1 << 17),
	PASS_SHADOW = (1 << 18),
	PASS_MOTION = (1 << 19),
	PASS_MOTION_WEIGHT = (1 << 20),
	PASS_MIST = (1 << 21),
	PASS_SUBSURFACE_DIRECT = (1 << 22),
	PASS_SUBSURFACE_INDIRECT = (1 << 23),
	PASS_SUBSURFACE_COLOR = (1 << 24),
	PASS_LIGHT = (1 << 25), /* no real pass, used to force use_light_pass */
#ifdef __KERNEL_DEBUG__
	PASS_BVH_TRAVERSED_NODES = (1 << 26),
	PASS_BVH_TRAVERSED_INSTANCES = (1 << 27),
	PASS_BVH_INTERSECTIONS = (1 << 28),
	PASS_RAY_BOUNCES = (1 << 29),
#endif
} PassType;

#define PASS_ALL (~0)

typedef enum BakePassFilter {
	BAKE_FILTER_NONE = 0,
	BAKE_FILTER_DIRECT = (1 << 0),
	BAKE_FILTER_INDIRECT = (1 << 1),
	BAKE_FILTER_COLOR = (1 << 2),
	BAKE_FILTER_DIFFUSE = (1 << 3),
	BAKE_FILTER_GLOSSY = (1 << 4),
	BAKE_FILTER_TRANSMISSION = (1 << 5),
	BAKE_FILTER_SUBSURFACE = (1 << 6),
	BAKE_FILTER_EMISSION = (1 << 7),
	BAKE_FILTER_AO = (1 << 8),
} BakePassFilter;

typedef enum BakePassFilterCombos {
	BAKE_FILTER_COMBINED = (
	    BAKE_FILTER_DIRECT |
	    BAKE_FILTER_INDIRECT |
	    BAKE_FILTER_DIFFUSE |
	    BAKE_FILTER_GLOSSY |
	    BAKE_FILTER_TRANSMISSION |
	    BAKE_FILTER_SUBSURFACE |
	    BAKE_FILTER_EMISSION |
	    BAKE_FILTER_AO),
	BAKE_FILTER_DIFFUSE_DIRECT = (BAKE_FILTER_DIRECT | BAKE_FILTER_DIFFUSE),
	BAKE_FILTER_GLOSSY_DIRECT = (BAKE_FILTER_DIRECT | BAKE_FILTER_GLOSSY),
	BAKE_FILTER_TRANSMISSION_DIRECT = (BAKE_FILTER_DIRECT | BAKE_FILTER_TRANSMISSION),
	BAKE_FILTER_SUBSURFACE_DIRECT = (BAKE_FILTER_DIRECT | BAKE_FILTER_SUBSURFACE),
	BAKE_FILTER_DIFFUSE_INDIRECT = (BAKE_FILTER_INDIRECT | BAKE_FILTER_DIFFUSE),
	BAKE_FILTER_GLOSSY_INDIRECT = (BAKE_FILTER_INDIRECT | BAKE_FILTER_GLOSSY),
	BAKE_FILTER_TRANSMISSION_INDIRECT = (BAKE_FILTER_INDIRECT | BAKE_FILTER_TRANSMISSION),
	BAKE_FILTER_SUBSURFACE_INDIRECT = (BAKE_FILTER_INDIRECT | BAKE_FILTER_SUBSURFACE),
} BakePassFilterCombos;

typedef ccl_addr_space struct PathRadiance {
#ifdef __PASSES__
	int use_light_pass;
#endif

	float3 emission;
#ifdef __PASSES__
	float3 background;
	float3 ao;

	float3 indirect;
	float3 direct_throughput;
	float3 direct_emission;

	float3 color_diffuse;
	float3 color_glossy;
	float3 color_transmission;
	float3 color_subsurface;
	float3 color_scatter;

	float3 direct_diffuse;
	float3 direct_glossy;
	float3 direct_transmission;
	float3 direct_subsurface;
	float3 direct_scatter;

	float3 indirect_diffuse;
	float3 indirect_glossy;
	float3 indirect_transmission;
	float3 indirect_subsurface;
	float3 indirect_scatter;

	float3 path_diffuse;
	float3 path_glossy;
	float3 path_transmission;
	float3 path_subsurface;
	float3 path_scatter;

	float4 shadow;
	float mist;
#endif
} PathRadiance;

typedef struct BsdfEval {
#ifdef __PASSES__
	int use_light_pass;
#endif

	float3 diffuse;
#ifdef __PASSES__
	float3 glossy;
	float3 transmission;
	float3 transparent;
	float3 subsurface;
	float3 scatter;
#endif
} BsdfEval;

/* Shader Flag */

typedef enum ShaderFlag {
	SHADER_SMOOTH_NORMAL = (1 << 31),
	SHADER_CAST_SHADOW = (1 << 30),
	SHADER_AREA_LIGHT = (1 << 29),
	SHADER_USE_MIS = (1 << 28),
	SHADER_EXCLUDE_DIFFUSE = (1 << 27),
	SHADER_EXCLUDE_GLOSSY = (1 << 26),
	SHADER_EXCLUDE_TRANSMIT = (1 << 25),
	SHADER_EXCLUDE_CAMERA = (1 << 24),
	SHADER_EXCLUDE_SCATTER = (1 << 23),
	SHADER_EXCLUDE_ANY = (SHADER_EXCLUDE_DIFFUSE|SHADER_EXCLUDE_GLOSSY|SHADER_EXCLUDE_TRANSMIT|SHADER_EXCLUDE_CAMERA|SHADER_EXCLUDE_SCATTER),

	SHADER_MASK = ~(SHADER_SMOOTH_NORMAL|SHADER_CAST_SHADOW|SHADER_AREA_LIGHT|SHADER_USE_MIS|SHADER_EXCLUDE_ANY)
} ShaderFlag;

/* Light Type */

typedef enum LightType {
	LIGHT_POINT,
	LIGHT_DISTANT,
	LIGHT_BACKGROUND,
	LIGHT_AREA,
	LIGHT_SPOT,
	LIGHT_TRIANGLE
} LightType;

/* Camera Type */

enum CameraType {
	CAMERA_PERSPECTIVE,
	CAMERA_ORTHOGRAPHIC,
	CAMERA_PANORAMA
};

/* Panorama Type */

enum PanoramaType {
	PANORAMA_EQUIRECTANGULAR = 0,
	PANORAMA_FISHEYE_EQUIDISTANT = 1,
	PANORAMA_FISHEYE_EQUISOLID = 2,
	PANORAMA_MIRRORBALL = 3,

	PANORAMA_NUM_TYPES,
};

/* Differential */

typedef struct differential3 {
	float3 dx;
	float3 dy;
} differential3;

typedef struct differential {
	float dx;
	float dy;
} differential;

/* Ray */

typedef struct Ray {
/* TODO(sergey): This is only needed because current AMD
 * compiler has hard time building the kernel with this
 * reshuffle. And at the same time reshuffle will cause
 * less optimal CPU code in certain places.
 *
 * We'll get rid of this nasty exception once AMD compiler
 * is fixed.
 */
#ifndef __KERNEL_OPENCL_AMD__
	float3 P;		/* origin */
	float3 D;		/* direction */

	float t;		/* length of the ray */
	float time;		/* time (for motion blur) */
#else
	float t;		/* length of the ray */
	float time;		/* time (for motion blur) */
	float3 P;		/* origin */
	float3 D;		/* direction */
#endif

#ifdef __RAY_DIFFERENTIALS__
	differential3 dP;
	differential3 dD;
#endif
} Ray;

/* Intersection */

typedef ccl_addr_space struct Intersection {
	float t, u, v;
	int prim;
	int object;
	int type;

#ifdef __KERNEL_DEBUG__
	int num_traversed_nodes;
	int num_traversed_instances;
	int num_intersections;
#endif
} Intersection;

/* Primitives */

typedef enum PrimitiveType {
<<<<<<< HEAD
	PRIMITIVE_NONE = 0,
	PRIMITIVE_TRIANGLE = 1,
	PRIMITIVE_MOTION_TRIANGLE = 2,
	PRIMITIVE_CURVE = 4,
	PRIMITIVE_MOTION_CURVE = 8,
	/* Lamp primitive is not included below on purpose, since it is no real traceable primitive */
	PRIMITIVE_LAMP = 16,
=======
	PRIMITIVE_NONE            = 0,
	PRIMITIVE_TRIANGLE        = (1 << 0),
	PRIMITIVE_MOTION_TRIANGLE = (1 << 1),
	PRIMITIVE_CURVE           = (1 << 2),
	PRIMITIVE_MOTION_CURVE    = (1 << 3),
	/* Lamp primitive is not included below on purpose,
	 * since it is no real traceable primitive.
	 */
	PRIMITIVE_LAMP            = (1 << 4),
>>>>>>> 21f37678

	PRIMITIVE_ALL_TRIANGLE = (PRIMITIVE_TRIANGLE|PRIMITIVE_MOTION_TRIANGLE),
	PRIMITIVE_ALL_CURVE = (PRIMITIVE_CURVE|PRIMITIVE_MOTION_CURVE),
	PRIMITIVE_ALL_MOTION = (PRIMITIVE_MOTION_TRIANGLE|PRIMITIVE_MOTION_CURVE),
	PRIMITIVE_ALL = (PRIMITIVE_ALL_TRIANGLE|PRIMITIVE_ALL_CURVE),

	/* Total number of different traceable primitives.
	 * NOTE: This is an actual value, not a bitflag.
	 */
	PRIMITIVE_NUM_TOTAL = 4,
} PrimitiveType;

#define PRIMITIVE_PACK_SEGMENT(type, segment) ((segment << PRIMITIVE_NUM_TOTAL) | (type))
#define PRIMITIVE_UNPACK_SEGMENT(type) (type >> PRIMITIVE_NUM_TOTAL)

/* Attributes */

typedef enum AttributePrimitive {
	ATTR_PRIM_TRIANGLE = 0,
	ATTR_PRIM_CURVE,
	ATTR_PRIM_SUBD,

	ATTR_PRIM_TYPES
} AttributePrimitive;

typedef enum AttributeElement {
	ATTR_ELEMENT_NONE,
	ATTR_ELEMENT_OBJECT,
	ATTR_ELEMENT_MESH,
	ATTR_ELEMENT_FACE,
	ATTR_ELEMENT_VERTEX,
	ATTR_ELEMENT_VERTEX_MOTION,
	ATTR_ELEMENT_CORNER,
	ATTR_ELEMENT_CORNER_BYTE,
	ATTR_ELEMENT_CURVE,
	ATTR_ELEMENT_CURVE_KEY,
	ATTR_ELEMENT_CURVE_KEY_MOTION,
	ATTR_ELEMENT_VOXEL
} AttributeElement;

typedef enum AttributeStandard {
	ATTR_STD_NONE = 0,
	ATTR_STD_VERTEX_NORMAL,
	ATTR_STD_FACE_NORMAL,
	ATTR_STD_UV,
	ATTR_STD_UV_TANGENT,
	ATTR_STD_UV_TANGENT_SIGN,
	ATTR_STD_GENERATED,
	ATTR_STD_GENERATED_TRANSFORM,
	ATTR_STD_POSITION_UNDEFORMED,
	ATTR_STD_POSITION_UNDISPLACED,
	ATTR_STD_MOTION_VERTEX_POSITION,
	ATTR_STD_MOTION_VERTEX_NORMAL,
	ATTR_STD_PARTICLE,
	ATTR_STD_CURVE_INTERCEPT,
	ATTR_STD_PTEX_FACE_ID,
	ATTR_STD_PTEX_UV,
	ATTR_STD_VOLUME_DENSITY,
	ATTR_STD_VOLUME_COLOR,
	ATTR_STD_VOLUME_FLAME,
	ATTR_STD_VOLUME_HEAT,
	ATTR_STD_VOLUME_VELOCITY,
	ATTR_STD_POINTINESS,
	ATTR_STD_NUM,

	ATTR_STD_NOT_FOUND = ~0
} AttributeStandard;

typedef enum AttributeFlag {
	ATTR_FINAL_SIZE = (1 << 0),
	ATTR_SUBDIVIDED = (1 << 1),
} AttributeFlag;

typedef struct AttributeDescriptor {
	AttributeElement element;
	NodeAttributeType type;
	uint flags; /* see enum AttributeFlag */
	int offset;
} AttributeDescriptor;

/* Closure data */

#ifdef __MULTI_CLOSURE__
#  ifndef __MAX_CLOSURE__
#     define MAX_CLOSURE 64
#  else
#    define MAX_CLOSURE __MAX_CLOSURE__
#  endif
#else
#  define MAX_CLOSURE 1
#endif

/* This struct is the base class for all closures. The common members are
 * duplicated in all derived classes since we don't have C++ in the kernel
 * yet, and because it lets us lay out the members to minimize padding. The
 * weight member is located at the beginning of the struct for this reason.
 *
 * ShaderClosure has a fixed size, and any extra space must be allocated
 * with closure_alloc_extra().
 *
 * We pad the struct to 80 bytes and ensure it is aligned to 16 bytes, which
 * we assume to be the maximum required alignment for any struct. */

#define SHADER_CLOSURE_BASE \
	float3 weight; \
	ClosureType type; \
	float sample_weight \

typedef ccl_addr_space struct ccl_align(16) ShaderClosure {
	SHADER_CLOSURE_BASE;

	float data[14]; /* pad to 80 bytes */
} ShaderClosure;

/* Shader Context
 *
 * For OSL we recycle a fixed number of contexts for speed */

typedef enum ShaderContext {
	SHADER_CONTEXT_MAIN = 0,
	SHADER_CONTEXT_INDIRECT = 1,
	SHADER_CONTEXT_EMISSION = 2,
	SHADER_CONTEXT_SHADOW = 3,
	SHADER_CONTEXT_SSS = 4,
	SHADER_CONTEXT_VOLUME = 5,
	SHADER_CONTEXT_NUM = 6
} ShaderContext;

/* Shader Data
 *
 * Main shader state at a point on the surface or in a volume. All coordinates
 * are in world space.
 */

<<<<<<< HEAD
enum ShaderDataRuntimeFlag {
	/* runtime flags */
	SD_RUNTIME_BACKFACING		= (1 << 0),   /* backside of surface? */
	SD_RUNTIME_EMISSION			= (1 << 1),   /* have emissive closure? */
	SD_RUNTIME_BSDF				= (1 << 2),   /* have bsdf closure? */
	SD_RUNTIME_BSDF_HAS_EVAL	= (1 << 3),   /* have non-singular bsdf closure? */
	SD_RUNTIME_BSSRDF			= (1 << 4),   /* have bssrdf */
	SD_RUNTIME_HOLDOUT			= (1 << 5),   /* have holdout closure? */
	SD_RUNTIME_ABSORPTION		= (1 << 6),   /* have volume absorption closure? */
	SD_RUNTIME_SCATTER			= (1 << 7),   /* have volume phase closure? */
	SD_RUNTIME_AO				= (1 << 8),   /* have ao closure? */
	SD_RUNTIME_TRANSPARENT		= (1 << 9),   /* have transparent closure? */
	SD_RUNTIME_BSDF_NEEDS_LCG   = (1 << 10),

	SD_RUNTIME_CLOSURE_FLAGS = (SD_RUNTIME_BACKFACING | SD_RUNTIME_EMISSION | SD_RUNTIME_BSDF | 
								SD_RUNTIME_BSDF_HAS_EVAL | SD_RUNTIME_BSSRDF | SD_RUNTIME_HOLDOUT | 
								SD_RUNTIME_ABSORPTION | SD_RUNTIME_SCATTER | SD_RUNTIME_AO | SD_RUNTIME_TRANSPARENT |
								SD_RUNTIME_BSDF_NEEDS_LCG)
};

enum ShaderDataShaderFlag {

	/* shader flags */
	SD_SHADER_USE_MIS					  = (1 << 0),  /* direct light sample */
	SD_SHADER_HAS_TRANSPARENT_SHADOW	  = (1 << 1),  /* has transparent shadow */
	SD_SHADER_HAS_VOLUME				  = (1 << 2),  /* has volume shader */
	SD_SHADER_HAS_ONLY_VOLUME			  = (1 << 3),  /* has only volume shader, no surface */
	SD_SHADER_HETEROGENEOUS_VOLUME		  = (1 << 4),  /* has heterogeneous volume */
	SD_SHADER_HAS_BSSRDF_BUMP			  = (1 << 5),  /* bssrdf normal uses bump */
	SD_SHADER_VOLUME_EQUIANGULAR		  = (1 << 6),  /* use equiangular sampling */
	SD_SHADER_VOLUME_MIS				  = (1 << 7),  /* use multiple importance sampling */
	SD_SHADER_VOLUME_CUBIC				  = (1 << 8),  /* use cubic interpolation for voxels */
	SD_SHADER_HAS_BUMP					  = (1 << 9),  /* has data connected to the displacement input */
	SD_SHADER_HAS_DISPLACEMENT			  = (1 << 10), /* has true displacement */
	SD_SHADER_HAS_CONSTANT_EMISSION		  = (1 << 11), /* has constant emission (value stored in __shader_flag) */
	SD_SHADER_USE_UNIFORM_ALPHA			  = (1 << 12), /* uses a uniform alpha instead of evaluating shaders */
	SD_SHADER_USE_UNIFORM_ALPHA_SELF_ONLY = (1 << 13), /* uniform alpha only affect shading self */
	SD_SHADER_OVERRIDE_SAMPLES			  = (1 << 14), /* override samples */
	SD_SHADER_OVERRIDE_BOUNCES			  = (1 << 15), /* override bounces*/

	SD_SHADER_FLAGS = (SD_SHADER_USE_MIS | SD_SHADER_HAS_TRANSPARENT_SHADOW | SD_SHADER_HAS_VOLUME |
					   SD_SHADER_HAS_ONLY_VOLUME | SD_SHADER_HETEROGENEOUS_VOLUME |
					   SD_SHADER_HAS_BSSRDF_BUMP | SD_SHADER_VOLUME_EQUIANGULAR | SD_SHADER_VOLUME_MIS |
					   SD_SHADER_VOLUME_CUBIC | SD_SHADER_HAS_BUMP | SD_SHADER_HAS_DISPLACEMENT | 
					   SD_SHADER_HAS_CONSTANT_EMISSION | SD_SHADER_USE_UNIFORM_ALPHA |
					   SD_SHADER_USE_UNIFORM_ALPHA_SELF_ONLY | SD_SHADER_OVERRIDE_SAMPLES | SD_SHADER_OVERRIDE_BOUNCES)
};

enum ShaderDataObjectFlagss {
	/* object flags */
	SD_OBJECT_HOLDOUT_MASK             = (1 << 0),  /* holdout for camera rays */
	SD_OBJECT_OBJECT_MOTION			   = (1 << 1),  /* has object motion blur */
	SD_OBJECT_TRANSFORM_APPLIED		   = (1 << 2),  /* vertices have transform applied */
	SD_OBJECT_NEGATIVE_SCALE_APPLIED   = (1 << 3),  /* vertices have negative scale applied */
	SD_OBJECT_OBJECT_HAS_VOLUME		   = (1 << 4),  /* object has a volume shader */
	SD_OBJECT_OBJECT_INTERSECTS_VOLUME = (1 << 5),  /* object intersects AABB of an object with volume shader */
	SD_OBJECT_OBJECT_HAS_VERTEX_MOTION = (1 << 6),  /* has position for motion vertices */

	SD_OBJECT_FLAGS = (SD_OBJECT_HOLDOUT_MASK | SD_OBJECT_OBJECT_MOTION | SD_OBJECT_TRANSFORM_APPLIED |
					   SD_OBJECT_NEGATIVE_SCALE_APPLIED | SD_OBJECT_OBJECT_HAS_VOLUME | SD_OBJECT_OBJECT_INTERSECTS_VOLUME |
					   SD_OBJECT_OBJECT_HAS_VERTEX_MOTION)
=======
enum ShaderDataFlag {
	/* Runtime flags. */

	/* Set when ray hits backside of surface. */
	SD_BACKFACING      = (1 << 0),
	/* Shader has emissive closure. */
	SD_EMISSION        = (1 << 1),
	/* Shader has BSDF closure. */
	SD_BSDF            = (1 << 2),
	/* Shader has non-singular BSDF closure. */
	SD_BSDF_HAS_EVAL   = (1 << 3),
	/* Shader has BSSRDF closure. */
	SD_BSSRDF          = (1 << 4),
	/* Shader has holdout closure. */
	SD_HOLDOUT         = (1 << 5),
	/* Shader has volume absorption closure. */
	SD_ABSORPTION      = (1 << 6),
	/* Shader has have volume phase (scatter) closure. */
	SD_SCATTER         = (1 << 7),
	/* Shader has AO closure. */
	SD_AO              = (1 << 8),
	/* Shader has transparent closure. */
	SD_TRANSPARENT     = (1 << 9),
	/* BSDF requires LCG for evaluation. */
	SD_BSDF_NEEDS_LCG  = (1 << 10),

	SD_CLOSURE_FLAGS = (SD_EMISSION |
	                    SD_BSDF |
	                    SD_BSDF_HAS_EVAL |
	                    SD_BSSRDF |
	                    SD_HOLDOUT |
	                    SD_ABSORPTION |
	                    SD_SCATTER |
	                    SD_AO |
	                    SD_BSDF_NEEDS_LCG),

	/* Shader flags. */

	/* direct light sample */
	SD_USE_MIS                = (1 << 16),
	/* Has transparent shadow. */
	SD_HAS_TRANSPARENT_SHADOW = (1 << 17),
	/* Has volume shader. */
	SD_HAS_VOLUME             = (1 << 18),
	/* Has only volume shader, no surface. */
	SD_HAS_ONLY_VOLUME        = (1 << 19),
	/* Has heterogeneous volume. */
	SD_HETEROGENEOUS_VOLUME   = (1 << 20),
	/* BSSRDF normal uses bump. */
	SD_HAS_BSSRDF_BUMP        = (1 << 21),
	/* Use equiangular volume sampling */
	SD_VOLUME_EQUIANGULAR     = (1 << 22),
	/* Use multiple importance volume sampling. */
	SD_VOLUME_MIS             = (1 << 23),
	/* Use cubic interpolation for voxels. */
	SD_VOLUME_CUBIC           = (1 << 24),
	/* Has data connected to the displacement input. */
	SD_HAS_BUMP               = (1 << 25),
	/* Has true displacement. */
	SD_HAS_DISPLACEMENT       = (1 << 26),
	/* Has constant emission (value stored in __shader_flag) */
	SD_HAS_CONSTANT_EMISSION  = (1 << 27),

	SD_SHADER_FLAGS = (SD_USE_MIS |
	                   SD_HAS_TRANSPARENT_SHADOW |
	                   SD_HAS_VOLUME |
	                   SD_HAS_ONLY_VOLUME |
	                   SD_HETEROGENEOUS_VOLUME|
	                   SD_HAS_BSSRDF_BUMP |
	                   SD_VOLUME_EQUIANGULAR |
	                   SD_VOLUME_MIS |
	                   SD_VOLUME_CUBIC |
	                   SD_HAS_BUMP |
	                   SD_HAS_DISPLACEMENT |
	                   SD_HAS_CONSTANT_EMISSION)
};

	/* Object flags. */
enum ShaderDataObjectFlag {
	/* Holdout for camera rays. */
	SD_OBJECT_HOLDOUT_MASK           = (1 << 0),
	/* Has object motion blur. */
	SD_OBJECT_MOTION                 = (1 << 1),
	/* Vertices have transform applied. */
	SD_OBJECT_TRANSFORM_APPLIED      = (1 << 2),
	/* Vertices have negative scale applied. */
	SD_OBJECT_NEGATIVE_SCALE_APPLIED = (1 << 3),
	/* Object has a volume shader. */
	SD_OBJECT_HAS_VOLUME             = (1 << 4),
	/* Object intersects AABB of an object with volume shader. */
	SD_OBJECT_INTERSECTS_VOLUME      = (1 << 5),
	/* Has position for motion vertices. */
	SD_OBJECT_HAS_VERTEX_MOTION      = (1 << 6),

	SD_OBJECT_FLAGS = (SD_OBJECT_HOLDOUT_MASK |
	                   SD_OBJECT_MOTION |
	                   SD_OBJECT_TRANSFORM_APPLIED |
	                   SD_OBJECT_NEGATIVE_SCALE_APPLIED |
	                   SD_OBJECT_HAS_VOLUME |
	                   SD_OBJECT_INTERSECTS_VOLUME)
>>>>>>> 21f37678
};

#ifdef __SPLIT_KERNEL__
#  define SD_THREAD (get_global_id(1) * get_global_size(0) + get_global_id(0))
#  if !defined(__SPLIT_KERNEL_SOA__)
     /* ShaderData is stored as an Array-of-Structures */
#    define ccl_soa_member(type, name) type soa_##name
#    define ccl_fetch(s, t) (s[SD_THREAD].soa_##t)
#    define ccl_fetch_array(s, t, index) (&s[SD_THREAD].soa_##t[index])
#  else
     /* ShaderData is stored as an Structure-of-Arrays */
#    define SD_GLOBAL_SIZE (get_global_size(0) * get_global_size(1))
#    define SD_FIELD_SIZE(t) sizeof(((struct ShaderData*)0)->t)
#    define SD_OFFSETOF(t) ((char*)(&((struct ShaderData*)0)->t) - (char*)0)
#    define ccl_soa_member(type, name) type soa_##name
#    define ccl_fetch(s, t) (((ShaderData*)((ccl_addr_space char*)s + SD_GLOBAL_SIZE * SD_OFFSETOF(soa_##t) +  SD_FIELD_SIZE(soa_##t) * SD_THREAD - SD_OFFSETOF(soa_##t)))->soa_##t)
#    define ccl_fetch_array(s, t, index) (&ccl_fetch(s, t)[index])
#  endif
#else
#  define ccl_soa_member(type, name) type name
#  define ccl_fetch(s, t) (s->t)
#  define ccl_fetch_array(s, t, index) (&s->t[index])
#endif

typedef ccl_addr_space struct ShaderData {
	/* position */
	ccl_soa_member(float3, P);
	/* smooth normal for shading */
	ccl_soa_member(float3, N);
	/* true geometric normal */
	ccl_soa_member(float3, Ng);
	/* view/incoming direction */
	ccl_soa_member(float3, I);
	/* shader id */
	ccl_soa_member(int, shader);
<<<<<<< HEAD
	/* booleans describing shader, see ShaderDataRuntimeFlag, 
	 * ShaderDataShaderFlag, ShaderDataObjecyFlag */
	ccl_soa_member(int, runtime_flag);
	ccl_soa_member(int, shader_flag);
	ccl_soa_member(int, object_flag);

	/* alpha overrides */
	ccl_soa_member(float, ao_alpha);
	ccl_soa_member(float, shadow_alpha);

	/* Sampling overrides */
	ccl_soa_member(int, diffuse_samples);
	ccl_soa_member(int, glossy_samples);
	ccl_soa_member(int, transmission_samples);

	/* Bounce overrides */
	ccl_soa_member(int, diffuse_bounces);
	ccl_soa_member(int, glossy_bounces);
	ccl_soa_member(int, transmission_bounces);
=======
	/* booleans describing shader, see ShaderDataFlag */
	ccl_soa_member(int, flag);
	/* booleans describing object of the shader, see ShaderDataObjectFlag */
	ccl_soa_member(int, object_flag);
>>>>>>> 21f37678

	/* primitive id if there is one, ~0 otherwise */
	ccl_soa_member(int, prim);

	/* combined type and curve segment for hair */
	ccl_soa_member(int, type);

	/* parametric coordinates
	 * - barycentric weights for triangles */
	ccl_soa_member(float, u);
	ccl_soa_member(float, v);
	/* object id if there is one, ~0 otherwise */
	ccl_soa_member(int, object);

	/* motion blur sample time */
	ccl_soa_member(float, time);

	/* length of the ray being shaded */
	ccl_soa_member(float, ray_length);

#ifdef __RAY_DIFFERENTIALS__
	/* differential of P. these are orthogonal to Ng, not N */
	ccl_soa_member(differential3, dP);
	/* differential of I */
	ccl_soa_member(differential3, dI);
	/* differential of u, v */
	ccl_soa_member(differential, du);
	ccl_soa_member(differential, dv);
#endif
#ifdef __DPDU__
	/* differential of P w.r.t. parametric coordinates. note that dPdu is
	 * not readily suitable as a tangent for shading on triangles. */
	ccl_soa_member(float3, dPdu);
	ccl_soa_member(float3, dPdv);
#endif

#ifdef __OBJECT_MOTION__
	/* object <-> world space transformations, cached to avoid
	 * re-interpolating them constantly for shading */
	ccl_soa_member(Transform, ob_tfm);
	ccl_soa_member(Transform, ob_itfm);
#endif

	/* Closure data, we store a fixed array of closures */
	ccl_soa_member(struct ShaderClosure, closure[MAX_CLOSURE]);
	ccl_soa_member(int, num_closure);
	ccl_soa_member(int, num_closure_extra);
	ccl_soa_member(float, randb_closure);
	ccl_soa_member(float3, svm_closure_weight);

	/* LCG state for closures that require additional random numbers. */
	ccl_soa_member(uint, lcg_state);

	/* ray start position, only set for backgrounds */
	ccl_soa_member(float3, ray_P);
	ccl_soa_member(differential3, ray_dP);

#ifdef __OSL__
	struct KernelGlobals *osl_globals;
	struct PathState *osl_path_state;
#endif
} ShaderData;

/* Path State */

#ifdef __VOLUME__
typedef struct VolumeStack {
	int object;
	int shader;
} VolumeStack;
#endif

typedef struct PathState {
	/* see enum PathRayFlag */
	int flag;

	/* random number generator state */
	int rng_offset;    		/* dimension offset */
	int sample;        		/* path sample number */
	int num_samples;		/* total number of times this path will be sampled */

	/* bounce counting */
	int bounce;
	int diffuse_bounce;
	int glossy_bounce;
	int transmission_bounce;
	int transparent_bounce;

	/* multiple importance sampling */
	float min_ray_pdf; /* smallest bounce pdf over entire path up to now */
	float ray_pdf;     /* last bounce pdf */
#ifdef __LAMP_MIS__
	float ray_t;       /* accumulated distance through transparent surfaces */
#endif

	/* volume rendering */
#ifdef __VOLUME__
	int volume_bounce;
	RNG rng_congruential;
	VolumeStack volume_stack[VOLUME_STACK_SIZE];
#endif
} PathState;

/* Subsurface */

/* Struct to gather multiple SSS hits. */
struct SubsurfaceIntersection
{
	Ray ray;
	float3 weight[BSSRDF_MAX_HITS];

	int num_hits;
	struct Intersection hits[BSSRDF_MAX_HITS];
	float3 Ng[BSSRDF_MAX_HITS];
};

/* Struct to gather SSS indirect rays and delay tracing them. */
struct SubsurfaceIndirectRays
{
	bool need_update_volume_stack;
	bool tracing;
	PathState state[BSSRDF_MAX_HITS];
	struct PathRadiance direct_L;

	int num_rays;
	struct Ray rays[BSSRDF_MAX_HITS];
	float3 throughputs[BSSRDF_MAX_HITS];
	struct PathRadiance L[BSSRDF_MAX_HITS];
};

/* Constant Kernel Data
 *
 * These structs are passed from CPU to various devices, and the struct layout
 * must match exactly. Structs are padded to ensure 16 byte alignment, and we
 * do not use float3 because its size may not be the same on all devices. */

typedef struct KernelCamera {
	/* type */
	int type;

	/* panorama */
	int panorama_type;
	float fisheye_fov;
	float fisheye_lens;
	float4 equirectangular_range;

	/* stereo */
	float interocular_offset;
	float convergence_distance;
	float pole_merge_angle_from;
	float pole_merge_angle_to;

	/* matrices */
	Transform cameratoworld;
	Transform rastertocamera;

	/* differentials */
	float4 dx;
	float4 dy;

	/* depth of field */
	float aperturesize;
	float blades;
	float bladesrotation;
	float focaldistance;

	/* motion blur */
	float shuttertime;
	int have_motion, have_perspective_motion;

	/* clipping */
	float nearclip;
	float cliplength;

	/* sensor size */
	float sensorwidth;
	float sensorheight;

	/* render size */
	float width, height;
	int resolution;

	/* anamorphic lens bokeh */
	float inv_aperture_ratio;

	int is_inside_volume;

	/* more matrices */
	Transform screentoworld;
	Transform rastertoworld;
	/* work around cuda sm 2.0 crash, this seems to
	 * cross some limit in combination with motion 
	 * Transform ndctoworld; */
	Transform worldtoscreen;
	Transform worldtoraster;
	Transform worldtondc;
	Transform worldtocamera;

	MotionTransform motion;

	/* Denotes changes in the projective matrix, namely in rastertocamera.
	 * Used for camera zoom motion blur,
	 */
	PerspectiveMotionTransform perspective_motion;

	int shutter_table_offset;

	/* Rolling shutter */
	int rolling_shutter_type;
	float rolling_shutter_duration;

	int pad;
} KernelCamera;
static_assert_align(KernelCamera, 16);

typedef struct KernelFilm {
	float exposure;
	int pass_flag;
	int pass_stride;
	int use_light_pass;

	int pass_combined;
	int pass_depth;
	int pass_normal;
	int pass_motion;

	int pass_motion_weight;
	int pass_uv;
	int pass_object_id;
	int pass_material_id;

	int pass_diffuse_color;
	int pass_glossy_color;
	int pass_transmission_color;
	int pass_subsurface_color;
	
	int pass_diffuse_indirect;
	int pass_glossy_indirect;
	int pass_transmission_indirect;
	int pass_subsurface_indirect;
	
	int pass_diffuse_direct;
	int pass_glossy_direct;
	int pass_transmission_direct;
	int pass_subsurface_direct;
	
	int pass_emission;
	int pass_background;
	int pass_ao;
	float pass_alpha_threshold;

	int pass_shadow;
	float pass_shadow_scale;
	int filter_table_offset;
	int pass_pad2;

	int pass_mist;
	float mist_start;
	float mist_inv_depth;
	float mist_falloff;

#ifdef __KERNEL_DEBUG__
	int pass_bvh_traversed_nodes;
	int pass_bvh_traversed_instances;
	int pass_bvh_intersections;
	int pass_ray_bounces;
#endif
} KernelFilm;
static_assert_align(KernelFilm, 16);

typedef struct KernelBackground {
	/* only shader index */
	int surface_shader;
	int volume_shader;
	int transparent;
	int pad;

	/* ambient occlusion */
	float ao_factor;
	float ao_distance;
	float ao_pad1, ao_pad2;
} KernelBackground;
static_assert_align(KernelBackground, 16);

typedef struct KernelIntegrator {
	/* emission */
	int use_direct_light;
	int use_ambient_occlusion;
	int num_distribution;
	int num_all_lights;
	float pdf_triangles;
	float pdf_lights;
	float inv_pdf_lights;
	int pdf_background_res;

	/* light portals */
	float portal_pdf;
	int num_portals;
	int portal_offset;

	/* bounces */
	int min_bounce;
	int max_bounce;

	int max_diffuse_bounce;
	int max_glossy_bounce;
	int max_transmission_bounce;
	int max_volume_bounce;

	int ao_bounces;

	/* transparent */
	int transparent_min_bounce;
	int transparent_max_bounce;
	int transparent_shadows;

	/* caustics */
	int caustics_reflective;
	int caustics_refractive;
	float filter_glossy;

	/* seed */
	int seed;

	/* clamp */
	float sample_clamp_direct;
	float sample_clamp_indirect;

	/* branched path */
	int branched;
	int diffuse_samples;
	int glossy_samples;
	int transmission_samples;
	int ao_samples;
	int mesh_light_samples;
	int subsurface_samples;
	int sample_all_lights_direct;
	int sample_all_lights_indirect;

	/* mis */
	int use_lamp_mis;

	/* sampler */
	int sampling_pattern;
	int aa_samples;

	/* volume render */
	int use_volumes;
	int volume_max_steps;
	float volume_step_size;
	int volume_samples;

	float light_inv_rr_threshold;

<<<<<<< HEAD
	int pad1;
=======
	int start_sample;
	int pad1, pad2, pad3;
>>>>>>> 21f37678
} KernelIntegrator;
static_assert_align(KernelIntegrator, 16);

typedef struct KernelBVH {
	/* root node */
	int root;
	int attributes_map_stride;
	int have_motion;
	int have_curves;
	int have_instancing;
	int use_qbvh;
	int pad1, pad2;
} KernelBVH;
static_assert_align(KernelBVH, 16);

typedef enum CurveFlag {
	/* runtime flags */
	CURVE_KN_BACKFACING = 1,				/* backside of cylinder? */
	CURVE_KN_ENCLOSEFILTER = 2,				/* don't consider strands surrounding start point? */
	CURVE_KN_INTERPOLATE = 4,				/* render as a curve? */
	CURVE_KN_ACCURATE = 8,					/* use accurate intersections test? */
	CURVE_KN_INTERSECTCORRECTION = 16,		/* correct for width after determing closest midpoint? */
	CURVE_KN_TRUETANGENTGNORMAL = 32,		/* use tangent normal for geometry? */
	CURVE_KN_RIBBONS = 64,					/* use flat curve ribbons */
} CurveFlag;

typedef struct KernelCurves {
	int curveflags;
	int subdivisions;

	float minimum_width;
	float maximum_width;
} KernelCurves;
static_assert_align(KernelCurves, 16);

typedef struct KernelTables {
	int beckmann_offset;
	int pad1, pad2, pad3;
} KernelTables;
static_assert_align(KernelTables, 16);

typedef struct KernelData {
	KernelCamera cam;
	KernelFilm film;
	KernelBackground background;
	KernelIntegrator integrator;
	KernelBVH bvh;
	KernelCurves curve;
	KernelTables tables;
} KernelData;
static_assert_align(KernelData, 16);

#ifdef __KERNEL_DEBUG__
/* NOTE: This is a runtime-only struct, alignment is not
 * really important here.
 */
typedef ccl_addr_space struct DebugData {
	int num_bvh_traversed_nodes;
	int num_bvh_traversed_instances;
	int num_bvh_intersections;
	int num_ray_bounces;
} DebugData;
#endif

/* Declarations required for split kernel */

/* Macro for queues */
/* Value marking queue's empty slot */
#define QUEUE_EMPTY_SLOT -1

/*
 * Queue 1 - Active rays
 * Queue 2 - Background queue
 * Queue 3 - Shadow ray cast kernel - AO
 * Queeu 4 - Shadow ray cast kernel - direct lighting
 */
#define NUM_QUEUES 4

/* Queue names */
enum QueueNumber {
	/* All active rays and regenerated rays are enqueued here. */
	QUEUE_ACTIVE_AND_REGENERATED_RAYS = 0,

	/* All
	 * 1. Background-hit rays,
	 * 2. Rays that has exited path-iteration but needs to update output buffer
	 * 3. Rays to be regenerated
	 * are enqueued here.
	 */
	QUEUE_HITBG_BUFF_UPDATE_TOREGEN_RAYS = 1,

	/* All rays for which a shadow ray should be cast to determine radiance
	 * contribution for AO are enqueued here.
	 */
	QUEUE_SHADOW_RAY_CAST_AO_RAYS = 2,

	/* All rays for which a shadow ray should be cast to determine radiance
	 * contributing for direct lighting are enqueued here.
	 */
	QUEUE_SHADOW_RAY_CAST_DL_RAYS = 3,
};

/* We use RAY_STATE_MASK to get ray_state (enums 0 to 5) */
#define RAY_STATE_MASK 0x007
#define RAY_FLAG_MASK 0x0F8
enum RayState {
	/* Denotes ray is actively involved in path-iteration. */
	RAY_ACTIVE = 0,
	/* Denotes ray has completed processing all samples and is inactive. */
	RAY_INACTIVE = 1,
	/* Denoted ray has exited path-iteration and needs to update output buffer. */
	RAY_UPDATE_BUFFER = 2,
	/* Donotes ray has hit background */
	RAY_HIT_BACKGROUND = 3,
	/* Denotes ray has to be regenerated */
	RAY_TO_REGENERATE = 4,
	/* Denotes ray has been regenerated */
	RAY_REGENERATED = 5,
	/* Denotes ray should skip direct lighting */
	RAY_SKIP_DL = 6,
	/* Flag's ray has to execute shadow blocked function in AO part */
	RAY_SHADOW_RAY_CAST_AO = 16,
	/* Flag's ray has to execute shadow blocked function in direct lighting part. */
	RAY_SHADOW_RAY_CAST_DL = 32,
};

#define ASSIGN_RAY_STATE(ray_state, ray_index, state) (ray_state[ray_index] = ((ray_state[ray_index] & RAY_FLAG_MASK) | state))
#define IS_STATE(ray_state, ray_index, state) ((ray_state[ray_index] & RAY_STATE_MASK) == state)
#define ADD_RAY_FLAG(ray_state, ray_index, flag) (ray_state[ray_index] = (ray_state[ray_index] | flag))
#define REMOVE_RAY_FLAG(ray_state, ray_index, flag) (ray_state[ray_index] = (ray_state[ray_index] & (~flag)))
#define IS_FLAG(ray_state, ray_index, flag) (ray_state[ray_index] & flag)

/* Patches */

#define PATCH_MAX_CONTROL_VERTS 16

/* Patch map node flags */

#define PATCH_MAP_NODE_IS_SET (1 << 30)
#define PATCH_MAP_NODE_IS_LEAF (1u << 31)
#define PATCH_MAP_NODE_INDEX_MASK (~(PATCH_MAP_NODE_IS_SET | PATCH_MAP_NODE_IS_LEAF))

CCL_NAMESPACE_END

#endif /*  __KERNEL_TYPES_H__ */
<|MERGE_RESOLUTION|>--- conflicted
+++ resolved
@@ -37,11 +37,7 @@
 /* constants */
 #define OBJECT_SIZE 		12
 #define OBJECT_VECTOR_SIZE	6
-<<<<<<< HEAD
 #define LIGHT_SIZE		12
-=======
-#define LIGHT_SIZE		11
->>>>>>> 21f37678
 #define FILTER_TABLE_SIZE	1024
 #define RAMP_TABLE_SIZE		256
 #define SHUTTER_TABLE_SIZE		256
@@ -557,15 +553,6 @@
 /* Primitives */
 
 typedef enum PrimitiveType {
-<<<<<<< HEAD
-	PRIMITIVE_NONE = 0,
-	PRIMITIVE_TRIANGLE = 1,
-	PRIMITIVE_MOTION_TRIANGLE = 2,
-	PRIMITIVE_CURVE = 4,
-	PRIMITIVE_MOTION_CURVE = 8,
-	/* Lamp primitive is not included below on purpose, since it is no real traceable primitive */
-	PRIMITIVE_LAMP = 16,
-=======
 	PRIMITIVE_NONE            = 0,
 	PRIMITIVE_TRIANGLE        = (1 << 0),
 	PRIMITIVE_MOTION_TRIANGLE = (1 << 1),
@@ -575,7 +562,6 @@
 	 * since it is no real traceable primitive.
 	 */
 	PRIMITIVE_LAMP            = (1 << 4),
->>>>>>> 21f37678
 
 	PRIMITIVE_ALL_TRIANGLE = (PRIMITIVE_TRIANGLE|PRIMITIVE_MOTION_TRIANGLE),
 	PRIMITIVE_ALL_CURVE = (PRIMITIVE_CURVE|PRIMITIVE_MOTION_CURVE),
@@ -710,7 +696,6 @@
  * are in world space.
  */
 
-<<<<<<< HEAD
 enum ShaderDataRuntimeFlag {
 	/* runtime flags */
 	SD_RUNTIME_BACKFACING		= (1 << 0),   /* backside of surface? */
@@ -759,7 +744,7 @@
 					   SD_SHADER_USE_UNIFORM_ALPHA_SELF_ONLY | SD_SHADER_OVERRIDE_SAMPLES | SD_SHADER_OVERRIDE_BOUNCES)
 };
 
-enum ShaderDataObjectFlagss {
+enum ShaderDataObjectFlag {
 	/* object flags */
 	SD_OBJECT_HOLDOUT_MASK             = (1 << 0),  /* holdout for camera rays */
 	SD_OBJECT_OBJECT_MOTION			   = (1 << 1),  /* has object motion blur */
@@ -772,108 +757,7 @@
 	SD_OBJECT_FLAGS = (SD_OBJECT_HOLDOUT_MASK | SD_OBJECT_OBJECT_MOTION | SD_OBJECT_TRANSFORM_APPLIED |
 					   SD_OBJECT_NEGATIVE_SCALE_APPLIED | SD_OBJECT_OBJECT_HAS_VOLUME | SD_OBJECT_OBJECT_INTERSECTS_VOLUME |
 					   SD_OBJECT_OBJECT_HAS_VERTEX_MOTION)
-=======
-enum ShaderDataFlag {
-	/* Runtime flags. */
-
-	/* Set when ray hits backside of surface. */
-	SD_BACKFACING      = (1 << 0),
-	/* Shader has emissive closure. */
-	SD_EMISSION        = (1 << 1),
-	/* Shader has BSDF closure. */
-	SD_BSDF            = (1 << 2),
-	/* Shader has non-singular BSDF closure. */
-	SD_BSDF_HAS_EVAL   = (1 << 3),
-	/* Shader has BSSRDF closure. */
-	SD_BSSRDF          = (1 << 4),
-	/* Shader has holdout closure. */
-	SD_HOLDOUT         = (1 << 5),
-	/* Shader has volume absorption closure. */
-	SD_ABSORPTION      = (1 << 6),
-	/* Shader has have volume phase (scatter) closure. */
-	SD_SCATTER         = (1 << 7),
-	/* Shader has AO closure. */
-	SD_AO              = (1 << 8),
-	/* Shader has transparent closure. */
-	SD_TRANSPARENT     = (1 << 9),
-	/* BSDF requires LCG for evaluation. */
-	SD_BSDF_NEEDS_LCG  = (1 << 10),
-
-	SD_CLOSURE_FLAGS = (SD_EMISSION |
-	                    SD_BSDF |
-	                    SD_BSDF_HAS_EVAL |
-	                    SD_BSSRDF |
-	                    SD_HOLDOUT |
-	                    SD_ABSORPTION |
-	                    SD_SCATTER |
-	                    SD_AO |
-	                    SD_BSDF_NEEDS_LCG),
-
-	/* Shader flags. */
-
-	/* direct light sample */
-	SD_USE_MIS                = (1 << 16),
-	/* Has transparent shadow. */
-	SD_HAS_TRANSPARENT_SHADOW = (1 << 17),
-	/* Has volume shader. */
-	SD_HAS_VOLUME             = (1 << 18),
-	/* Has only volume shader, no surface. */
-	SD_HAS_ONLY_VOLUME        = (1 << 19),
-	/* Has heterogeneous volume. */
-	SD_HETEROGENEOUS_VOLUME   = (1 << 20),
-	/* BSSRDF normal uses bump. */
-	SD_HAS_BSSRDF_BUMP        = (1 << 21),
-	/* Use equiangular volume sampling */
-	SD_VOLUME_EQUIANGULAR     = (1 << 22),
-	/* Use multiple importance volume sampling. */
-	SD_VOLUME_MIS             = (1 << 23),
-	/* Use cubic interpolation for voxels. */
-	SD_VOLUME_CUBIC           = (1 << 24),
-	/* Has data connected to the displacement input. */
-	SD_HAS_BUMP               = (1 << 25),
-	/* Has true displacement. */
-	SD_HAS_DISPLACEMENT       = (1 << 26),
-	/* Has constant emission (value stored in __shader_flag) */
-	SD_HAS_CONSTANT_EMISSION  = (1 << 27),
-
-	SD_SHADER_FLAGS = (SD_USE_MIS |
-	                   SD_HAS_TRANSPARENT_SHADOW |
-	                   SD_HAS_VOLUME |
-	                   SD_HAS_ONLY_VOLUME |
-	                   SD_HETEROGENEOUS_VOLUME|
-	                   SD_HAS_BSSRDF_BUMP |
-	                   SD_VOLUME_EQUIANGULAR |
-	                   SD_VOLUME_MIS |
-	                   SD_VOLUME_CUBIC |
-	                   SD_HAS_BUMP |
-	                   SD_HAS_DISPLACEMENT |
-	                   SD_HAS_CONSTANT_EMISSION)
-};
-
-	/* Object flags. */
-enum ShaderDataObjectFlag {
-	/* Holdout for camera rays. */
-	SD_OBJECT_HOLDOUT_MASK           = (1 << 0),
-	/* Has object motion blur. */
-	SD_OBJECT_MOTION                 = (1 << 1),
-	/* Vertices have transform applied. */
-	SD_OBJECT_TRANSFORM_APPLIED      = (1 << 2),
-	/* Vertices have negative scale applied. */
-	SD_OBJECT_NEGATIVE_SCALE_APPLIED = (1 << 3),
-	/* Object has a volume shader. */
-	SD_OBJECT_HAS_VOLUME             = (1 << 4),
-	/* Object intersects AABB of an object with volume shader. */
-	SD_OBJECT_INTERSECTS_VOLUME      = (1 << 5),
-	/* Has position for motion vertices. */
-	SD_OBJECT_HAS_VERTEX_MOTION      = (1 << 6),
-
-	SD_OBJECT_FLAGS = (SD_OBJECT_HOLDOUT_MASK |
-	                   SD_OBJECT_MOTION |
-	                   SD_OBJECT_TRANSFORM_APPLIED |
-	                   SD_OBJECT_NEGATIVE_SCALE_APPLIED |
-	                   SD_OBJECT_HAS_VOLUME |
-	                   SD_OBJECT_INTERSECTS_VOLUME)
->>>>>>> 21f37678
+
 };
 
 #ifdef __SPLIT_KERNEL__
@@ -909,7 +793,7 @@
 	ccl_soa_member(float3, I);
 	/* shader id */
 	ccl_soa_member(int, shader);
-<<<<<<< HEAD
+
 	/* booleans describing shader, see ShaderDataRuntimeFlag, 
 	 * ShaderDataShaderFlag, ShaderDataObjecyFlag */
 	ccl_soa_member(int, runtime_flag);
@@ -929,12 +813,6 @@
 	ccl_soa_member(int, diffuse_bounces);
 	ccl_soa_member(int, glossy_bounces);
 	ccl_soa_member(int, transmission_bounces);
-=======
-	/* booleans describing shader, see ShaderDataFlag */
-	ccl_soa_member(int, flag);
-	/* booleans describing object of the shader, see ShaderDataObjectFlag */
-	ccl_soa_member(int, object_flag);
->>>>>>> 21f37678
 
 	/* primitive id if there is one, ~0 otherwise */
 	ccl_soa_member(int, prim);
@@ -1289,12 +1167,8 @@
 
 	float light_inv_rr_threshold;
 
-<<<<<<< HEAD
-	int pad1;
-=======
 	int start_sample;
 	int pad1, pad2, pad3;
->>>>>>> 21f37678
 } KernelIntegrator;
 static_assert_align(KernelIntegrator, 16);
 
