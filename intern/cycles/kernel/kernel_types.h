/*
 * Copyright 2011-2013 Blender Foundation
 *
 * Licensed under the Apache License, Version 2.0 (the "License");
 * you may not use this file except in compliance with the License.
 * You may obtain a copy of the License at
 *
 * http://www.apache.org/licenses/LICENSE-2.0
 *
 * Unless required by applicable law or agreed to in writing, software
 * distributed under the License is distributed on an "AS IS" BASIS,
 * WITHOUT WARRANTIES OR CONDITIONS OF ANY KIND, either express or implied.
 * See the License for the specific language governing permissions and
 * limitations under the License.
 */

#ifndef __KERNEL_TYPES_H__
#define __KERNEL_TYPES_H__

#include "kernel_math.h"
#include "svm/svm_types.h"
#include "util_static_assert.h"

#ifndef __KERNEL_GPU__
#  define __KERNEL_CPU__
#endif

/* TODO(sergey): This is only to make it possible to include this header
 * from outside of the kernel. but this could be done somewhat cleaner?
 */
#ifndef ccl_addr_space
#  define ccl_addr_space
#endif

CCL_NAMESPACE_BEGIN

/* constants */
#define OBJECT_SIZE 		12
#define OBJECT_VECTOR_SIZE	6
#define LIGHT_SIZE		11
#define FILTER_TABLE_SIZE	1024
#define RAMP_TABLE_SIZE		256
#define SHUTTER_TABLE_SIZE		256
#define PARTICLE_SIZE 		5
#define SHADER_SIZE		5

#define BSSRDF_MIN_RADIUS			1e-8f
#define BSSRDF_MAX_HITS				4

#define BECKMANN_TABLE_SIZE		256

#define SHADER_NONE				(~0)
#define OBJECT_NONE				(~0)
#define PRIM_NONE				(~0)
#define LAMP_NONE				(~0)

#define VOLUME_STACK_SIZE		16

/* device capabilities */
#ifdef __KERNEL_CPU__
#  ifdef __KERNEL_SSE2__
#    define __QBVH__
#  endif
#  define __KERNEL_SHADING__
#  define __KERNEL_ADV_SHADING__
#  define __BRANCHED_PATH__
#  ifdef WITH_OSL
#    define __OSL__
#  endif
#  define __SUBSURFACE__
#  define __CMJ__
#  define __VOLUME__
#  define __VOLUME_DECOUPLED__
#  define __VOLUME_SCATTER__
#  define __SHADOW_RECORD_ALL__
#  define __VOLUME_RECORD_ALL__
#endif  /* __KERNEL_CPU__ */

#ifdef __KERNEL_CUDA__
#  define __KERNEL_SHADING__
#  define __KERNEL_ADV_SHADING__
#  define __BRANCHED_PATH__
#  define __VOLUME__
#  define __VOLUME_SCATTER__
#  define __SUBSURFACE__
#  define __CMJ__
#  define __SHADOW_RECORD_ALL__
#endif  /* __KERNEL_CUDA__ */

#ifdef __KERNEL_OPENCL__

/* keep __KERNEL_ADV_SHADING__ in sync with opencl_kernel_use_advanced_shading! */

#  ifdef __KERNEL_OPENCL_NVIDIA__
#    define __KERNEL_SHADING__
#    define __KERNEL_ADV_SHADING__
#    ifdef __KERNEL_EXPERIMENTAL__
#      define __CMJ__
#    endif
#  endif  /* __KERNEL_OPENCL_NVIDIA__ */

#  ifdef __KERNEL_OPENCL_APPLE__
#    define __KERNEL_SHADING__
#    define __KERNEL_ADV_SHADING__
/* TODO(sergey): Currently experimental section is ignored here,
 * this is because megakernel in device_opencl does not support
 * custom cflags depending on the scene features.
 */
#    ifdef __KERNEL_EXPERIMENTAL__
#      define __CMJ__
#    endif
#  endif  /* __KERNEL_OPENCL_NVIDIA__ */

#  ifdef __KERNEL_OPENCL_AMD__
#    define __CL_USE_NATIVE__
#    define __KERNEL_SHADING__
#    define __KERNEL_ADV_SHADING__
#  endif  /* __KERNEL_OPENCL_AMD__ */

#  ifdef __KERNEL_OPENCL_INTEL_CPU__
#    define __CL_USE_NATIVE__
#    define __KERNEL_SHADING__
#    define __KERNEL_ADV_SHADING__
#    ifdef __KERNEL_EXPERIMENTAL__
#      define __CMJ__
#    endif
#  endif  /* __KERNEL_OPENCL_INTEL_CPU__ */

#endif  /* __KERNEL_OPENCL__ */

/* kernel features */
#define __SOBOL__
#define __INSTANCING__
#define __DPDU__
#define __UV__
#define __BACKGROUND__
#define __CAUSTICS_TRICKS__
#define __VISIBILITY_FLAG__
#define __RAY_DIFFERENTIALS__
#define __CAMERA_CLIPPING__
#define __INTERSECTION_REFINE__
#define __CLAMP_SAMPLE__
#define __PATCH_EVAL__

#ifndef __SPLIT_KERNEL__
#  define __SHADOW_TRICKS__
#endif

#ifdef __KERNEL_SHADING__
#  define __SVM__
#  define __EMISSION__
#  define __TEXTURES__
#  define __EXTRA_NODES__
#  define __HOLDOUT__
#endif

#ifdef __KERNEL_ADV_SHADING__
#  define __MULTI_CLOSURE__
#  define __TRANSPARENT_SHADOWS__
#  define __PASSES__
#  define __BACKGROUND_MIS__
#  define __LAMP_MIS__
#  define __AO__
#  define __CAMERA_MOTION__
#  define __OBJECT_MOTION__
#  define __HAIR__
#  define __BAKING__
#endif

#ifdef WITH_CYCLES_DEBUG
#  define __KERNEL_DEBUG__
#endif

/* Scene-based selective features compilation. */
#ifdef __NO_CAMERA_MOTION__
#  undef __CAMERA_MOTION__
#endif
#ifdef __NO_OBJECT_MOTION__
#  undef __OBJECT_MOTION__
#endif
#ifdef __NO_HAIR__
#  undef __HAIR__
#endif
#ifdef __NO_VOLUME__
#  undef __VOLUME__
#  undef __VOLUME_SCATTER__
#endif
#ifdef __NO_SUBSURFACE__
#  undef __SUBSURFACE__
#endif
#ifdef __NO_BAKING__
#  undef __BAKING__
#endif
#ifdef __NO_BRANCHED_PATH__
#  undef __BRANCHED_PATH__
#endif
#ifdef __NO_PATCH_EVAL__
#  undef __PATCH_EVAL__
#endif
#ifdef __NO_TRANSPARENT__
#  undef __TRANSPARENT_SHADOWS__
#endif

/* Random Numbers */

typedef uint RNG;

/* Shader Evaluation */

typedef enum ShaderEvalType {
	SHADER_EVAL_DISPLACE,
	SHADER_EVAL_BACKGROUND,
	/* bake types */
	SHADER_EVAL_BAKE, /* no real shade, it's used in the code to
	                   * differentiate the type of shader eval from the above
	                   */
	/* data passes */
	SHADER_EVAL_NORMAL,
	SHADER_EVAL_UV,
	SHADER_EVAL_DIFFUSE_COLOR,
	SHADER_EVAL_GLOSSY_COLOR,
	SHADER_EVAL_TRANSMISSION_COLOR,
	SHADER_EVAL_SUBSURFACE_COLOR,
	SHADER_EVAL_EMISSION,

	/* light passes */
	SHADER_EVAL_AO,
	SHADER_EVAL_COMBINED,
	SHADER_EVAL_SHADOW,
	SHADER_EVAL_DIFFUSE,
	SHADER_EVAL_GLOSSY,
	SHADER_EVAL_TRANSMISSION,
	SHADER_EVAL_SUBSURFACE,

	/* extra */
	SHADER_EVAL_ENVIRONMENT,
} ShaderEvalType;

/* Path Tracing
 * note we need to keep the u/v pairs at even values */

enum PathTraceDimension {
	PRNG_FILTER_U = 0,
	PRNG_FILTER_V = 1,
	PRNG_LENS_U = 2,
	PRNG_LENS_V = 3,
#ifdef __CAMERA_MOTION__
	PRNG_TIME = 4,
	PRNG_UNUSED_0 = 5,
	PRNG_UNUSED_1 = 6,	/* for some reason (6, 7) is a bad sobol pattern */
	PRNG_UNUSED_2 = 7,  /* with a low number of samples (< 64) */
#endif
	PRNG_BASE_NUM = 8,

	PRNG_BSDF_U = 0,
	PRNG_BSDF_V = 1,
	PRNG_BSDF = 2,
	PRNG_LIGHT = 3,
	PRNG_LIGHT_U = 4,
	PRNG_LIGHT_V = 5,
	PRNG_LIGHT_TERMINATE = 6,
	PRNG_TERMINATE = 7,

#ifdef __VOLUME__
	PRNG_PHASE_U = 8,
	PRNG_PHASE_V = 9,
	PRNG_PHASE = 10,
	PRNG_SCATTER_DISTANCE = 11,
#endif

	PRNG_BOUNCE_NUM = 12,
};

enum SamplingPattern {
	SAMPLING_PATTERN_SOBOL = 0,
	SAMPLING_PATTERN_CMJ = 1,

	SAMPLING_NUM_PATTERNS,
};

/* these flags values correspond to raytypes in osl.cpp, so keep them in sync! */

enum PathRayFlag {
	PATH_RAY_CAMERA              = (1 << 0),
	PATH_RAY_REFLECT             = (1 << 1),
	PATH_RAY_TRANSMIT            = (1 << 2),
	PATH_RAY_DIFFUSE             = (1 << 3),
	PATH_RAY_GLOSSY              = (1 << 4),
	PATH_RAY_SINGULAR            = (1 << 5),
	PATH_RAY_TRANSPARENT         = (1 << 6),

	PATH_RAY_SHADOW_OPAQUE       = (1 << 7),
	PATH_RAY_SHADOW_TRANSPARENT  = (1 << 8),
	PATH_RAY_SHADOW = (PATH_RAY_SHADOW_OPAQUE|PATH_RAY_SHADOW_TRANSPARENT),

	PATH_RAY_CURVE               = (1 << 9), /* visibility flag to define curve segments */
	PATH_RAY_VOLUME_SCATTER      = (1 << 10), /* volume scattering */

	/* Special flag to tag unaligned BVH nodes. */
	PATH_RAY_NODE_UNALIGNED = (1 << 11),

	PATH_RAY_ALL_VISIBILITY = ((1 << 12)-1),

<<<<<<< HEAD
	PATH_RAY_MIS_SKIP            = (1 << 12),
	PATH_RAY_DIFFUSE_ANCESTOR    = (1 << 13),
	PATH_RAY_SINGLE_PASS_DONE    = (1 << 14),
	PATH_RAY_DENOISING_PASS_DONE = (1 << 15),
=======
	PATH_RAY_MIS_SKIP = 4096,
	PATH_RAY_DIFFUSE_ANCESTOR = 8192,
	PATH_RAY_SINGLE_PASS_DONE = 16384,
	PATH_RAY_SHADOW_CATCHER = 32768,
	PATH_RAY_SHADOW_CATCHER_ONLY = 65536,
>>>>>>> 3aba11c8
};

/* Closure Label */

typedef enum ClosureLabel {
	LABEL_NONE = 0,
	LABEL_TRANSMIT = 1,
	LABEL_REFLECT = 2,
	LABEL_DIFFUSE = 4,
	LABEL_GLOSSY = 8,
	LABEL_SINGULAR = 16,
	LABEL_TRANSPARENT = 32,
	LABEL_VOLUME_SCATTER = 64,
} ClosureLabel;

/* Render Passes */

typedef enum PassType {
	PASS_NONE = 0,
	PASS_COMBINED = (1 << 0),
	PASS_DEPTH = (1 << 1),
	PASS_NORMAL = (1 << 2),
	PASS_UV = (1 << 3),
	PASS_OBJECT_ID = (1 << 4),
	PASS_MATERIAL_ID = (1 << 5),
	PASS_DIFFUSE_COLOR = (1 << 6),
	PASS_GLOSSY_COLOR = (1 << 7),
	PASS_TRANSMISSION_COLOR = (1 << 8),
	PASS_DIFFUSE_INDIRECT = (1 << 9),
	PASS_GLOSSY_INDIRECT = (1 << 10),
	PASS_TRANSMISSION_INDIRECT = (1 << 11),
	PASS_DIFFUSE_DIRECT = (1 << 12),
	PASS_GLOSSY_DIRECT = (1 << 13),
	PASS_TRANSMISSION_DIRECT = (1 << 14),
	PASS_EMISSION = (1 << 15),
	PASS_BACKGROUND = (1 << 16),
	PASS_AO = (1 << 17),
	PASS_SHADOW = (1 << 18),
	PASS_MOTION = (1 << 19),
	PASS_MOTION_WEIGHT = (1 << 20),
	PASS_MIST = (1 << 21),
	PASS_SUBSURFACE_DIRECT = (1 << 22),
	PASS_SUBSURFACE_INDIRECT = (1 << 23),
	PASS_SUBSURFACE_COLOR = (1 << 24),
	PASS_LIGHT = (1 << 25), /* no real pass, used to force use_light_pass */
#ifdef __KERNEL_DEBUG__
	PASS_BVH_TRAVERSED_NODES = (1 << 26),
	PASS_BVH_TRAVERSED_INSTANCES = (1 << 27),
	PASS_BVH_INTERSECTIONS = (1 << 28),
	PASS_RAY_BOUNCES = (1 << 29),
#endif
} PassType;

#define PASS_ALL (~0)

typedef enum BakePassFilter {
	BAKE_FILTER_NONE = 0,
	BAKE_FILTER_DIRECT = (1 << 0),
	BAKE_FILTER_INDIRECT = (1 << 1),
	BAKE_FILTER_COLOR = (1 << 2),
	BAKE_FILTER_DIFFUSE = (1 << 3),
	BAKE_FILTER_GLOSSY = (1 << 4),
	BAKE_FILTER_TRANSMISSION = (1 << 5),
	BAKE_FILTER_SUBSURFACE = (1 << 6),
	BAKE_FILTER_EMISSION = (1 << 7),
	BAKE_FILTER_AO = (1 << 8),
} BakePassFilter;

typedef enum BakePassFilterCombos {
	BAKE_FILTER_COMBINED = (
	    BAKE_FILTER_DIRECT |
	    BAKE_FILTER_INDIRECT |
	    BAKE_FILTER_DIFFUSE |
	    BAKE_FILTER_GLOSSY |
	    BAKE_FILTER_TRANSMISSION |
	    BAKE_FILTER_SUBSURFACE |
	    BAKE_FILTER_EMISSION |
	    BAKE_FILTER_AO),
	BAKE_FILTER_DIFFUSE_DIRECT = (BAKE_FILTER_DIRECT | BAKE_FILTER_DIFFUSE),
	BAKE_FILTER_GLOSSY_DIRECT = (BAKE_FILTER_DIRECT | BAKE_FILTER_GLOSSY),
	BAKE_FILTER_TRANSMISSION_DIRECT = (BAKE_FILTER_DIRECT | BAKE_FILTER_TRANSMISSION),
	BAKE_FILTER_SUBSURFACE_DIRECT = (BAKE_FILTER_DIRECT | BAKE_FILTER_SUBSURFACE),
	BAKE_FILTER_DIFFUSE_INDIRECT = (BAKE_FILTER_INDIRECT | BAKE_FILTER_DIFFUSE),
	BAKE_FILTER_GLOSSY_INDIRECT = (BAKE_FILTER_INDIRECT | BAKE_FILTER_GLOSSY),
	BAKE_FILTER_TRANSMISSION_INDIRECT = (BAKE_FILTER_INDIRECT | BAKE_FILTER_TRANSMISSION),
	BAKE_FILTER_SUBSURFACE_INDIRECT = (BAKE_FILTER_INDIRECT | BAKE_FILTER_SUBSURFACE),
} BakePassFilterCombos;

typedef enum DenoiseFlag {
	DENOISING_CLEAN_DIFFUSE_DIR      = (1 << 0),
	DENOISING_CLEAN_DIFFUSE_IND      = (1 << 1),
	DENOISING_CLEAN_GLOSSY_DIR       = (1 << 2),
	DENOISING_CLEAN_GLOSSY_IND       = (1 << 3),
	DENOISING_CLEAN_TRANSMISSION_DIR = (1 << 4),
	DENOISING_CLEAN_TRANSMISSION_IND = (1 << 5),
	DENOISING_CLEAN_SUBSURFACE_DIR   = (1 << 6),
	DENOISING_CLEAN_SUBSURFACE_IND   = (1 << 7),
	DENOISING_CLEAN_ALL_PASSES       = (1 << 8)-1,

	DENOISING_USE_SPLIT_PASSES       = (1 << 8),
} DenoiseFlag;

typedef ccl_addr_space struct PathRadiance {
#ifdef __PASSES__
	int use_light_pass;
#endif

	float3 emission;
#ifdef __PASSES__
	float3 background;
	float3 ao;

	float3 indirect;
	float3 direct_throughput;
	float3 direct_emission;

	float3 color_diffuse;
	float3 color_glossy;
	float3 color_transmission;
	float3 color_subsurface;
	float3 color_scatter;

	float3 direct_diffuse;
	float3 direct_glossy;
	float3 direct_transmission;
	float3 direct_subsurface;
	float3 direct_scatter;

	float3 indirect_diffuse;
	float3 indirect_glossy;
	float3 indirect_transmission;
	float3 indirect_subsurface;
	float3 indirect_scatter;

	float3 path_diffuse;
	float3 path_glossy;
	float3 path_transmission;
	float3 path_subsurface;
	float3 path_scatter;

	float4 shadow;
	float mist;
	float transparent;
#endif

#ifdef __SHADOW_TRICKS__
	/* Total light reachable across the path, ignoring shadow blocked queries. */
	float3 path_total;
	/* Total light reachable across the path with shadow blocked queries
	 * applied here.
	 *
	 * Dividing this figure by path_total will give estimate of shadow pass.
	 */
	float3 path_total_shaded;
#endif
} PathRadiance;

typedef struct BsdfEval {
#ifdef __PASSES__
	int use_light_pass;
#endif

	float3 diffuse;
#ifdef __PASSES__
	float3 glossy;
	float3 transmission;
	float3 transparent;
	float3 subsurface;
	float3 scatter;
#endif
#ifdef __SHADOW_TRICKS__
	float3 sum_no_mis;
#endif
} BsdfEval;

/* Shader Flag */

typedef enum ShaderFlag {
	SHADER_SMOOTH_NORMAL = (1 << 31),
	SHADER_CAST_SHADOW = (1 << 30),
	SHADER_AREA_LIGHT = (1 << 29),
	SHADER_USE_MIS = (1 << 28),
	SHADER_EXCLUDE_DIFFUSE = (1 << 27),
	SHADER_EXCLUDE_GLOSSY = (1 << 26),
	SHADER_EXCLUDE_TRANSMIT = (1 << 25),
	SHADER_EXCLUDE_CAMERA = (1 << 24),
	SHADER_EXCLUDE_SCATTER = (1 << 23),
	SHADER_EXCLUDE_ANY = (SHADER_EXCLUDE_DIFFUSE|SHADER_EXCLUDE_GLOSSY|SHADER_EXCLUDE_TRANSMIT|SHADER_EXCLUDE_CAMERA|SHADER_EXCLUDE_SCATTER),

	SHADER_MASK = ~(SHADER_SMOOTH_NORMAL|SHADER_CAST_SHADOW|SHADER_AREA_LIGHT|SHADER_USE_MIS|SHADER_EXCLUDE_ANY)
} ShaderFlag;

/* Light Type */

typedef enum LightType {
	LIGHT_POINT,
	LIGHT_DISTANT,
	LIGHT_BACKGROUND,
	LIGHT_AREA,
	LIGHT_SPOT,
	LIGHT_TRIANGLE
} LightType;

/* Camera Type */

enum CameraType {
	CAMERA_PERSPECTIVE,
	CAMERA_ORTHOGRAPHIC,
	CAMERA_PANORAMA
};

/* Panorama Type */

enum PanoramaType {
	PANORAMA_EQUIRECTANGULAR = 0,
	PANORAMA_FISHEYE_EQUIDISTANT = 1,
	PANORAMA_FISHEYE_EQUISOLID = 2,
	PANORAMA_MIRRORBALL = 3,

	PANORAMA_NUM_TYPES,
};

/* Differential */

typedef struct differential3 {
	float3 dx;
	float3 dy;
} differential3;

typedef struct differential {
	float dx;
	float dy;
} differential;

/* Ray */

typedef struct Ray {
/* TODO(sergey): This is only needed because current AMD
 * compiler has hard time building the kernel with this
 * reshuffle. And at the same time reshuffle will cause
 * less optimal CPU code in certain places.
 *
 * We'll get rid of this nasty exception once AMD compiler
 * is fixed.
 */
#ifndef __KERNEL_OPENCL_AMD__
	float3 P;		/* origin */
	float3 D;		/* direction */

	float t;		/* length of the ray */
	float time;		/* time (for motion blur) */
#else
	float t;		/* length of the ray */
	float time;		/* time (for motion blur) */
	float3 P;		/* origin */
	float3 D;		/* direction */
#endif

#ifdef __RAY_DIFFERENTIALS__
	differential3 dP;
	differential3 dD;
#endif
} Ray;

/* Intersection */

typedef ccl_addr_space struct Intersection {
	float t, u, v;
	int prim;
	int object;
	int type;

#ifdef __KERNEL_DEBUG__
	int num_traversed_nodes;
	int num_traversed_instances;
	int num_intersections;
#endif
} Intersection;

/* Primitives */

typedef enum PrimitiveType {
	PRIMITIVE_NONE            = 0,
	PRIMITIVE_TRIANGLE        = (1 << 0),
	PRIMITIVE_MOTION_TRIANGLE = (1 << 1),
	PRIMITIVE_CURVE           = (1 << 2),
	PRIMITIVE_MOTION_CURVE    = (1 << 3),
	/* Lamp primitive is not included below on purpose,
	 * since it is no real traceable primitive.
	 */
	PRIMITIVE_LAMP            = (1 << 4),

	PRIMITIVE_ALL_TRIANGLE = (PRIMITIVE_TRIANGLE|PRIMITIVE_MOTION_TRIANGLE),
	PRIMITIVE_ALL_CURVE = (PRIMITIVE_CURVE|PRIMITIVE_MOTION_CURVE),
	PRIMITIVE_ALL_MOTION = (PRIMITIVE_MOTION_TRIANGLE|PRIMITIVE_MOTION_CURVE),
	PRIMITIVE_ALL = (PRIMITIVE_ALL_TRIANGLE|PRIMITIVE_ALL_CURVE),

	/* Total number of different traceable primitives.
	 * NOTE: This is an actual value, not a bitflag.
	 */
	PRIMITIVE_NUM_TOTAL = 4,
} PrimitiveType;

#define PRIMITIVE_PACK_SEGMENT(type, segment) ((segment << PRIMITIVE_NUM_TOTAL) | (type))
#define PRIMITIVE_UNPACK_SEGMENT(type) (type >> PRIMITIVE_NUM_TOTAL)

/* Attributes */

typedef enum AttributePrimitive {
	ATTR_PRIM_TRIANGLE = 0,
	ATTR_PRIM_CURVE,
	ATTR_PRIM_SUBD,

	ATTR_PRIM_TYPES
} AttributePrimitive;

typedef enum AttributeElement {
	ATTR_ELEMENT_NONE,
	ATTR_ELEMENT_OBJECT,
	ATTR_ELEMENT_MESH,
	ATTR_ELEMENT_FACE,
	ATTR_ELEMENT_VERTEX,
	ATTR_ELEMENT_VERTEX_MOTION,
	ATTR_ELEMENT_CORNER,
	ATTR_ELEMENT_CORNER_BYTE,
	ATTR_ELEMENT_CURVE,
	ATTR_ELEMENT_CURVE_KEY,
	ATTR_ELEMENT_CURVE_KEY_MOTION,
	ATTR_ELEMENT_VOXEL
} AttributeElement;

typedef enum AttributeStandard {
	ATTR_STD_NONE = 0,
	ATTR_STD_VERTEX_NORMAL,
	ATTR_STD_FACE_NORMAL,
	ATTR_STD_UV,
	ATTR_STD_UV_TANGENT,
	ATTR_STD_UV_TANGENT_SIGN,
	ATTR_STD_GENERATED,
	ATTR_STD_GENERATED_TRANSFORM,
	ATTR_STD_POSITION_UNDEFORMED,
	ATTR_STD_POSITION_UNDISPLACED,
	ATTR_STD_MOTION_VERTEX_POSITION,
	ATTR_STD_MOTION_VERTEX_NORMAL,
	ATTR_STD_PARTICLE,
	ATTR_STD_CURVE_INTERCEPT,
	ATTR_STD_PTEX_FACE_ID,
	ATTR_STD_PTEX_UV,
	ATTR_STD_VOLUME_DENSITY,
	ATTR_STD_VOLUME_COLOR,
	ATTR_STD_VOLUME_FLAME,
	ATTR_STD_VOLUME_HEAT,
	ATTR_STD_VOLUME_VELOCITY,
	ATTR_STD_POINTINESS,
	ATTR_STD_NUM,

	ATTR_STD_NOT_FOUND = ~0
} AttributeStandard;

typedef enum AttributeFlag {
	ATTR_FINAL_SIZE = (1 << 0),
	ATTR_SUBDIVIDED = (1 << 1),
} AttributeFlag;

typedef struct AttributeDescriptor {
	AttributeElement element;
	NodeAttributeType type;
	uint flags; /* see enum AttributeFlag */
	int offset;
} AttributeDescriptor;

/* Closure data */

#ifdef __MULTI_CLOSURE__
#  ifndef __MAX_CLOSURE__
#     define MAX_CLOSURE 64
#  else
#    define MAX_CLOSURE __MAX_CLOSURE__
#  endif
#else
#  define MAX_CLOSURE 1
#endif

/* This struct is the base class for all closures. The common members are
 * duplicated in all derived classes since we don't have C++ in the kernel
 * yet, and because it lets us lay out the members to minimize padding. The
 * weight member is located at the beginning of the struct for this reason.
 *
 * ShaderClosure has a fixed size, and any extra space must be allocated
 * with closure_alloc_extra().
 *
 * We pad the struct to 80 bytes and ensure it is aligned to 16 bytes, which
 * we assume to be the maximum required alignment for any struct. */

#define SHADER_CLOSURE_BASE \
	float3 weight; \
	ClosureType type; \
	float sample_weight; \
	float3 N

typedef ccl_addr_space struct ccl_align(16) ShaderClosure {
	SHADER_CLOSURE_BASE;

	float data[10]; /* pad to 80 bytes */
} ShaderClosure;

/* Shader Context
 *
 * For OSL we recycle a fixed number of contexts for speed */

typedef enum ShaderContext {
	SHADER_CONTEXT_MAIN = 0,
	SHADER_CONTEXT_INDIRECT = 1,
	SHADER_CONTEXT_EMISSION = 2,
	SHADER_CONTEXT_SHADOW = 3,
	SHADER_CONTEXT_SSS = 4,
	SHADER_CONTEXT_VOLUME = 5,
	SHADER_CONTEXT_NUM = 6
} ShaderContext;

/* Shader Data
 *
 * Main shader state at a point on the surface or in a volume. All coordinates
 * are in world space.
 */

enum ShaderDataFlag {
	/* Runtime flags. */

	/* Set when ray hits backside of surface. */
	SD_BACKFACING      = (1 << 0),
	/* Shader has emissive closure. */
	SD_EMISSION        = (1 << 1),
	/* Shader has BSDF closure. */
	SD_BSDF            = (1 << 2),
	/* Shader has non-singular BSDF closure. */
	SD_BSDF_HAS_EVAL   = (1 << 3),
	/* Shader has BSSRDF closure. */
	SD_BSSRDF          = (1 << 4),
	/* Shader has holdout closure. */
	SD_HOLDOUT         = (1 << 5),
	/* Shader has volume absorption closure. */
	SD_ABSORPTION      = (1 << 6),
	/* Shader has have volume phase (scatter) closure. */
	SD_SCATTER         = (1 << 7),
	/* Shader has AO closure. */
	SD_AO              = (1 << 8),
	/* Shader has transparent closure. */
	SD_TRANSPARENT     = (1 << 9),
	/* BSDF requires LCG for evaluation. */
	SD_BSDF_NEEDS_LCG  = (1 << 10),

	SD_CLOSURE_FLAGS = (SD_EMISSION |
	                    SD_BSDF |
	                    SD_BSDF_HAS_EVAL |
	                    SD_BSSRDF |
	                    SD_HOLDOUT |
	                    SD_ABSORPTION |
	                    SD_SCATTER |
	                    SD_AO |
	                    SD_BSDF_NEEDS_LCG),

	/* Shader flags. */

	/* direct light sample */
	SD_USE_MIS                = (1 << 16),
	/* Has transparent shadow. */
	SD_HAS_TRANSPARENT_SHADOW = (1 << 17),
	/* Has volume shader. */
	SD_HAS_VOLUME             = (1 << 18),
	/* Has only volume shader, no surface. */
	SD_HAS_ONLY_VOLUME        = (1 << 19),
	/* Has heterogeneous volume. */
	SD_HETEROGENEOUS_VOLUME   = (1 << 20),
	/* BSSRDF normal uses bump. */
	SD_HAS_BSSRDF_BUMP        = (1 << 21),
	/* Use equiangular volume sampling */
	SD_VOLUME_EQUIANGULAR     = (1 << 22),
	/* Use multiple importance volume sampling. */
	SD_VOLUME_MIS             = (1 << 23),
	/* Use cubic interpolation for voxels. */
	SD_VOLUME_CUBIC           = (1 << 24),
	/* Has data connected to the displacement input. */
	SD_HAS_BUMP               = (1 << 25),
	/* Has true displacement. */
	SD_HAS_DISPLACEMENT       = (1 << 26),
	/* Has constant emission (value stored in __shader_flag) */
	SD_HAS_CONSTANT_EMISSION  = (1 << 27),

	SD_SHADER_FLAGS = (SD_USE_MIS |
	                   SD_HAS_TRANSPARENT_SHADOW |
	                   SD_HAS_VOLUME |
	                   SD_HAS_ONLY_VOLUME |
	                   SD_HETEROGENEOUS_VOLUME|
	                   SD_HAS_BSSRDF_BUMP |
	                   SD_VOLUME_EQUIANGULAR |
	                   SD_VOLUME_MIS |
	                   SD_VOLUME_CUBIC |
	                   SD_HAS_BUMP |
	                   SD_HAS_DISPLACEMENT |
	                   SD_HAS_CONSTANT_EMISSION)
};

	/* Object flags. */
enum ShaderDataObjectFlag {
	/* Holdout for camera rays. */
	SD_OBJECT_HOLDOUT_MASK           = (1 << 0),
	/* Has object motion blur. */
	SD_OBJECT_MOTION                 = (1 << 1),
	/* Vertices have transform applied. */
	SD_OBJECT_TRANSFORM_APPLIED      = (1 << 2),
	/* Vertices have negative scale applied. */
	SD_OBJECT_NEGATIVE_SCALE_APPLIED = (1 << 3),
	/* Object has a volume shader. */
	SD_OBJECT_HAS_VOLUME             = (1 << 4),
	/* Object intersects AABB of an object with volume shader. */
	SD_OBJECT_INTERSECTS_VOLUME      = (1 << 5),
	/* Has position for motion vertices. */
	SD_OBJECT_HAS_VERTEX_MOTION      = (1 << 6),
	/* object is used to catch shadows */
	SD_OBJECT_SHADOW_CATCHER         = (1 << 7),

	SD_OBJECT_FLAGS = (SD_OBJECT_HOLDOUT_MASK |
	                   SD_OBJECT_MOTION |
	                   SD_OBJECT_TRANSFORM_APPLIED |
	                   SD_OBJECT_NEGATIVE_SCALE_APPLIED |
	                   SD_OBJECT_HAS_VOLUME |
	                   SD_OBJECT_INTERSECTS_VOLUME |
	                   SD_OBJECT_SHADOW_CATCHER)
};

#ifdef __SPLIT_KERNEL__
#  define SD_THREAD (get_global_id(1) * get_global_size(0) + get_global_id(0))
#  if !defined(__SPLIT_KERNEL_SOA__)
     /* ShaderData is stored as an Array-of-Structures */
#    define ccl_soa_member(type, name) type soa_##name
#    define ccl_fetch(s, t) (s[SD_THREAD].soa_##t)
#    define ccl_fetch_array(s, t, index) (&s[SD_THREAD].soa_##t[index])
#  else
     /* ShaderData is stored as an Structure-of-Arrays */
#    define SD_GLOBAL_SIZE (get_global_size(0) * get_global_size(1))
#    define SD_FIELD_SIZE(t) sizeof(((struct ShaderData*)0)->t)
#    define SD_OFFSETOF(t) ((char*)(&((struct ShaderData*)0)->t) - (char*)0)
#    define ccl_soa_member(type, name) type soa_##name
#    define ccl_fetch(s, t) (((ShaderData*)((ccl_addr_space char*)s + SD_GLOBAL_SIZE * SD_OFFSETOF(soa_##t) +  SD_FIELD_SIZE(soa_##t) * SD_THREAD - SD_OFFSETOF(soa_##t)))->soa_##t)
#    define ccl_fetch_array(s, t, index) (&ccl_fetch(s, t)[index])
#  endif
#else
#  define ccl_soa_member(type, name) type name
#  define ccl_fetch(s, t) (s->t)
#  define ccl_fetch_array(s, t, index) (&s->t[index])
#endif

typedef ccl_addr_space struct ShaderData {
	/* position */
	ccl_soa_member(float3, P);
	/* smooth normal for shading */
	ccl_soa_member(float3, N);
	/* true geometric normal */
	ccl_soa_member(float3, Ng);
	/* view/incoming direction */
	ccl_soa_member(float3, I);
	/* shader id */
	ccl_soa_member(int, shader);
	/* booleans describing shader, see ShaderDataFlag */
	ccl_soa_member(int, flag);
	/* booleans describing object of the shader, see ShaderDataObjectFlag */
	ccl_soa_member(int, object_flag);

	/* primitive id if there is one, ~0 otherwise */
	ccl_soa_member(int, prim);

	/* combined type and curve segment for hair */
	ccl_soa_member(int, type);

	/* parametric coordinates
	 * - barycentric weights for triangles */
	ccl_soa_member(float, u);
	ccl_soa_member(float, v);
	/* object id if there is one, ~0 otherwise */
	ccl_soa_member(int, object);

	/* motion blur sample time */
	ccl_soa_member(float, time);

	/* length of the ray being shaded */
	ccl_soa_member(float, ray_length);

#ifdef __RAY_DIFFERENTIALS__
	/* differential of P. these are orthogonal to Ng, not N */
	ccl_soa_member(differential3, dP);
	/* differential of I */
	ccl_soa_member(differential3, dI);
	/* differential of u, v */
	ccl_soa_member(differential, du);
	ccl_soa_member(differential, dv);
#endif
#ifdef __DPDU__
	/* differential of P w.r.t. parametric coordinates. note that dPdu is
	 * not readily suitable as a tangent for shading on triangles. */
	ccl_soa_member(float3, dPdu);
	ccl_soa_member(float3, dPdv);
#endif

#ifdef __OBJECT_MOTION__
	/* object <-> world space transformations, cached to avoid
	 * re-interpolating them constantly for shading */
	ccl_soa_member(Transform, ob_tfm);
	ccl_soa_member(Transform, ob_itfm);
#endif

	/* Closure data, we store a fixed array of closures */
	ccl_soa_member(struct ShaderClosure, closure[MAX_CLOSURE]);
	ccl_soa_member(int, num_closure);
	ccl_soa_member(int, num_closure_extra);
	ccl_soa_member(float, randb_closure);
	ccl_soa_member(float3, svm_closure_weight);

	/* LCG state for closures that require additional random numbers. */
	ccl_soa_member(uint, lcg_state);

	/* ray start position, only set for backgrounds */
	ccl_soa_member(float3, ray_P);
	ccl_soa_member(differential3, ray_dP);

#ifdef __OSL__
	struct KernelGlobals *osl_globals;
	struct PathState *osl_path_state;
#endif
} ShaderData;

/* Path State */

#ifdef __VOLUME__
typedef struct VolumeStack {
	int object;
	int shader;
} VolumeStack;
#endif

typedef struct PathState {
	/* see enum PathRayFlag */
	int flag;

	/* random number generator state */
	int rng_offset;    		/* dimension offset */
	int sample;        		/* path sample number */
	int num_samples;		/* total number of times this path will be sampled */

	/* bounce counting */
	int bounce;
	int diffuse_bounce;
	int glossy_bounce;
	int transmission_bounce;
	int transparent_bounce;
	float path_length;

	/* multiple importance sampling */
	float min_ray_pdf; /* smallest bounce pdf over entire path up to now */
	float ray_pdf;     /* last bounce pdf */
#ifdef __LAMP_MIS__
	float ray_t;       /* accumulated distance through transparent surfaces */
#endif

	/* volume rendering */
#ifdef __VOLUME__
	int volume_bounce;
	RNG rng_congruential;
	VolumeStack volume_stack[VOLUME_STACK_SIZE];
#endif

#ifdef __SHADOW_TRICKS__
	int catcher_object;
#endif
} PathState;

/* Subsurface */

/* Struct to gather multiple SSS hits. */
struct SubsurfaceIntersection
{
	Ray ray;
	float3 weight[BSSRDF_MAX_HITS];

	int num_hits;
	struct Intersection hits[BSSRDF_MAX_HITS];
	float3 Ng[BSSRDF_MAX_HITS];
};

/* Struct to gather SSS indirect rays and delay tracing them. */
struct SubsurfaceIndirectRays
{
	bool need_update_volume_stack;
	bool tracing;
	PathState state[BSSRDF_MAX_HITS];
	struct PathRadiance direct_L;

	int num_rays;
	struct Ray rays[BSSRDF_MAX_HITS];
	float3 throughputs[BSSRDF_MAX_HITS];
	struct PathRadiance L[BSSRDF_MAX_HITS];
};

/* Constant Kernel Data
 *
 * These structs are passed from CPU to various devices, and the struct layout
 * must match exactly. Structs are padded to ensure 16 byte alignment, and we
 * do not use float3 because its size may not be the same on all devices. */

typedef struct KernelCamera {
	/* type */
	int type;

	/* panorama */
	int panorama_type;
	float fisheye_fov;
	float fisheye_lens;
	float4 equirectangular_range;

	/* stereo */
	float interocular_offset;
	float convergence_distance;
	float pole_merge_angle_from;
	float pole_merge_angle_to;

	/* matrices */
	Transform cameratoworld;
	Transform rastertocamera;

	/* differentials */
	float4 dx;
	float4 dy;

	/* depth of field */
	float aperturesize;
	float blades;
	float bladesrotation;
	float focaldistance;

	/* motion blur */
	float shuttertime;
	int have_motion, have_perspective_motion;

	/* clipping */
	float nearclip;
	float cliplength;

	/* sensor size */
	float sensorwidth;
	float sensorheight;

	/* render size */
	float width, height;
	int resolution;

	/* anamorphic lens bokeh */
	float inv_aperture_ratio;

	int is_inside_volume;

	/* more matrices */
	Transform screentoworld;
	Transform rastertoworld;
	/* work around cuda sm 2.0 crash, this seems to
	 * cross some limit in combination with motion 
	 * Transform ndctoworld; */
	Transform worldtoscreen;
	Transform worldtoraster;
	Transform worldtondc;
	Transform worldtocamera;

	MotionTransform motion;

	/* Denotes changes in the projective matrix, namely in rastertocamera.
	 * Used for camera zoom motion blur,
	 */
	PerspectiveMotionTransform perspective_motion;

	int shutter_table_offset;

	/* Rolling shutter */
	int rolling_shutter_type;
	float rolling_shutter_duration;

	int pad;
} KernelCamera;
static_assert_align(KernelCamera, 16);

typedef struct KernelFilm {
	float exposure;
	int pass_flag;
	int pass_stride;
	int use_light_pass;

	int pass_combined;
	int pass_depth;
	int pass_normal;
	int pass_motion;

	int pass_motion_weight;
	int pass_uv;
	int pass_object_id;
	int pass_material_id;

	int pass_diffuse_color;
	int pass_glossy_color;
	int pass_transmission_color;
	int pass_subsurface_color;
	
	int pass_diffuse_indirect;
	int pass_glossy_indirect;
	int pass_transmission_indirect;
	int pass_subsurface_indirect;
	
	int pass_diffuse_direct;
	int pass_glossy_direct;
	int pass_transmission_direct;
	int pass_subsurface_direct;
	
	int pass_emission;
	int pass_background;
	int pass_ao;
	float pass_alpha_threshold;

	int pass_shadow;
	float pass_shadow_scale;
	int filter_table_offset;
	int pass_pad2;

	int pass_mist;
	float mist_start;
	float mist_inv_depth;
	float mist_falloff;

	int pass_denoising_data;
	int pass_denoising_clean;
	int denoising_flags;
	int pad;

#ifdef __KERNEL_DEBUG__
	int pass_bvh_traversed_nodes;
	int pass_bvh_traversed_instances;
	int pass_bvh_intersections;
	int pass_ray_bounces;
#endif
} KernelFilm;
static_assert_align(KernelFilm, 16);

typedef struct KernelBackground {
	/* only shader index */
	int surface_shader;
	int volume_shader;
	int transparent;
	int pad;

	/* ambient occlusion */
	float ao_factor;
	float ao_distance;
	float ao_pad1, ao_pad2;
} KernelBackground;
static_assert_align(KernelBackground, 16);

typedef struct KernelIntegrator {
	/* emission */
	int use_direct_light;
	int use_ambient_occlusion;
	int num_distribution;
	int num_all_lights;
	float pdf_triangles;
	float pdf_lights;
	float inv_pdf_lights;
	int pdf_background_res;
	float light_inv_rr_threshold;

	/* light portals */
	float portal_pdf;
	int num_portals;
	int portal_offset;

	/* bounces */
	int min_bounce;
	int max_bounce;

	int max_diffuse_bounce;
	int max_glossy_bounce;
	int max_transmission_bounce;
	int max_volume_bounce;

	int ao_bounces;

	/* transparent */
	int transparent_min_bounce;
	int transparent_max_bounce;
	int transparent_shadows;

	/* caustics */
	int caustics_reflective;
	int caustics_refractive;
	float filter_glossy;

	/* seed */
	int seed;

	/* clamp */
	float sample_clamp_direct;
	float sample_clamp_indirect;

	/* branched path */
	int branched;
	int diffuse_samples;
	int glossy_samples;
	int transmission_samples;
	int ao_samples;
	int mesh_light_samples;
	int subsurface_samples;
	int sample_all_lights_direct;
	int sample_all_lights_indirect;

	/* mis */
	int use_lamp_mis;

	/* sampler */
	int sampling_pattern;
	int aa_samples;

	/* volume render */
	int use_volumes;
	int volume_max_steps;
	float volume_step_size;
	int volume_samples;

	int start_sample;
	int pad1, pad2, pad3;
} KernelIntegrator;
static_assert_align(KernelIntegrator, 16);

typedef struct KernelBVH {
	/* root node */
	int root;
	int attributes_map_stride;
	int have_motion;
	int have_curves;
	int have_instancing;
	int use_qbvh;
	int pad1, pad2;
} KernelBVH;
static_assert_align(KernelBVH, 16);

typedef enum CurveFlag {
	/* runtime flags */
	CURVE_KN_BACKFACING = 1,				/* backside of cylinder? */
	CURVE_KN_ENCLOSEFILTER = 2,				/* don't consider strands surrounding start point? */
	CURVE_KN_INTERPOLATE = 4,				/* render as a curve? */
	CURVE_KN_ACCURATE = 8,					/* use accurate intersections test? */
	CURVE_KN_INTERSECTCORRECTION = 16,		/* correct for width after determing closest midpoint? */
	CURVE_KN_TRUETANGENTGNORMAL = 32,		/* use tangent normal for geometry? */
	CURVE_KN_RIBBONS = 64,					/* use flat curve ribbons */
} CurveFlag;

typedef struct KernelCurves {
	int curveflags;
	int subdivisions;

	float minimum_width;
	float maximum_width;
} KernelCurves;
static_assert_align(KernelCurves, 16);

typedef struct KernelTables {
	int beckmann_offset;
	int pad1, pad2, pad3;
} KernelTables;
static_assert_align(KernelTables, 16);

typedef struct KernelData {
	KernelCamera cam;
	KernelFilm film;
	KernelBackground background;
	KernelIntegrator integrator;
	KernelBVH bvh;
	KernelCurves curve;
	KernelTables tables;
} KernelData;
static_assert_align(KernelData, 16);

#ifdef __KERNEL_DEBUG__
/* NOTE: This is a runtime-only struct, alignment is not
 * really important here.
 */
typedef ccl_addr_space struct DebugData {
	int num_bvh_traversed_nodes;
	int num_bvh_traversed_instances;
	int num_bvh_intersections;
	int num_ray_bounces;
} DebugData;
#endif

/* Declarations required for split kernel */

/* Macro for queues */
/* Value marking queue's empty slot */
#define QUEUE_EMPTY_SLOT -1

/*
 * Queue 1 - Active rays
 * Queue 2 - Background queue
 * Queue 3 - Shadow ray cast kernel - AO
 * Queeu 4 - Shadow ray cast kernel - direct lighting
 */
#define NUM_QUEUES 4

/* Queue names */
enum QueueNumber {
	/* All active rays and regenerated rays are enqueued here. */
	QUEUE_ACTIVE_AND_REGENERATED_RAYS = 0,

	/* All
	 * 1. Background-hit rays,
	 * 2. Rays that has exited path-iteration but needs to update output buffer
	 * 3. Rays to be regenerated
	 * are enqueued here.
	 */
	QUEUE_HITBG_BUFF_UPDATE_TOREGEN_RAYS = 1,

	/* All rays for which a shadow ray should be cast to determine radiance
	 * contribution for AO are enqueued here.
	 */
	QUEUE_SHADOW_RAY_CAST_AO_RAYS = 2,

	/* All rays for which a shadow ray should be cast to determine radiance
	 * contributing for direct lighting are enqueued here.
	 */
	QUEUE_SHADOW_RAY_CAST_DL_RAYS = 3,
};

/* We use RAY_STATE_MASK to get ray_state (enums 0 to 5) */
#define RAY_STATE_MASK 0x007
#define RAY_FLAG_MASK 0x0F8
enum RayState {
	/* Denotes ray is actively involved in path-iteration. */
	RAY_ACTIVE = 0,
	/* Denotes ray has completed processing all samples and is inactive. */
	RAY_INACTIVE = 1,
	/* Denoted ray has exited path-iteration and needs to update output buffer. */
	RAY_UPDATE_BUFFER = 2,
	/* Donotes ray has hit background */
	RAY_HIT_BACKGROUND = 3,
	/* Denotes ray has to be regenerated */
	RAY_TO_REGENERATE = 4,
	/* Denotes ray has been regenerated */
	RAY_REGENERATED = 5,
	/* Denotes ray should skip direct lighting */
	RAY_SKIP_DL = 6,
	/* Flag's ray has to execute shadow blocked function in AO part */
	RAY_SHADOW_RAY_CAST_AO = 16,
	/* Flag's ray has to execute shadow blocked function in direct lighting part. */
	RAY_SHADOW_RAY_CAST_DL = 32,
};

#define ASSIGN_RAY_STATE(ray_state, ray_index, state) (ray_state[ray_index] = ((ray_state[ray_index] & RAY_FLAG_MASK) | state))
#define IS_STATE(ray_state, ray_index, state) ((ray_state[ray_index] & RAY_STATE_MASK) == state)
#define ADD_RAY_FLAG(ray_state, ray_index, flag) (ray_state[ray_index] = (ray_state[ray_index] | flag))
#define REMOVE_RAY_FLAG(ray_state, ray_index, flag) (ray_state[ray_index] = (ray_state[ray_index] & (~flag)))
#define IS_FLAG(ray_state, ray_index, flag) (ray_state[ray_index] & flag)

/* Patches */

#define PATCH_MAX_CONTROL_VERTS 16

/* Patch map node flags */

#define PATCH_MAP_NODE_IS_SET (1 << 30)
#define PATCH_MAP_NODE_IS_LEAF (1u << 31)
#define PATCH_MAP_NODE_INDEX_MASK (~(PATCH_MAP_NODE_IS_SET | PATCH_MAP_NODE_IS_LEAF))

CCL_NAMESPACE_END

#endif /*  __KERNEL_TYPES_H__ */
<|MERGE_RESOLUTION|>--- conflicted
+++ resolved
@@ -301,18 +301,12 @@
 
 	PATH_RAY_ALL_VISIBILITY = ((1 << 12)-1),
 
-<<<<<<< HEAD
 	PATH_RAY_MIS_SKIP            = (1 << 12),
 	PATH_RAY_DIFFUSE_ANCESTOR    = (1 << 13),
 	PATH_RAY_SINGLE_PASS_DONE    = (1 << 14),
-	PATH_RAY_DENOISING_PASS_DONE = (1 << 15),
-=======
-	PATH_RAY_MIS_SKIP = 4096,
-	PATH_RAY_DIFFUSE_ANCESTOR = 8192,
-	PATH_RAY_SINGLE_PASS_DONE = 16384,
-	PATH_RAY_SHADOW_CATCHER = 32768,
-	PATH_RAY_SHADOW_CATCHER_ONLY = 65536,
->>>>>>> 3aba11c8
+	PATH_RAY_SHADOW_CATCHER      = (1 << 15),
+	PATH_RAY_SHADOW_CATCHER_ONLY = (1 << 16),
+	PATH_RAY_DENOISING_PASS_DONE = (1 << 17),
 };
 
 /* Closure Label */
@@ -467,6 +461,8 @@
 	 * Dividing this figure by path_total will give estimate of shadow pass.
 	 */
 	float3 path_total_shaded;
+
+	float3 shadow_color;
 #endif
 } PathRadiance;
 
