/*
 * Copyright 2011-2013 Blender Foundation
 *
 * Licensed under the Apache License, Version 2.0 (the "License");
 * you may not use this file except in compliance with the License.
 * You may obtain a copy of the License at
 *
 * http://www.apache.org/licenses/LICENSE-2.0
 *
 * Unless required by applicable law or agreed to in writing, software
 * distributed under the License is distributed on an "AS IS" BASIS,
 * WITHOUT WARRANTIES OR CONDITIONS OF ANY KIND, either express or implied.
 * See the License for the specific language governing permissions and
 * limitations under the License.
 */

#ifndef __KERNEL_TYPES_H__
#define __KERNEL_TYPES_H__

#if !defined(__KERNEL_GPU__) && defined(WITH_EMBREE)
#  include <embree3/rtcore.h>
#  include <embree3/rtcore_scene.h>
#  define __EMBREE__
#endif

#include "kernel/kernel_math.h"
#include "kernel/svm/svm_types.h"
#include "util/util_static_assert.h"

#ifndef __KERNEL_GPU__
#  define __KERNEL_CPU__
#endif

/* TODO(sergey): This is only to make it possible to include this header
 * from outside of the kernel. but this could be done somewhat cleaner?
 */
#ifndef ccl_addr_space
#  define ccl_addr_space
#endif

CCL_NAMESPACE_BEGIN

/* Constants */
#define OBJECT_MOTION_PASS_SIZE 2
#define FILTER_TABLE_SIZE 1024
#define RAMP_TABLE_SIZE 256
#define SHUTTER_TABLE_SIZE 256

#define BSSRDF_MIN_RADIUS 1e-8f
#define BSSRDF_MAX_HITS 4
#define BSSRDF_MAX_BOUNCES 256
#define LOCAL_MAX_HITS 4

#define VOLUME_BOUNDS_MAX 1024

#define BECKMANN_TABLE_SIZE 256

#define SHADER_NONE (~0)
#define OBJECT_NONE (~0)
#define PRIM_NONE (~0)
#define LAMP_NONE (~0)
#define ID_NONE (0.0f)

#define VOLUME_STACK_SIZE 32

/* Adaptive sampling constants */
#define ADAPTIVE_SAMPLE_STEP 4
static_assert((ADAPTIVE_SAMPLE_STEP & (ADAPTIVE_SAMPLE_STEP - 1)) == 0,
              "ADAPTIVE_SAMPLE_STEP must be power of two for bitwise operations to work");

/* Split kernel constants */
#define WORK_POOL_SIZE_GPU 64
#define WORK_POOL_SIZE_CPU 1
#ifdef __KERNEL_GPU__
#  define WORK_POOL_SIZE WORK_POOL_SIZE_GPU
#else
#  define WORK_POOL_SIZE WORK_POOL_SIZE_CPU
#endif

#define SHADER_SORT_BLOCK_SIZE 2048

#ifdef __KERNEL_OPENCL__
#  define SHADER_SORT_LOCAL_SIZE 64
#elif defined(__KERNEL_CUDA__)
#  define SHADER_SORT_LOCAL_SIZE 32
#else
#  define SHADER_SORT_LOCAL_SIZE 1
#endif

/* Kernel features */
#define __SOBOL__
#define __INSTANCING__
#define __DPDU__
#define __UV__
#define __BACKGROUND__
#define __CAUSTICS_TRICKS__
#define __VISIBILITY_FLAG__
#define __RAY_DIFFERENTIALS__
#define __CAMERA_CLIPPING__
#define __INTERSECTION_REFINE__
#define __CLAMP_SAMPLE__
#define __PATCH_EVAL__
#define __SHADOW_TRICKS__
#define __DENOISING_FEATURES__
#define __SHADER_RAYTRACE__
#define __AO__
#define __PASSES__
#define __HAIR__

/* Without these we get an AO render, used by OpenCL preview kernel. */
#ifndef __KERNEL_AO_PREVIEW__
#  define __SVM__
#  define __EMISSION__
#  define __TEXTURES__
#  define __EXTRA_NODES__
#  define __HOLDOUT__
#  define __MULTI_CLOSURE__
#  define __TRANSPARENT_SHADOWS__
#  define __BACKGROUND_MIS__
#  define __LAMP_MIS__
#  define __CAMERA_MOTION__
#  define __OBJECT_MOTION__
#  define __BAKING__
#  define __PRINCIPLED__
#  define __SUBSURFACE__
#  define __VOLUME__
#  define __VOLUME_SCATTER__
#  define __CMJ__
#  define __SHADOW_RECORD_ALL__
#  define __BRANCHED_PATH__
#endif

/* Device specific features */
#ifdef __KERNEL_CPU__
#  ifdef __KERNEL_SSE2__
#    define __QBVH__
#  endif
#  ifdef WITH_OSL
#    define __OSL__
#  endif
#  define __VOLUME_DECOUPLED__
#  define __VOLUME_RECORD_ALL__
#endif /* __KERNEL_CPU__ */

#ifdef __KERNEL_CUDA__
#  ifdef __SPLIT_KERNEL__
#    undef __BRANCHED_PATH__
#  endif
#endif /* __KERNEL_CUDA__ */

#ifdef __KERNEL_OPTIX__
#  undef __BAKING__
#  undef __BRANCHED_PATH__
/* TODO(pmours): Cannot use optixTrace in non-inlined functions */
#  undef __SHADER_RAYTRACE__
#endif /* __KERNEL_OPTIX__ */

#ifdef __KERNEL_OPENCL__
#endif /* __KERNEL_OPENCL__ */

/* Scene-based selective features compilation. */
#ifdef __NO_CAMERA_MOTION__
#  undef __CAMERA_MOTION__
#endif
#ifdef __NO_OBJECT_MOTION__
#  undef __OBJECT_MOTION__
#endif
#ifdef __NO_HAIR__
#  undef __HAIR__
#endif
#ifdef __NO_VOLUME__
#  undef __VOLUME__
#  undef __VOLUME_SCATTER__
#endif
#ifdef __NO_SUBSURFACE__
#  undef __SUBSURFACE__
#endif
#ifdef __NO_BAKING__
#  undef __BAKING__
#endif
#ifdef __NO_BRANCHED_PATH__
#  undef __BRANCHED_PATH__
#endif
#ifdef __NO_PATCH_EVAL__
#  undef __PATCH_EVAL__
#endif
#ifdef __NO_TRANSPARENT__
#  undef __TRANSPARENT_SHADOWS__
#endif
#ifdef __NO_SHADOW_TRICKS__
#  undef __SHADOW_TRICKS__
#endif
#ifdef __NO_PRINCIPLED__
#  undef __PRINCIPLED__
#endif
#ifdef __NO_DENOISING__
#  undef __DENOISING_FEATURES__
#endif
#ifdef __NO_SHADER_RAYTRACE__
#  undef __SHADER_RAYTRACE__
#endif

/* Features that enable others */
#ifdef WITH_CYCLES_DEBUG
#  define __KERNEL_DEBUG__
#endif

#if defined(__SUBSURFACE__) || defined(__SHADER_RAYTRACE__)
#  define __BVH_LOCAL__
#endif

/* Shader Evaluation */

typedef enum ShaderEvalType {
  SHADER_EVAL_DISPLACE,
  SHADER_EVAL_BACKGROUND,
  /* bake types */
  SHADER_EVAL_BAKE, /* no real shade, it's used in the code to
                     * differentiate the type of shader eval from the above
                     */
  /* data passes */
  SHADER_EVAL_NORMAL,
  SHADER_EVAL_UV,
  SHADER_EVAL_ROUGHNESS,
  SHADER_EVAL_DIFFUSE_COLOR,
  SHADER_EVAL_GLOSSY_COLOR,
  SHADER_EVAL_TRANSMISSION_COLOR,
  SHADER_EVAL_EMISSION,
  SHADER_EVAL_AOV_COLOR,
  SHADER_EVAL_AOV_VALUE,

  /* light passes */
  SHADER_EVAL_AO,
  SHADER_EVAL_COMBINED,
  SHADER_EVAL_SHADOW,
  SHADER_EVAL_DIFFUSE,
  SHADER_EVAL_GLOSSY,
  SHADER_EVAL_TRANSMISSION,

  /* extra */
  SHADER_EVAL_ENVIRONMENT,
} ShaderEvalType;

/* Path Tracing
 * note we need to keep the u/v pairs at even values */

enum PathTraceDimension {
  PRNG_FILTER_U = 0,
  PRNG_FILTER_V = 1,
  PRNG_LENS_U = 2,
  PRNG_LENS_V = 3,
  PRNG_TIME = 4,
  PRNG_UNUSED_0 = 5,
  PRNG_UNUSED_1 = 6, /* for some reason (6, 7) is a bad sobol pattern */
  PRNG_UNUSED_2 = 7, /* with a low number of samples (< 64) */
  PRNG_BASE_NUM = 10,

  PRNG_BSDF_U = 0,
  PRNG_BSDF_V = 1,
  PRNG_LIGHT_U = 2,
  PRNG_LIGHT_V = 3,
  PRNG_LIGHT_TERMINATE = 4,
  PRNG_TERMINATE = 5,
  PRNG_PHASE_CHANNEL = 6,
  PRNG_SCATTER_DISTANCE = 7,
  PRNG_BOUNCE_NUM = 8,

  PRNG_BEVEL_U = 6, /* reuse volume dimension, correlation won't harm */
  PRNG_BEVEL_V = 7,
};

enum SamplingPattern {
  SAMPLING_PATTERN_SOBOL = 0,
  SAMPLING_PATTERN_CMJ = 1,
  SAMPLING_PATTERN_PMJ = 2,

  SAMPLING_NUM_PATTERNS,
};

/* these flags values correspond to raytypes in osl.cpp, so keep them in sync! */

enum PathRayFlag {
  PATH_RAY_CAMERA = (1 << 0),
  PATH_RAY_REFLECT = (1 << 1),
  PATH_RAY_TRANSMIT = (1 << 2),
  PATH_RAY_DIFFUSE = (1 << 3),
  PATH_RAY_GLOSSY = (1 << 4),
  PATH_RAY_SINGULAR = (1 << 5),
  PATH_RAY_TRANSPARENT = (1 << 6),

  PATH_RAY_SHADOW_OPAQUE_NON_CATCHER = (1 << 7),
  PATH_RAY_SHADOW_OPAQUE_CATCHER = (1 << 8),
  PATH_RAY_SHADOW_OPAQUE = (PATH_RAY_SHADOW_OPAQUE_NON_CATCHER | PATH_RAY_SHADOW_OPAQUE_CATCHER),
  PATH_RAY_SHADOW_TRANSPARENT_NON_CATCHER = (1 << 9),
  PATH_RAY_SHADOW_TRANSPARENT_CATCHER = (1 << 10),
  PATH_RAY_SHADOW_TRANSPARENT = (PATH_RAY_SHADOW_TRANSPARENT_NON_CATCHER |
                                 PATH_RAY_SHADOW_TRANSPARENT_CATCHER),
  PATH_RAY_SHADOW_NON_CATCHER = (PATH_RAY_SHADOW_OPAQUE_NON_CATCHER |
                                 PATH_RAY_SHADOW_TRANSPARENT_NON_CATCHER),
  PATH_RAY_SHADOW = (PATH_RAY_SHADOW_OPAQUE | PATH_RAY_SHADOW_TRANSPARENT),

  PATH_RAY_CURVE = (1 << 11),          /* visibility flag to define curve segments */
  PATH_RAY_VOLUME_SCATTER = (1 << 12), /* volume scattering */

  /* Special flag to tag unaligned BVH nodes. */
  PATH_RAY_NODE_UNALIGNED = (1 << 13),

  PATH_RAY_ALL_VISIBILITY = ((1 << 14) - 1),

  /* Don't apply multiple importance sampling weights to emission from
   * lamp or surface hits, because they were not direct light sampled. */
  PATH_RAY_MIS_SKIP = (1 << 14),
  /* Diffuse bounce earlier in the path, skip SSS to improve performance
   * and avoid branching twice with disk sampling SSS. */
  PATH_RAY_DIFFUSE_ANCESTOR = (1 << 15),
  /* Single pass has been written. */
  PATH_RAY_SINGLE_PASS_DONE = (1 << 16),
  /* Ray is behind a shadow catcher .*/
  PATH_RAY_SHADOW_CATCHER = (1 << 17),
  /* Store shadow data for shadow catcher or denoising. */
  PATH_RAY_STORE_SHADOW_INFO = (1 << 18),
  /* Zero background alpha, for camera or transparent glass rays. */
  PATH_RAY_TRANSPARENT_BACKGROUND = (1 << 19),
  /* Terminate ray immediately at next bounce. */
  PATH_RAY_TERMINATE_IMMEDIATE = (1 << 20),
  /* Ray is to be terminated, but continue with transparent bounces and
   * emission as long as we encounter them. This is required to make the
   * MIS between direct and indirect light rays match, as shadow rays go
   * through transparent surfaces to reach emission too. */
  PATH_RAY_TERMINATE_AFTER_TRANSPARENT = (1 << 21),
  /* Ray is to be terminated. */
  PATH_RAY_TERMINATE = (PATH_RAY_TERMINATE_IMMEDIATE | PATH_RAY_TERMINATE_AFTER_TRANSPARENT),
  /* Path and shader is being evaluated for direct lighting emission. */
  PATH_RAY_EMISSION = (1 << 22)
};

/* Closure Label */

typedef enum ClosureLabel {
  LABEL_NONE = 0,
  LABEL_TRANSMIT = 1,
  LABEL_REFLECT = 2,
  LABEL_DIFFUSE = 4,
  LABEL_GLOSSY = 8,
  LABEL_SINGULAR = 16,
  LABEL_TRANSPARENT = 32,
  LABEL_VOLUME_SCATTER = 64,
  LABEL_TRANSMIT_TRANSPARENT = 128,
} ClosureLabel;

/* Render Passes */

#define PASS_NAME_JOIN(a, b) a##_##b
#define PASSMASK(pass) (1 << ((PASS_NAME_JOIN(PASS, pass)) % 32))

#define PASSMASK_COMPONENT(comp) \
  (PASSMASK(PASS_NAME_JOIN(comp, DIRECT)) | PASSMASK(PASS_NAME_JOIN(comp, INDIRECT)) | \
   PASSMASK(PASS_NAME_JOIN(comp, COLOR)))

typedef enum PassType {
  PASS_NONE = 0,

  /* Main passes */
  PASS_COMBINED = 1,
  PASS_DEPTH,
  PASS_NORMAL,
  PASS_UV,
  PASS_OBJECT_ID,
  PASS_MATERIAL_ID,
  PASS_MOTION,
  PASS_MOTION_WEIGHT,
#ifdef __KERNEL_DEBUG__
  PASS_BVH_TRAVERSED_NODES,
  PASS_BVH_TRAVERSED_INSTANCES,
  PASS_BVH_INTERSECTIONS,
  PASS_RAY_BOUNCES,
#endif
  PASS_RENDER_TIME,
  PASS_CRYPTOMATTE,
  PASS_AOV_COLOR,
  PASS_AOV_VALUE,
  PASS_ADAPTIVE_AUX_BUFFER,
  PASS_SAMPLE_COUNT,
  PASS_CATEGORY_MAIN_END = 31,

  PASS_MIST = 32,
  PASS_EMISSION,
  PASS_BACKGROUND,
  PASS_AO,
  PASS_SHADOW,
  PASS_LIGHT, /* no real pass, used to force use_light_pass */
  PASS_DIFFUSE_DIRECT,
  PASS_DIFFUSE_INDIRECT,
  PASS_DIFFUSE_COLOR,
  PASS_GLOSSY_DIRECT,
  PASS_GLOSSY_INDIRECT,
  PASS_GLOSSY_COLOR,
  PASS_TRANSMISSION_DIRECT,
  PASS_TRANSMISSION_INDIRECT,
  PASS_TRANSMISSION_COLOR,
  PASS_VOLUME_DIRECT = 50,
  PASS_VOLUME_INDIRECT,
  /* No Scatter color since it's tricky to define what it would even mean. */
  PASS_CATEGORY_LIGHT_END = 63,
} PassType;

#define PASS_ANY (~0)

typedef enum CryptomatteType {
  CRYPT_NONE = 0,
  CRYPT_OBJECT = (1 << 0),
  CRYPT_MATERIAL = (1 << 1),
  CRYPT_ASSET = (1 << 2),
  CRYPT_ACCURATE = (1 << 3),
} CryptomatteType;

typedef enum DenoisingPassOffsets {
  DENOISING_PASS_NORMAL = 0,
  DENOISING_PASS_NORMAL_VAR = 3,
  DENOISING_PASS_ALBEDO = 6,
  DENOISING_PASS_ALBEDO_VAR = 9,
  DENOISING_PASS_DEPTH = 12,
  DENOISING_PASS_DEPTH_VAR = 13,
  DENOISING_PASS_SHADOW_A = 14,
  DENOISING_PASS_SHADOW_B = 17,
  DENOISING_PASS_COLOR = 20,
  DENOISING_PASS_COLOR_VAR = 23,
  DENOISING_PASS_CLEAN = 26,

  DENOISING_PASS_PREFILTERED_DEPTH = 0,
  DENOISING_PASS_PREFILTERED_NORMAL = 1,
  DENOISING_PASS_PREFILTERED_SHADOWING = 4,
  DENOISING_PASS_PREFILTERED_ALBEDO = 5,
  DENOISING_PASS_PREFILTERED_COLOR = 8,
  DENOISING_PASS_PREFILTERED_VARIANCE = 11,
  DENOISING_PASS_PREFILTERED_INTENSITY = 14,

  DENOISING_PASS_SIZE_BASE = 26,
  DENOISING_PASS_SIZE_CLEAN = 3,
  DENOISING_PASS_SIZE_PREFILTERED = 15,
} DenoisingPassOffsets;

typedef enum eBakePassFilter {
  BAKE_FILTER_NONE = 0,
  BAKE_FILTER_DIRECT = (1 << 0),
  BAKE_FILTER_INDIRECT = (1 << 1),
  BAKE_FILTER_COLOR = (1 << 2),
  BAKE_FILTER_DIFFUSE = (1 << 3),
  BAKE_FILTER_GLOSSY = (1 << 4),
  BAKE_FILTER_TRANSMISSION = (1 << 5),
  BAKE_FILTER_EMISSION = (1 << 6),
  BAKE_FILTER_AO = (1 << 7),
} eBakePassFilter;

typedef enum BakePassFilterCombos {
  BAKE_FILTER_COMBINED = (BAKE_FILTER_DIRECT | BAKE_FILTER_INDIRECT | BAKE_FILTER_DIFFUSE |
                          BAKE_FILTER_GLOSSY | BAKE_FILTER_TRANSMISSION | BAKE_FILTER_EMISSION |
                          BAKE_FILTER_AO),
  BAKE_FILTER_DIFFUSE_DIRECT = (BAKE_FILTER_DIRECT | BAKE_FILTER_DIFFUSE),
  BAKE_FILTER_GLOSSY_DIRECT = (BAKE_FILTER_DIRECT | BAKE_FILTER_GLOSSY),
  BAKE_FILTER_TRANSMISSION_DIRECT = (BAKE_FILTER_DIRECT | BAKE_FILTER_TRANSMISSION),
  BAKE_FILTER_DIFFUSE_INDIRECT = (BAKE_FILTER_INDIRECT | BAKE_FILTER_DIFFUSE),
  BAKE_FILTER_GLOSSY_INDIRECT = (BAKE_FILTER_INDIRECT | BAKE_FILTER_GLOSSY),
  BAKE_FILTER_TRANSMISSION_INDIRECT = (BAKE_FILTER_INDIRECT | BAKE_FILTER_TRANSMISSION),
} BakePassFilterCombos;

typedef enum DenoiseFlag {
  DENOISING_CLEAN_DIFFUSE_DIR = (1 << 0),
  DENOISING_CLEAN_DIFFUSE_IND = (1 << 1),
  DENOISING_CLEAN_GLOSSY_DIR = (1 << 2),
  DENOISING_CLEAN_GLOSSY_IND = (1 << 3),
  DENOISING_CLEAN_TRANSMISSION_DIR = (1 << 4),
  DENOISING_CLEAN_TRANSMISSION_IND = (1 << 5),
  DENOISING_CLEAN_ALL_PASSES = (1 << 6) - 1,
} DenoiseFlag;

#ifdef __KERNEL_DEBUG__
/* NOTE: This is a runtime-only struct, alignment is not
 * really important here.
 */
typedef struct DebugData {
  int num_bvh_traversed_nodes;
  int num_bvh_traversed_instances;
  int num_bvh_intersections;
  int num_ray_bounces;
} DebugData;
#endif

typedef ccl_addr_space struct PathRadianceState {
#ifdef __PASSES__
  float3 diffuse;
  float3 glossy;
  float3 transmission;
  float3 volume;

  float3 direct;
#endif
} PathRadianceState;

typedef ccl_addr_space struct PathRadiance {
#ifdef __PASSES__
  int use_light_pass;
#endif

  float transparent;
  float3 emission;
#ifdef __PASSES__
  float3 background;
  float3 ao;

  float3 indirect;
  float3 direct_emission;

  float3 color_diffuse;
  float3 color_glossy;
  float3 color_transmission;

  float3 direct_diffuse;
  float3 direct_glossy;
  float3 direct_transmission;
  float3 direct_volume;

  float3 indirect_diffuse;
  float3 indirect_glossy;
  float3 indirect_transmission;
  float3 indirect_volume;

  float4 shadow;
  float mist;
#endif

  struct PathRadianceState state;

#ifdef __SHADOW_TRICKS__
  /* Total light reachable across the path, ignoring shadow blocked queries. */
  float3 path_total;
  /* Total light reachable across the path with shadow blocked queries
   * applied here.
   *
   * Dividing this figure by path_total will give estimate of shadow pass.
   */
  float3 path_total_shaded;

  /* Color of the background on which shadow is alpha-overed. */
  float3 shadow_background_color;

  /* Path radiance sum and throughput at the moment when ray hits shadow
   * catcher object.
   */
  float shadow_throughput;

  /* Accumulated transparency along the path after shadow catcher bounce. */
  float shadow_transparency;

  /* Indicate if any shadow catcher data is set. */
  int has_shadow_catcher;
#endif

#ifdef __DENOISING_FEATURES__
  float3 denoising_normal;
  float3 denoising_albedo;
  float denoising_depth;
#endif /* __DENOISING_FEATURES__ */

#ifdef __KERNEL_DEBUG__
  DebugData debug_data;
#endif /* __KERNEL_DEBUG__ */
} PathRadiance;

typedef struct BsdfEval {
#ifdef __PASSES__
  int use_light_pass;
#endif

  float3 diffuse;
#ifdef __PASSES__
  float3 glossy;
  float3 transmission;
  float3 transparent;
  float3 volume;
#endif
#ifdef __SHADOW_TRICKS__
  float3 sum_no_mis;
#endif
} BsdfEval;

/* Shader Flag */

typedef enum ShaderFlag {
  SHADER_SMOOTH_NORMAL = (1 << 31),
  SHADER_CAST_SHADOW = (1 << 30),
  SHADER_AREA_LIGHT = (1 << 29),
  SHADER_USE_MIS = (1 << 28),
  SHADER_EXCLUDE_DIFFUSE = (1 << 27),
  SHADER_EXCLUDE_GLOSSY = (1 << 26),
  SHADER_EXCLUDE_TRANSMIT = (1 << 25),
  SHADER_EXCLUDE_CAMERA = (1 << 24),
  SHADER_EXCLUDE_SCATTER = (1 << 23),
  SHADER_EXCLUDE_ANY = (SHADER_EXCLUDE_DIFFUSE | SHADER_EXCLUDE_GLOSSY | SHADER_EXCLUDE_TRANSMIT |
                        SHADER_EXCLUDE_CAMERA | SHADER_EXCLUDE_SCATTER),

  SHADER_MASK = ~(SHADER_SMOOTH_NORMAL | SHADER_CAST_SHADOW | SHADER_AREA_LIGHT | SHADER_USE_MIS |
                  SHADER_EXCLUDE_ANY)
} ShaderFlag;

/* Light Type */

typedef enum LightType {
  LIGHT_POINT,
  LIGHT_DISTANT,
  LIGHT_BACKGROUND,
  LIGHT_AREA,
  LIGHT_SPOT,
  LIGHT_TRIANGLE
} LightType;

/* Camera Type */

enum CameraType { CAMERA_PERSPECTIVE, CAMERA_ORTHOGRAPHIC, CAMERA_PANORAMA };

/* Panorama Type */

enum PanoramaType {
  PANORAMA_EQUIRECTANGULAR = 0,
  PANORAMA_FISHEYE_EQUIDISTANT = 1,
  PANORAMA_FISHEYE_EQUISOLID = 2,
  PANORAMA_MIRRORBALL = 3,

  PANORAMA_NUM_TYPES,
};

/* Differential */

typedef struct differential3 {
  float3 dx;
  float3 dy;
} differential3;

typedef struct differential {
  float dx;
  float dy;
} differential;

/* Ray */

typedef struct Ray {
/* TODO(sergey): This is only needed because current AMD
 * compiler has hard time building the kernel with this
 * reshuffle. And at the same time reshuffle will cause
 * less optimal CPU code in certain places.
 *
 * We'll get rid of this nasty exception once AMD compiler
 * is fixed.
 */
#ifndef __KERNEL_OPENCL_AMD__
  float3 P;   /* origin */
  float3 D;   /* direction */
  float t;    /* length of the ray */
  float time; /* time (for motion blur) */
#else
  float t;    /* length of the ray */
  float time; /* time (for motion blur) */
  float3 P;   /* origin */
  float3 D;   /* direction */
#endif

#ifdef __RAY_DIFFERENTIALS__
  differential3 dP;
  differential3 dD;
#endif
} Ray;

/* Intersection */

typedef struct Intersection {
#ifdef __EMBREE__
  float3 Ng;
#endif
  float t, u, v;
  int prim;
  int object;
  int type;

#ifdef __KERNEL_DEBUG__
  int num_traversed_nodes;
  int num_traversed_instances;
  int num_intersections;
#endif
} Intersection;

/* Primitives */

typedef enum PrimitiveType {
  PRIMITIVE_NONE = 0,
  PRIMITIVE_TRIANGLE = (1 << 0),
  PRIMITIVE_MOTION_TRIANGLE = (1 << 1),
  PRIMITIVE_CURVE = (1 << 2),
  PRIMITIVE_MOTION_CURVE = (1 << 3),
  /* Lamp primitive is not included below on purpose,
   * since it is no real traceable primitive.
   */
  PRIMITIVE_LAMP = (1 << 4),

  PRIMITIVE_ALL_TRIANGLE = (PRIMITIVE_TRIANGLE | PRIMITIVE_MOTION_TRIANGLE),
  PRIMITIVE_ALL_CURVE = (PRIMITIVE_CURVE | PRIMITIVE_MOTION_CURVE),
  PRIMITIVE_ALL_MOTION = (PRIMITIVE_MOTION_TRIANGLE | PRIMITIVE_MOTION_CURVE),
  PRIMITIVE_ALL = (PRIMITIVE_ALL_TRIANGLE | PRIMITIVE_ALL_CURVE),

  /* Total number of different traceable primitives.
   * NOTE: This is an actual value, not a bitflag.
   */
  PRIMITIVE_NUM_TOTAL = 4,
} PrimitiveType;

#define PRIMITIVE_PACK_SEGMENT(type, segment) ((segment << PRIMITIVE_NUM_TOTAL) | (type))
#define PRIMITIVE_UNPACK_SEGMENT(type) (type >> PRIMITIVE_NUM_TOTAL)

/* Attributes */

typedef enum AttributePrimitive {
  ATTR_PRIM_GEOMETRY = 0,
  ATTR_PRIM_SUBD,

  ATTR_PRIM_TYPES
} AttributePrimitive;

typedef enum AttributeElement {
  ATTR_ELEMENT_NONE,
  ATTR_ELEMENT_OBJECT,
  ATTR_ELEMENT_MESH,
  ATTR_ELEMENT_FACE,
  ATTR_ELEMENT_VERTEX,
  ATTR_ELEMENT_VERTEX_MOTION,
  ATTR_ELEMENT_CORNER,
  ATTR_ELEMENT_CORNER_BYTE,
  ATTR_ELEMENT_CURVE,
  ATTR_ELEMENT_CURVE_KEY,
  ATTR_ELEMENT_CURVE_KEY_MOTION,
  ATTR_ELEMENT_VOXEL
} AttributeElement;

typedef enum AttributeStandard {
  ATTR_STD_NONE = 0,
  ATTR_STD_VERTEX_NORMAL,
  ATTR_STD_FACE_NORMAL,
  ATTR_STD_UV,
  ATTR_STD_UV_TANGENT,
  ATTR_STD_UV_TANGENT_SIGN,
  ATTR_STD_VERTEX_COLOR,
  ATTR_STD_GENERATED,
  ATTR_STD_GENERATED_TRANSFORM,
  ATTR_STD_POSITION_UNDEFORMED,
  ATTR_STD_POSITION_UNDISPLACED,
  ATTR_STD_MOTION_VERTEX_POSITION,
  ATTR_STD_MOTION_VERTEX_NORMAL,
  ATTR_STD_PARTICLE,
  ATTR_STD_CURVE_INTERCEPT,
  ATTR_STD_CURVE_RANDOM,
  ATTR_STD_PTEX_FACE_ID,
  ATTR_STD_PTEX_UV,
  ATTR_STD_VOLUME_DENSITY,
  ATTR_STD_VOLUME_COLOR,
  ATTR_STD_VOLUME_FLAME,
  ATTR_STD_VOLUME_HEAT,
  ATTR_STD_VOLUME_TEMPERATURE,
  ATTR_STD_VOLUME_VELOCITY,
  ATTR_STD_POINTINESS,
  ATTR_STD_RANDOM_PER_ISLAND,
  ATTR_STD_NUM,

  ATTR_STD_NOT_FOUND = ~0
} AttributeStandard;

typedef enum AttributeFlag {
  ATTR_FINAL_SIZE = (1 << 0),
  ATTR_SUBDIVIDED = (1 << 1),
} AttributeFlag;

typedef struct AttributeDescriptor {
  AttributeElement element;
  NodeAttributeType type;
  uint flags; /* see enum AttributeFlag */
  int offset;
} AttributeDescriptor;

/* Closure data */

#ifdef __MULTI_CLOSURE__
#  ifdef __SPLIT_KERNEL__
#    define MAX_CLOSURE 1
#  else
#    ifndef __MAX_CLOSURE__
#      define MAX_CLOSURE 64
#    else
#      define MAX_CLOSURE __MAX_CLOSURE__
#    endif
#  endif
#else
#  define MAX_CLOSURE 1
#endif

/* This struct is the base class for all closures. The common members are
 * duplicated in all derived classes since we don't have C++ in the kernel
 * yet, and because it lets us lay out the members to minimize padding. The
 * weight member is located at the beginning of the struct for this reason.
 *
 * ShaderClosure has a fixed size, and any extra space must be allocated
 * with closure_alloc_extra().
 *
 * We pad the struct to align to 16 bytes. All shader closures are assumed
 * to fit in this struct size. CPU sizes are a bit larger because float3 is
 * padded to be 16 bytes, while it's only 12 bytes on the GPU. */

#define SHADER_CLOSURE_BASE \
  float3 weight; \
  ClosureType type; \
  float sample_weight; \
  float3 N

typedef ccl_addr_space struct ccl_align(16) ShaderClosure
{
  SHADER_CLOSURE_BASE;

#ifdef __KERNEL_CPU__
  float pad[2];
#endif
  float data[10];
}
ShaderClosure;

/* Shader Data
 *
 * Main shader state at a point on the surface or in a volume. All coordinates
 * are in world space.
 */

enum ShaderDataFlag {
  /* Runtime flags. */

  /* Set when ray hits backside of surface. */
  SD_BACKFACING = (1 << 0),
  /* Shader has non-zero emission. */
  SD_EMISSION = (1 << 1),
  /* Shader has BSDF closure. */
  SD_BSDF = (1 << 2),
  /* Shader has non-singular BSDF closure. */
  SD_BSDF_HAS_EVAL = (1 << 3),
  /* Shader has BSSRDF closure. */
  SD_BSSRDF = (1 << 4),
  /* Shader has holdout closure. */
  SD_HOLDOUT = (1 << 5),
  /* Shader has non-zero volume extinction. */
  SD_EXTINCTION = (1 << 6),
  /* Shader has have volume phase (scatter) closure. */
  SD_SCATTER = (1 << 7),
  /* Shader has transparent closure. */
  SD_TRANSPARENT = (1 << 9),
  /* BSDF requires LCG for evaluation. */
  SD_BSDF_NEEDS_LCG = (1 << 10),

  SD_CLOSURE_FLAGS = (SD_EMISSION | SD_BSDF | SD_BSDF_HAS_EVAL | SD_BSSRDF | SD_HOLDOUT |
                      SD_EXTINCTION | SD_SCATTER | SD_BSDF_NEEDS_LCG),

  /* Shader flags. */

  /* direct light sample */
  SD_USE_MIS = (1 << 16),
  /* Has transparent shadow. */
  SD_HAS_TRANSPARENT_SHADOW = (1 << 17),
  /* Has volume shader. */
  SD_HAS_VOLUME = (1 << 18),
  /* Has only volume shader, no surface. */
  SD_HAS_ONLY_VOLUME = (1 << 19),
  /* Has heterogeneous volume. */
  SD_HETEROGENEOUS_VOLUME = (1 << 20),
  /* BSSRDF normal uses bump. */
  SD_HAS_BSSRDF_BUMP = (1 << 21),
  /* Use equiangular volume sampling */
  SD_VOLUME_EQUIANGULAR = (1 << 22),
  /* Use multiple importance volume sampling. */
  SD_VOLUME_MIS = (1 << 23),
  /* Use cubic interpolation for voxels. */
  SD_VOLUME_CUBIC = (1 << 24),
  /* Has data connected to the displacement input or uses bump map. */
  SD_HAS_BUMP = (1 << 25),
  /* Has true displacement. */
  SD_HAS_DISPLACEMENT = (1 << 26),
  /* Has constant emission (value stored in __shaders) */
  SD_HAS_CONSTANT_EMISSION = (1 << 27),
  /* Needs to access attributes */
  SD_NEED_ATTRIBUTES = (1 << 28),

  SD_SHADER_FLAGS = (SD_USE_MIS | SD_HAS_TRANSPARENT_SHADOW | SD_HAS_VOLUME | SD_HAS_ONLY_VOLUME |
                     SD_HETEROGENEOUS_VOLUME | SD_HAS_BSSRDF_BUMP | SD_VOLUME_EQUIANGULAR |
                     SD_VOLUME_MIS | SD_VOLUME_CUBIC | SD_HAS_BUMP | SD_HAS_DISPLACEMENT |
                     SD_HAS_CONSTANT_EMISSION | SD_NEED_ATTRIBUTES)
};

/* Object flags. */
enum ShaderDataObjectFlag {
  /* Holdout for camera rays. */
  SD_OBJECT_HOLDOUT_MASK = (1 << 0),
  /* Has object motion blur. */
  SD_OBJECT_MOTION = (1 << 1),
  /* Vertices have transform applied. */
  SD_OBJECT_TRANSFORM_APPLIED = (1 << 2),
  /* Vertices have negative scale applied. */
  SD_OBJECT_NEGATIVE_SCALE_APPLIED = (1 << 3),
  /* Object has a volume shader. */
  SD_OBJECT_HAS_VOLUME = (1 << 4),
  /* Object intersects AABB of an object with volume shader. */
  SD_OBJECT_INTERSECTS_VOLUME = (1 << 5),
  /* Has position for motion vertices. */
  SD_OBJECT_HAS_VERTEX_MOTION = (1 << 6),
  /* object is used to catch shadows */
  SD_OBJECT_SHADOW_CATCHER = (1 << 7),
  /* object has volume attributes */
  SD_OBJECT_HAS_VOLUME_ATTRIBUTES = (1 << 8),

  SD_OBJECT_FLAGS = (SD_OBJECT_HOLDOUT_MASK | SD_OBJECT_MOTION | SD_OBJECT_TRANSFORM_APPLIED |
                     SD_OBJECT_NEGATIVE_SCALE_APPLIED | SD_OBJECT_HAS_VOLUME |
                     SD_OBJECT_INTERSECTS_VOLUME | SD_OBJECT_SHADOW_CATCHER |
                     SD_OBJECT_HAS_VOLUME_ATTRIBUTES)
};

typedef ccl_addr_space struct ccl_align(16) ShaderData
{
  /* position */
  float3 P;
  /* smooth normal for shading */
  float3 N;
  /* true geometric normal */
  float3 Ng;
  /* view/incoming direction */
  float3 I;
  /* shader id */
  int shader;
  /* booleans describing shader, see ShaderDataFlag */
  int flag;
  /* booleans describing object of the shader, see ShaderDataObjectFlag */
  int object_flag;

  /* primitive id if there is one, ~0 otherwise */
  int prim;

  /* combined type and curve segment for hair */
  int type;

  /* parametric coordinates
   * - barycentric weights for triangles */
  float u;
  float v;
  /* object id if there is one, ~0 otherwise */
  int object;
  /* lamp id if there is one, ~0 otherwise */
  int lamp;

  /* motion blur sample time */
  float time;

  /* length of the ray being shaded */
  float ray_length;

#ifdef __RAY_DIFFERENTIALS__
  /* differential of P. these are orthogonal to Ng, not N */
  differential3 dP;
  /* differential of I */
  differential3 dI;
  /* differential of u, v */
  differential du;
  differential dv;
#endif
#ifdef __DPDU__
  /* differential of P w.r.t. parametric coordinates. note that dPdu is
   * not readily suitable as a tangent for shading on triangles. */
  float3 dPdu;
  float3 dPdv;
#endif

#ifdef __OBJECT_MOTION__
  /* object <-> world space transformations, cached to avoid
   * re-interpolating them constantly for shading */
  Transform ob_tfm;
  Transform ob_itfm;
#endif

  /* ray start position, only set for backgrounds */
  float3 ray_P;
  differential3 ray_dP;

#ifdef __OSL__
  struct KernelGlobals *osl_globals;
  struct PathState *osl_path_state;
#endif

  /* LCG state for closures that require additional random numbers. */
  uint lcg_state;

  /* Closure data, we store a fixed array of closures */
  int num_closure;
  int num_closure_left;
  float randb_closure;
  float3 svm_closure_weight;

  /* Closure weights summed directly, so we can evaluate
   * emission and shadow transparency with MAX_CLOSURE 0. */
  float3 closure_emission_background;
  float3 closure_transparent_extinction;

  /* At the end so we can adjust size in ShaderDataTinyStorage. */
  struct ShaderClosure closure[MAX_CLOSURE];
}
ShaderData;

/* ShaderDataTinyStorage needs the same alignment as ShaderData, or else
 * the pointer cast in AS_SHADER_DATA invokes undefined behavior. */
typedef ccl_addr_space struct ccl_align(16) ShaderDataTinyStorage
{
  char pad[sizeof(ShaderData) - sizeof(ShaderClosure) * MAX_CLOSURE];
}
ShaderDataTinyStorage;
#define AS_SHADER_DATA(shader_data_tiny_storage) ((ShaderData *)shader_data_tiny_storage)

/* Path State */

#ifdef __VOLUME__
typedef struct VolumeStack {
  int object;
  int shader;
} VolumeStack;
#endif

typedef struct PathState {
  /* see enum PathRayFlag */
  int flag;

  /* random number generator state */
  uint rng_hash;       /* per pixel hash */
  int rng_offset;      /* dimension offset */
  int sample;          /* path sample number */
  int num_samples;     /* total number of times this path will be sampled */
  float branch_factor; /* number of branches in indirect paths */

  /* bounce counting */
  int bounce;
  int diffuse_bounce;
  int glossy_bounce;
  int transmission_bounce;
  int transparent_bounce;

#ifdef __DENOISING_FEATURES__
  float denoising_feature_weight;
  float3 denoising_feature_throughput;
#endif /* __DENOISING_FEATURES__ */

  /* multiple importance sampling */
  float min_ray_pdf; /* smallest bounce pdf over entire path up to now */
  float ray_pdf;     /* last bounce pdf */
#ifdef __LAMP_MIS__
  float ray_t; /* accumulated distance through transparent surfaces */
#endif

  /* volume rendering */
#ifdef __VOLUME__
  int volume_bounce;
  int volume_bounds_bounce;
  VolumeStack volume_stack[VOLUME_STACK_SIZE];
#endif
} PathState;

#ifdef __VOLUME__
typedef struct VolumeState {
#  ifdef __SPLIT_KERNEL__
#  else
  PathState ps;
#  endif
} VolumeState;
#endif

/* Struct to gather multiple nearby intersections. */
typedef struct LocalIntersection {
  Ray ray;
  float3 weight[LOCAL_MAX_HITS];

  int num_hits;
  struct Intersection hits[LOCAL_MAX_HITS];
  float3 Ng[LOCAL_MAX_HITS];
} LocalIntersection;

/* Subsurface */

/* Struct to gather SSS indirect rays and delay tracing them. */
typedef struct SubsurfaceIndirectRays {
  PathState state[BSSRDF_MAX_HITS];

  int num_rays;

  struct Ray rays[BSSRDF_MAX_HITS];
  float3 throughputs[BSSRDF_MAX_HITS];
  struct PathRadianceState L_state[BSSRDF_MAX_HITS];
} SubsurfaceIndirectRays;
static_assert(BSSRDF_MAX_HITS <= LOCAL_MAX_HITS, "BSSRDF hits too high.");

/* Constant Kernel Data
 *
 * These structs are passed from CPU to various devices, and the struct layout
 * must match exactly. Structs are padded to ensure 16 byte alignment, and we
 * do not use float3 because its size may not be the same on all devices. */

typedef struct KernelCamera {
  /* type */
  int type;

  /* panorama */
  int panorama_type;
  float fisheye_fov;
  float fisheye_lens;
  float4 equirectangular_range;

  /* stereo */
  float interocular_offset;
  float convergence_distance;
  float pole_merge_angle_from;
  float pole_merge_angle_to;

  /* matrices */
  Transform cameratoworld;
  ProjectionTransform rastertocamera;

  /* differentials */
  float4 dx;
  float4 dy;

  /* depth of field */
  float aperturesize;
  float blades;
  float bladesrotation;
  float focaldistance;

  /* motion blur */
  float shuttertime;
  int num_motion_steps, have_perspective_motion;

  /* clipping */
  float nearclip;
  float cliplength;

  /* sensor size */
  float sensorwidth;
  float sensorheight;

  /* render size */
  float width, height;
  int resolution;

  /* anamorphic lens bokeh */
  float inv_aperture_ratio;

  int is_inside_volume;

  /* more matrices */
  ProjectionTransform screentoworld;
  ProjectionTransform rastertoworld;
  ProjectionTransform ndctoworld;
  ProjectionTransform worldtoscreen;
  ProjectionTransform worldtoraster;
  ProjectionTransform worldtondc;
  Transform worldtocamera;

  /* Stores changes in the projection matrix. Use for camera zoom motion
   * blur and motion pass output for perspective camera. */
  ProjectionTransform perspective_pre;
  ProjectionTransform perspective_post;

  /* Transforms for motion pass. */
  Transform motion_pass_pre;
  Transform motion_pass_post;

  int shutter_table_offset;

  /* Rolling shutter */
  int rolling_shutter_type;
  float rolling_shutter_duration;

  int pad;
} KernelCamera;
static_assert_align(KernelCamera, 16);

typedef struct KernelFilm {
  float exposure;
  int pass_flag;

  int light_pass_flag;
  int pass_stride;
  int use_light_pass;

  int pass_combined;
  int pass_depth;
  int pass_normal;
  int pass_motion;

  int pass_motion_weight;
  int pass_uv;
  int pass_object_id;
  int pass_material_id;

  int pass_diffuse_color;
  int pass_glossy_color;
  int pass_transmission_color;

  int pass_diffuse_indirect;
  int pass_glossy_indirect;
  int pass_transmission_indirect;
  int pass_volume_indirect;

  int pass_diffuse_direct;
  int pass_glossy_direct;
  int pass_transmission_direct;
  int pass_volume_direct;

  int pass_emission;
  int pass_background;
  int pass_ao;
  float pass_alpha_threshold;

  int pass_shadow;
  float pass_shadow_scale;
  int filter_table_offset;
  int cryptomatte_passes;
  int cryptomatte_depth;
  int pass_cryptomatte;

  int pass_adaptive_aux_buffer;
  int pass_sample_count;

  int pass_mist;
  float mist_start;
  float mist_inv_depth;
  float mist_falloff;

  int pass_denoising_data;
  int pass_denoising_clean;
  int denoising_flags;

  int pass_aov_color;
  int pass_aov_value;
  int pad1;

  /* XYZ to rendering color space transform. float4 instead of float3 to
   * ensure consistent padding/alignment across devices. */
  float4 xyz_to_r;
  float4 xyz_to_g;
  float4 xyz_to_b;
  float4 rgb_to_y;

#ifdef __KERNEL_DEBUG__
  int pass_bvh_traversed_nodes;
  int pass_bvh_traversed_instances;
  int pass_bvh_intersections;
  int pass_ray_bounces;
#endif

  /* viewport rendering options */
  int display_pass_stride;
  int display_pass_components;
  int display_divide_pass_stride;
  int use_display_exposure;
  int use_display_pass_alpha;

  int pad3, pad4, pad5;
} KernelFilm;
static_assert_align(KernelFilm, 16);

typedef struct KernelBackground {
  /* only shader index */
  int surface_shader;
  int volume_shader;
  int transparent;
  float transparent_roughness_squared_threshold;

  /* ambient occlusion */
  float ao_factor;
  float ao_distance;
  float ao_bounces_factor;
  float ao_pad;
} KernelBackground;
static_assert_align(KernelBackground, 16);

typedef struct KernelIntegrator {
  /* emission */
  int use_direct_light;
  int use_ambient_occlusion;
  int num_distribution;
  int num_all_lights;
  float pdf_triangles;
  float pdf_lights;
  int pdf_background_res_x;
  int pdf_background_res_y;
  float light_inv_rr_threshold;

  /* light portals */
  float portal_pdf;
  int num_portals;
  int portal_offset;

  /* bounces */
  int min_bounce;
  int max_bounce;

  int max_diffuse_bounce;
  int max_glossy_bounce;
  int max_transmission_bounce;
  int max_volume_bounce;

  int ao_bounces;

  /* transparent */
  int transparent_min_bounce;
  int transparent_max_bounce;
  int transparent_shadows;

  /* caustics */
  int caustics_reflective;
  int caustics_refractive;
  float filter_glossy;

  /* seed */
  int seed;

  /* clamp */
  float sample_clamp_direct;
  float sample_clamp_indirect;

  /* branched path */
  int branched;
  int volume_decoupled;
  int diffuse_samples;
  int glossy_samples;
  int transmission_samples;
  int ao_samples;
  int mesh_light_samples;
  int subsurface_samples;
  int sample_all_lights_direct;
  int sample_all_lights_indirect;

  /* mis */
  int use_lamp_mis;

  /* sampler */
  int sampling_pattern;
  int aa_samples;
  int adaptive_min_samples;
  float adaptive_threshold;

  /* volume render */
  int use_volumes;
  int volume_max_steps;
  float volume_step_size;
  int volume_samples;

  int start_sample;

  int max_closures;

<<<<<<< HEAD
  int use_light_bounce;
=======
  int pad1, pad2, pad3;
>>>>>>> ec9b836d
} KernelIntegrator;
static_assert_align(KernelIntegrator, 16);

typedef enum KernelBVHLayout {
  BVH_LAYOUT_NONE = 0,

  BVH_LAYOUT_BVH2 = (1 << 0),
  BVH_LAYOUT_BVH4 = (1 << 1),
  BVH_LAYOUT_BVH8 = (1 << 2),

  BVH_LAYOUT_EMBREE = (1 << 3),
  BVH_LAYOUT_OPTIX = (1 << 4),

  BVH_LAYOUT_DEFAULT = BVH_LAYOUT_BVH8,
  BVH_LAYOUT_ALL = (unsigned int)(~0u),
} KernelBVHLayout;

typedef struct KernelBVH {
  /* Own BVH */
  int root;
  int have_motion;
  int have_curves;
  int have_instancing;
  int bvh_layout;
  int use_bvh_steps;

  /* Custom BVH */
#ifdef __KERNEL_OPTIX__
  OptixTraversableHandle scene;
#else
#  ifdef __EMBREE__
  RTCScene scene;
#    ifndef __KERNEL_64_BIT__
  int pad2;
#    endif
#  else
  int scene, pad2;
#  endif
#endif
} KernelBVH;
static_assert_align(KernelBVH, 16);

typedef enum CurveFlag {
  /* runtime flags */
  CURVE_KN_BACKFACING = 1,           /* backside of cylinder? */
  CURVE_KN_ENCLOSEFILTER = 2,        /* don't consider strands surrounding start point? */
  CURVE_KN_INTERPOLATE = 4,          /* render as a curve? */
  CURVE_KN_ACCURATE = 8,             /* use accurate intersections test? */
  CURVE_KN_INTERSECTCORRECTION = 16, /* correct for width after determing closest midpoint? */
  CURVE_KN_TRUETANGENTGNORMAL = 32,  /* use tangent normal for geometry? */
  CURVE_KN_RIBBONS = 64,             /* use flat curve ribbons */
} CurveFlag;

typedef struct KernelCurves {
  int curveflags;
  int subdivisions;

  int pad1, pad2;
} KernelCurves;
static_assert_align(KernelCurves, 16);

typedef struct KernelTables {
  int beckmann_offset;
  int pad1, pad2, pad3;
} KernelTables;
static_assert_align(KernelTables, 16);

typedef struct KernelData {
  KernelCamera cam;
  KernelFilm film;
  KernelBackground background;
  KernelIntegrator integrator;
  KernelBVH bvh;
  KernelCurves curve;
  KernelTables tables;
} KernelData;
static_assert_align(KernelData, 16);

/* Kernel data structures. */

typedef struct KernelObject {
  Transform tfm;
  Transform itfm;

  float surface_area;
  float pass_id;
  float random_number;
  float color[3];
  int particle_index;

  float dupli_generated[3];
  float dupli_uv[2];

  int numkeys;
  int numsteps;
  int numverts;

  uint patch_map_offset;
  uint attribute_map_offset;
  uint motion_offset;

  float cryptomatte_object;
  float cryptomatte_asset;
} KernelObject;
static_assert_align(KernelObject, 16);

typedef struct KernelSpotLight {
  float radius;
  float invarea;
  float spot_angle;
  float spot_smooth;
  float dir[3];
  float pad;
} KernelSpotLight;

/* PointLight is SpotLight with only radius and invarea being used. */

typedef struct KernelAreaLight {
  float axisu[3];
  float invarea;
  float axisv[3];
  float pad1;
  float dir[3];
  float pad2;
} KernelAreaLight;

typedef struct KernelDistantLight {
  float radius;
  float cosangle;
  float invarea;
  float pad;
} KernelDistantLight;

typedef struct KernelLight {
  int type;
  float co[3];
  int shader_id;
  int samples;
  float max_bounces;
  float random;
  float strength[3];
  float pad1;
  Transform tfm;
  Transform itfm;
  union {
    KernelSpotLight spot;
    KernelAreaLight area;
    KernelDistantLight distant;
  };
} KernelLight;
static_assert_align(KernelLight, 16);

typedef struct KernelLightDistribution {
  float totarea;
  int prim;
  union {
    struct {
      int shader_flag;
      int object_id;
    } mesh_light;
    struct {
      float pad;
      float size;
    } lamp;
  };
} KernelLightDistribution;
static_assert_align(KernelLightDistribution, 16);

typedef struct KernelParticle {
  int index;
  float age;
  float lifetime;
  float size;
  float4 rotation;
  /* Only xyz are used of the following. float4 instead of float3 are used
   * to ensure consistent padding/alignment across devices. */
  float4 location;
  float4 velocity;
  float4 angular_velocity;
} KernelParticle;
static_assert_align(KernelParticle, 16);

typedef struct KernelShader {
  float constant_emission[3];
  float cryptomatte_id;
  int flags;
  int pass_id;
  int pad2, pad3;
} KernelShader;
static_assert_align(KernelShader, 16);

/* Declarations required for split kernel */

/* Macro for queues */
/* Value marking queue's empty slot */
#define QUEUE_EMPTY_SLOT -1

/*
 * Queue 1 - Active rays
 * Queue 2 - Background queue
 * Queue 3 - Shadow ray cast kernel - AO
 * Queue 4 - Shadow ray cast kernel - direct lighting
 */

/* Queue names */
enum QueueNumber {
  /* All active rays and regenerated rays are enqueued here. */
  QUEUE_ACTIVE_AND_REGENERATED_RAYS = 0,

  /* All
   * 1. Background-hit rays,
   * 2. Rays that has exited path-iteration but needs to update output buffer
   * 3. Rays to be regenerated
   * are enqueued here.
   */
  QUEUE_HITBG_BUFF_UPDATE_TOREGEN_RAYS,

  /* All rays for which a shadow ray should be cast to determine radiance
   * contribution for AO are enqueued here.
   */
  QUEUE_SHADOW_RAY_CAST_AO_RAYS,

  /* All rays for which a shadow ray should be cast to determine radiance
   * contributing for direct lighting are enqueued here.
   */
  QUEUE_SHADOW_RAY_CAST_DL_RAYS,

  /* Rays sorted according to shader->id */
  QUEUE_SHADER_SORTED_RAYS,

#ifdef __BRANCHED_PATH__
  /* All rays moving to next iteration of the indirect loop for light */
  QUEUE_LIGHT_INDIRECT_ITER,
  /* Queue of all inactive rays. These are candidates for sharing work of indirect loops */
  QUEUE_INACTIVE_RAYS,
#  ifdef __VOLUME__
  /* All rays moving to next iteration of the indirect loop for volumes */
  QUEUE_VOLUME_INDIRECT_ITER,
#  endif
#  ifdef __SUBSURFACE__
  /* All rays moving to next iteration of the indirect loop for subsurface */
  QUEUE_SUBSURFACE_INDIRECT_ITER,
#  endif
#endif /* __BRANCHED_PATH__ */

  NUM_QUEUES
};

/* We use RAY_STATE_MASK to get ray_state */
#define RAY_STATE_MASK 0x0F
#define RAY_FLAG_MASK 0xF0
enum RayState {
  RAY_INVALID = 0,
  /* Denotes ray is actively involved in path-iteration. */
  RAY_ACTIVE,
  /* Denotes ray has completed processing all samples and is inactive. */
  RAY_INACTIVE,
  /* Denotes ray has exited path-iteration and needs to update output buffer. */
  RAY_UPDATE_BUFFER,
  /* Denotes ray needs to skip most surface shader work. */
  RAY_HAS_ONLY_VOLUME,
  /* Donotes ray has hit background */
  RAY_HIT_BACKGROUND,
  /* Denotes ray has to be regenerated */
  RAY_TO_REGENERATE,
  /* Denotes ray has been regenerated */
  RAY_REGENERATED,
  /* Denotes ray is moving to next iteration of the branched indirect loop */
  RAY_LIGHT_INDIRECT_NEXT_ITER,
  RAY_VOLUME_INDIRECT_NEXT_ITER,
  RAY_SUBSURFACE_INDIRECT_NEXT_ITER,

  /* Ray flags */

  /* Flags to denote that the ray is currently evaluating the branched indirect loop */
  RAY_BRANCHED_LIGHT_INDIRECT = (1 << 4),
  RAY_BRANCHED_VOLUME_INDIRECT = (1 << 5),
  RAY_BRANCHED_SUBSURFACE_INDIRECT = (1 << 6),
  RAY_BRANCHED_INDIRECT = (RAY_BRANCHED_LIGHT_INDIRECT | RAY_BRANCHED_VOLUME_INDIRECT |
                           RAY_BRANCHED_SUBSURFACE_INDIRECT),

  /* Ray is evaluating an iteration of an indirect loop for another thread */
  RAY_BRANCHED_INDIRECT_SHARED = (1 << 7),
};

#define ASSIGN_RAY_STATE(ray_state, ray_index, state) \
  (ray_state[ray_index] = ((ray_state[ray_index] & RAY_FLAG_MASK) | state))
#define IS_STATE(ray_state, ray_index, state) \
  ((ray_index) != QUEUE_EMPTY_SLOT && ((ray_state)[(ray_index)] & RAY_STATE_MASK) == (state))
#define ADD_RAY_FLAG(ray_state, ray_index, flag) \
  (ray_state[ray_index] = (ray_state[ray_index] | flag))
#define REMOVE_RAY_FLAG(ray_state, ray_index, flag) \
  (ray_state[ray_index] = (ray_state[ray_index] & (~flag)))
#define IS_FLAG(ray_state, ray_index, flag) (ray_state[ray_index] & flag)

/* Patches */

#define PATCH_MAX_CONTROL_VERTS 16

/* Patch map node flags */

#define PATCH_MAP_NODE_IS_SET (1 << 30)
#define PATCH_MAP_NODE_IS_LEAF (1u << 31)
#define PATCH_MAP_NODE_INDEX_MASK (~(PATCH_MAP_NODE_IS_SET | PATCH_MAP_NODE_IS_LEAF))

/* Work Tiles */

typedef struct WorkTile {
  uint x, y, w, h;

  uint start_sample;
  uint num_samples;

  int offset;
  uint stride;

  ccl_global float *buffer;
} WorkTile;

/* Precoumputed sample table sizes for PMJ02 sampler. */
#define NUM_PMJ_SAMPLES 64 * 64
#define NUM_PMJ_PATTERNS 48

CCL_NAMESPACE_END

#endif /*  __KERNEL_TYPES_H__ */<|MERGE_RESOLUTION|>--- conflicted
+++ resolved
@@ -1362,11 +1362,7 @@
 
   int max_closures;
 
-<<<<<<< HEAD
-  int use_light_bounce;
-=======
   int pad1, pad2, pad3;
->>>>>>> ec9b836d
 } KernelIntegrator;
 static_assert_align(KernelIntegrator, 16);
 
