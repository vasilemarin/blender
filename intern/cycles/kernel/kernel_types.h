--- conflicted
+++ resolved
@@ -35,10 +35,6 @@
 CCL_NAMESPACE_BEGIN
 
 /* Constants */
-<<<<<<< HEAD
-=======
-#define OBJECT_SIZE 		16
->>>>>>> 653746f5
 #define OBJECT_VECTOR_SIZE	6
 #define FILTER_TABLE_SIZE	1024
 #define RAMP_TABLE_SIZE		256
@@ -1526,8 +1522,10 @@
 
 typedef struct KernelObject
 {
-	float4 tfm[4];
-	float4 itfm[4];
+	union {
+		Transform tfm, itfm;
+		MotionTransform motion_tfm;
+	};
 	float surface_area;
 	float pass_id;
 	float random_number;
