--- conflicted
+++ resolved
@@ -1395,12 +1395,8 @@
 
 	BVH_LAYOUT_BVH2 = (1 << 0),
 	BVH_LAYOUT_BVH4 = (1 << 1),
-<<<<<<< HEAD
-	BVH_LAYOUT_EMBREE = (1 << 2),
-=======
 	BVH_LAYOUT_BVH8 = (1 << 2),
->>>>>>> 75b781fe
-
+	BVH_LAYOUT_EMBREE = (1 << 3),
 	BVH_LAYOUT_DEFAULT = BVH_LAYOUT_BVH8,
 	BVH_LAYOUT_ALL = (unsigned int)(-1),
 } KernelBVHLayout;
