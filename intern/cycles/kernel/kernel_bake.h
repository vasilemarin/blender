/*
 * Copyright 2011-2013 Blender Foundation
 *
 * Licensed under the Apache License, Version 2.0 (the "License");
 * you may not use this file except in compliance with the License.
 * You may obtain a copy of the License at
 *
 * http://www.apache.org/licenses/LICENSE-2.0
 *
 * Unless required by applicable law or agreed to in writing, software
 * distributed under the License is distributed on an "AS IS" BASIS,
 * WITHOUT WARRANTIES OR CONDITIONS OF ANY KIND, either express or implied.
 * See the License for the specific language governing permissions and
 * limitations under the License.
 */

CCL_NAMESPACE_BEGIN

#ifdef __BAKING__

ccl_device_inline void compute_light_pass(
    KernelGlobals *kg, ShaderData *sd, PathRadiance *L, uint rng_hash, int pass_filter, int sample)
{
<<<<<<< HEAD
	kernel_assert(kernel_data.film.use_light_pass);

	PathRadiance L_sample;
	PathState state;
	Ray ray;
	float3 throughput = make_float3(1.0f, 1.0f, 1.0f);

	/* emission and indirect shader data memory used by various functions */
	ShaderData emission_sd, indirect_sd;

	ray.P = sd->P + sd->Ng;
	ray.D = -sd->Ng;
	ray.t = FLT_MAX;
#ifdef __CAMERA_MOTION__
	ray.time = 0.5f;
#endif

	/* init radiance */
	path_radiance_init(&L_sample, kernel_data.film.use_light_pass);

	/* init path state */
	path_state_init(kg, &emission_sd, &state, rng_hash, sample, NULL);

	/* evaluate surface shader */
	shader_eval_surface(kg, sd, &state, state.flag);

	/* TODO, disable more closures we don't need besides transparent */
	shader_bsdf_disable_transparency(kg, sd);

#ifdef __BRANCHED_PATH__
	if(!kernel_data.integrator.branched) {
		/* regular path tracer */
#endif

		/* sample ambient occlusion */
		if(pass_filter & BAKE_FILTER_AO) {
			kernel_path_ao(kg, sd, &emission_sd, &L_sample, &state, throughput, shader_bsdf_alpha(kg, sd));
		}

		/* sample emission */
		if((pass_filter & BAKE_FILTER_EMISSION) && (sd->flag & SD_EMISSION)) {
			bool is_volume_boundary = (state.volume_bounce > 0) || (state.volume_bounds_bounce > 0);
			float3 emission = indirect_primitive_emission(kg, sd, 0.0f, sd->P_pick, sd->N_pick, state.flag, state.ray_pdf, is_volume_boundary);
			path_radiance_accum_emission(&L_sample, &state, throughput, emission);
		}

		bool is_sss_sample = false;

#ifdef __SUBSURFACE__
		/* sample subsurface scattering */
		if((pass_filter & BAKE_FILTER_SUBSURFACE) && (sd->flag & SD_BSSRDF)) {
			/* when mixing BSSRDF and BSDF closures we should skip BSDF lighting if scattering was successful */
			SubsurfaceIndirectRays ss_indirect;
			kernel_path_subsurface_init_indirect(&ss_indirect);
			if(kernel_path_subsurface_scatter(kg,
			                                  sd,
			                                  &emission_sd,
			                                  &L_sample,
			                                  &state,
			                                  &ray,
			                                  &throughput,
			                                  &ss_indirect))
			{
				while(ss_indirect.num_rays) {
					kernel_path_subsurface_setup_indirect(kg,
					                                      &ss_indirect,
					                                      &state,
					                                      &ray,
					                                      &L_sample,
					                                      &throughput);
					indirect_sd.P_pick = sd->P_pick;
					indirect_sd.N_pick = sd->N_pick;
					kernel_path_indirect(kg,
					                     &indirect_sd,
					                     &emission_sd,
					                     &ray,
					                     throughput,
					                     &state,
					                     &L_sample);
				}
				is_sss_sample = true;
			}
		}
#endif

		/* sample light and BSDF */
		if(!is_sss_sample && (pass_filter & (BAKE_FILTER_DIRECT | BAKE_FILTER_INDIRECT))) {
			kernel_path_surface_connect_light(kg, sd, &emission_sd, throughput, &state, &L_sample);

			if(kernel_path_surface_bounce(kg, sd, &throughput, &state, &L_sample.state, &ray)) {
#ifdef __LAMP_MIS__
				state.ray_t = 0.0f;
#endif
				/* compute indirect light */
				indirect_sd.P_pick = sd->P_pick;
				indirect_sd.N_pick = sd->N_pick;
				kernel_path_indirect(kg, &indirect_sd, &emission_sd, &ray, throughput, &state, &L_sample);

				/* sum and reset indirect light pass variables for the next samples */
				path_radiance_sum_indirect(&L_sample);
				path_radiance_reset_indirect(&L_sample);
			}
		}
#ifdef __BRANCHED_PATH__
	}
	else {
		/* branched path tracer */

		/* sample ambient occlusion */
		if(pass_filter & BAKE_FILTER_AO) {
			kernel_branched_path_ao(kg, sd, &emission_sd, &L_sample, &state, throughput);
		}

		/* sample emission */
		if((pass_filter & BAKE_FILTER_EMISSION) && (sd->flag & SD_EMISSION)) {
			bool is_volume_boundary = (state.volume_bounce > 0) || (state.volume_bounds_bounce > 0);
			float3 emission = indirect_primitive_emission(kg, sd, 0.0f, sd->P_pick, sd->N_pick, state.flag, state.ray_pdf, is_volume_boundary);
			path_radiance_accum_emission(&L_sample, &state, throughput, emission);
		}

#ifdef __SUBSURFACE__
		/* sample subsurface scattering */
		if((pass_filter & BAKE_FILTER_SUBSURFACE) && (sd->flag & SD_BSSRDF)) {
			/* when mixing BSSRDF and BSDF closures we should skip BSDF lighting if scattering was successful */
			kernel_branched_path_subsurface_scatter(kg, sd, &indirect_sd,
				&emission_sd, &L_sample, &state, &ray, throughput);
		}
#endif

		/* sample light and BSDF */
		if(pass_filter & (BAKE_FILTER_DIRECT | BAKE_FILTER_INDIRECT)) {
#if defined(__EMISSION__)
			/* direct light */
			if(kernel_data.integrator.use_direct_light) {
				int all = kernel_data.integrator.sample_all_lights_direct;
				kernel_branched_path_surface_connect_light(kg,
					sd, &emission_sd, &state, throughput, 1.0f, &L_sample, all);
			}
#endif

			/* indirect light */
			kernel_branched_path_surface_indirect_light(kg,
				sd, &indirect_sd, &emission_sd, throughput, 1.0f, &state, &L_sample);
		}
	}
#endif

	/* accumulate into master L */
	path_radiance_accum_sample(L, &L_sample);
=======
  kernel_assert(kernel_data.film.use_light_pass);

  PathRadiance L_sample;
  PathState state;
  Ray ray;
  float3 throughput = make_float3(1.0f, 1.0f, 1.0f);

  /* emission and indirect shader data memory used by various functions */
  ShaderData emission_sd, indirect_sd;

  ray.P = sd->P + sd->Ng;
  ray.D = -sd->Ng;
  ray.t = FLT_MAX;
#  ifdef __CAMERA_MOTION__
  ray.time = 0.5f;
#  endif

  /* init radiance */
  path_radiance_init(&L_sample, kernel_data.film.use_light_pass);

  /* init path state */
  path_state_init(kg, &emission_sd, &state, rng_hash, sample, NULL);

  /* evaluate surface shader */
  shader_eval_surface(kg, sd, &state, state.flag);

  /* TODO, disable more closures we don't need besides transparent */
  shader_bsdf_disable_transparency(kg, sd);

#  ifdef __BRANCHED_PATH__
  if (!kernel_data.integrator.branched) {
    /* regular path tracer */
#  endif

    /* sample ambient occlusion */
    if (pass_filter & BAKE_FILTER_AO) {
      kernel_path_ao(
          kg, sd, &emission_sd, &L_sample, &state, throughput, shader_bsdf_alpha(kg, sd));
    }

    /* sample emission */
    if ((pass_filter & BAKE_FILTER_EMISSION) && (sd->flag & SD_EMISSION)) {
      float3 emission = indirect_primitive_emission(kg, sd, 0.0f, state.flag, state.ray_pdf);
      path_radiance_accum_emission(&L_sample, &state, throughput, emission);
    }

    bool is_sss_sample = false;

#  ifdef __SUBSURFACE__
    /* sample subsurface scattering */
    if ((pass_filter & BAKE_FILTER_SUBSURFACE) && (sd->flag & SD_BSSRDF)) {
      /* when mixing BSSRDF and BSDF closures we should skip BSDF lighting if scattering was successful */
      SubsurfaceIndirectRays ss_indirect;
      kernel_path_subsurface_init_indirect(&ss_indirect);
      if (kernel_path_subsurface_scatter(
              kg, sd, &emission_sd, &L_sample, &state, &ray, &throughput, &ss_indirect)) {
        while (ss_indirect.num_rays) {
          kernel_path_subsurface_setup_indirect(
              kg, &ss_indirect, &state, &ray, &L_sample, &throughput);
          kernel_path_indirect(
              kg, &indirect_sd, &emission_sd, &ray, throughput, &state, &L_sample);
        }
        is_sss_sample = true;
      }
    }
#  endif

    /* sample light and BSDF */
    if (!is_sss_sample && (pass_filter & (BAKE_FILTER_DIRECT | BAKE_FILTER_INDIRECT))) {
      kernel_path_surface_connect_light(kg, sd, &emission_sd, throughput, &state, &L_sample);

      if (kernel_path_surface_bounce(kg, sd, &throughput, &state, &L_sample.state, &ray)) {
#  ifdef __LAMP_MIS__
        state.ray_t = 0.0f;
#  endif
        /* compute indirect light */
        kernel_path_indirect(kg, &indirect_sd, &emission_sd, &ray, throughput, &state, &L_sample);

        /* sum and reset indirect light pass variables for the next samples */
        path_radiance_sum_indirect(&L_sample);
        path_radiance_reset_indirect(&L_sample);
      }
    }
#  ifdef __BRANCHED_PATH__
  }
  else {
    /* branched path tracer */

    /* sample ambient occlusion */
    if (pass_filter & BAKE_FILTER_AO) {
      kernel_branched_path_ao(kg, sd, &emission_sd, &L_sample, &state, throughput);
    }

    /* sample emission */
    if ((pass_filter & BAKE_FILTER_EMISSION) && (sd->flag & SD_EMISSION)) {
      float3 emission = indirect_primitive_emission(kg, sd, 0.0f, state.flag, state.ray_pdf);
      path_radiance_accum_emission(&L_sample, &state, throughput, emission);
    }

#    ifdef __SUBSURFACE__
    /* sample subsurface scattering */
    if ((pass_filter & BAKE_FILTER_SUBSURFACE) && (sd->flag & SD_BSSRDF)) {
      /* when mixing BSSRDF and BSDF closures we should skip BSDF lighting if scattering was successful */
      kernel_branched_path_subsurface_scatter(
          kg, sd, &indirect_sd, &emission_sd, &L_sample, &state, &ray, throughput);
    }
#    endif

    /* sample light and BSDF */
    if (pass_filter & (BAKE_FILTER_DIRECT | BAKE_FILTER_INDIRECT)) {
#    if defined(__EMISSION__)
      /* direct light */
      if (kernel_data.integrator.use_direct_light) {
        int all = kernel_data.integrator.sample_all_lights_direct;
        kernel_branched_path_surface_connect_light(
            kg, sd, &emission_sd, &state, throughput, 1.0f, &L_sample, all);
      }
#    endif

      /* indirect light */
      kernel_branched_path_surface_indirect_light(
          kg, sd, &indirect_sd, &emission_sd, throughput, 1.0f, &state, &L_sample);
    }
  }
#  endif

  /* accumulate into master L */
  path_radiance_accum_sample(L, &L_sample);
>>>>>>> e12c08e8
}

/* this helps with AA but it's not the real solution as it does not AA the geometry
 *  but it's better than nothing, thus committed */
ccl_device_inline float bake_clamp_mirror_repeat(float u, float max)
{
  /* use mirror repeat (like opengl texture) so that if the barycentric
   * coordinate goes past the end of the triangle it is not always clamped
   * to the same value, gives ugly patterns */
  u /= max;
  float fu = floorf(u);
  u = u - fu;

  return ((((int)fu) & 1) ? 1.0f - u : u) * max;
}

ccl_device_inline float3 kernel_bake_shader_bsdf(KernelGlobals *kg,
                                                 ShaderData *sd,
                                                 const ShaderEvalType type)
{
  switch (type) {
    case SHADER_EVAL_DIFFUSE:
      return shader_bsdf_diffuse(kg, sd);
    case SHADER_EVAL_GLOSSY:
      return shader_bsdf_glossy(kg, sd);
    case SHADER_EVAL_TRANSMISSION:
      return shader_bsdf_transmission(kg, sd);
#  ifdef __SUBSURFACE__
    case SHADER_EVAL_SUBSURFACE:
      return shader_bsdf_subsurface(kg, sd);
#  endif
    default:
      kernel_assert(!"Unknown bake type passed to BSDF evaluate");
      return make_float3(0.0f, 0.0f, 0.0f);
  }
}

ccl_device float3 kernel_bake_evaluate_direct_indirect(KernelGlobals *kg,
                                                       ShaderData *sd,
                                                       PathState *state,
                                                       float3 direct,
                                                       float3 indirect,
                                                       const ShaderEvalType type,
                                                       const int pass_filter)
{
  float3 color;
  const bool is_color = (pass_filter & BAKE_FILTER_COLOR) != 0;
  const bool is_direct = (pass_filter & BAKE_FILTER_DIRECT) != 0;
  const bool is_indirect = (pass_filter & BAKE_FILTER_INDIRECT) != 0;
  float3 out = make_float3(0.0f, 0.0f, 0.0f);

  if (is_color) {
    if (is_direct || is_indirect) {
      /* Leave direct and diffuse channel colored. */
      color = make_float3(1.0f, 1.0f, 1.0f);
    }
    else {
      /* surface color of the pass only */
      shader_eval_surface(kg, sd, state, 0);
      return kernel_bake_shader_bsdf(kg, sd, type);
    }
  }
  else {
    shader_eval_surface(kg, sd, state, 0);
    color = kernel_bake_shader_bsdf(kg, sd, type);
  }

  if (is_direct) {
    out += safe_divide_even_color(direct, color);
  }

  if (is_indirect) {
    out += safe_divide_even_color(indirect, color);
  }

  return out;
}

ccl_device void kernel_bake_evaluate(KernelGlobals *kg,
                                     ccl_global uint4 *input,
                                     ccl_global float4 *output,
                                     ShaderEvalType type,
                                     int pass_filter,
                                     int i,
                                     int offset,
                                     int sample)
{
  ShaderData sd;
  PathState state = {0};
  uint4 in = input[i * 2];
  uint4 diff = input[i * 2 + 1];

  float3 out = make_float3(0.0f, 0.0f, 0.0f);

  int object = in.x;
  int prim = in.y;

  if (prim == -1)
    return;

  float u = __uint_as_float(in.z);
  float v = __uint_as_float(in.w);

  float dudx = __uint_as_float(diff.x);
  float dudy = __uint_as_float(diff.y);
  float dvdx = __uint_as_float(diff.z);
  float dvdy = __uint_as_float(diff.w);

  int num_samples = kernel_data.integrator.aa_samples;

  /* random number generator */
  uint rng_hash = cmj_hash(offset + i, kernel_data.integrator.seed);

  float filter_x, filter_y;
  if (sample == 0) {
    filter_x = filter_y = 0.5f;
  }
  else {
    path_rng_2D(kg, rng_hash, sample, num_samples, PRNG_FILTER_U, &filter_x, &filter_y);
  }

  /* subpixel u/v offset */
  if (sample > 0) {
    u = bake_clamp_mirror_repeat(u + dudx * (filter_x - 0.5f) + dudy * (filter_y - 0.5f), 1.0f);
    v = bake_clamp_mirror_repeat(v + dvdx * (filter_x - 0.5f) + dvdy * (filter_y - 0.5f),
                                 1.0f - u);
  }

  /* triangle */
  int shader;
  float3 P, Ng;

  triangle_point_normal(kg, object, prim, u, v, &P, &Ng, &shader);

  /* light passes */
  PathRadiance L;
  path_radiance_init(&L, kernel_data.film.use_light_pass);

  shader_setup_from_sample(
      kg,
      &sd,
      P,
      Ng,
      Ng,
      shader,
      object,
      prim,
      u,
      v,
      1.0f,
      0.5f,
      !(kernel_tex_fetch(__object_flag, object) & SD_OBJECT_TRANSFORM_APPLIED),
      LAMP_NONE);
  sd.I = sd.N;

  /* update differentials */
  sd.dP.dx = sd.dPdu * dudx + sd.dPdv * dvdx;
  sd.dP.dy = sd.dPdu * dudy + sd.dPdv * dvdy;
  sd.du.dx = dudx;
  sd.du.dy = dudy;
  sd.dv.dx = dvdx;
  sd.dv.dy = dvdy;

  /* set RNG state for shaders that use sampling */
  state.rng_hash = rng_hash;
  state.rng_offset = 0;
  state.sample = sample;
  state.num_samples = num_samples;
  state.min_ray_pdf = FLT_MAX;

  /* light passes if we need more than color */
  if (pass_filter & ~BAKE_FILTER_COLOR)
    compute_light_pass(kg, &sd, &L, rng_hash, pass_filter, sample);

  switch (type) {
    /* data passes */
    case SHADER_EVAL_NORMAL:
    case SHADER_EVAL_ROUGHNESS:
    case SHADER_EVAL_EMISSION: {
      if (type != SHADER_EVAL_NORMAL || (sd.flag & SD_HAS_BUMP)) {
        int path_flag = (type == SHADER_EVAL_EMISSION) ? PATH_RAY_EMISSION : 0;
        shader_eval_surface(kg, &sd, &state, path_flag);
      }

      if (type == SHADER_EVAL_NORMAL) {
        float3 N = sd.N;
        if (sd.flag & SD_HAS_BUMP) {
          N = shader_bsdf_average_normal(kg, &sd);
        }

        /* encoding: normal = (2 * color) - 1 */
        out = N * 0.5f + make_float3(0.5f, 0.5f, 0.5f);
      }
      else if (type == SHADER_EVAL_ROUGHNESS) {
        float roughness = shader_bsdf_average_roughness(&sd);
        out = make_float3(roughness, roughness, roughness);
      }
      else {
        out = shader_emissive_eval(&sd);
      }
      break;
    }
    case SHADER_EVAL_UV: {
      out = primitive_uv(kg, &sd);
      break;
    }
#  ifdef __PASSES__
    /* light passes */
    case SHADER_EVAL_AO: {
      out = L.ao;
      break;
    }
    case SHADER_EVAL_COMBINED: {
      if ((pass_filter & BAKE_FILTER_COMBINED) == BAKE_FILTER_COMBINED) {
        float alpha;
        out = path_radiance_clamp_and_sum(kg, &L, &alpha);
        break;
      }

      if ((pass_filter & BAKE_FILTER_DIFFUSE_DIRECT) == BAKE_FILTER_DIFFUSE_DIRECT)
        out += L.direct_diffuse;
      if ((pass_filter & BAKE_FILTER_DIFFUSE_INDIRECT) == BAKE_FILTER_DIFFUSE_INDIRECT)
        out += L.indirect_diffuse;

      if ((pass_filter & BAKE_FILTER_GLOSSY_DIRECT) == BAKE_FILTER_GLOSSY_DIRECT)
        out += L.direct_glossy;
      if ((pass_filter & BAKE_FILTER_GLOSSY_INDIRECT) == BAKE_FILTER_GLOSSY_INDIRECT)
        out += L.indirect_glossy;

      if ((pass_filter & BAKE_FILTER_TRANSMISSION_DIRECT) == BAKE_FILTER_TRANSMISSION_DIRECT)
        out += L.direct_transmission;
      if ((pass_filter & BAKE_FILTER_TRANSMISSION_INDIRECT) == BAKE_FILTER_TRANSMISSION_INDIRECT)
        out += L.indirect_transmission;

      if ((pass_filter & BAKE_FILTER_SUBSURFACE_DIRECT) == BAKE_FILTER_SUBSURFACE_DIRECT)
        out += L.direct_subsurface;
      if ((pass_filter & BAKE_FILTER_SUBSURFACE_INDIRECT) == BAKE_FILTER_SUBSURFACE_INDIRECT)
        out += L.indirect_subsurface;

      if ((pass_filter & BAKE_FILTER_EMISSION) != 0)
        out += L.emission;

      break;
    }
    case SHADER_EVAL_SHADOW: {
      out = make_float3(L.shadow.x, L.shadow.y, L.shadow.z);
      break;
    }
    case SHADER_EVAL_DIFFUSE: {
      out = kernel_bake_evaluate_direct_indirect(
          kg, &sd, &state, L.direct_diffuse, L.indirect_diffuse, type, pass_filter);
      break;
    }
    case SHADER_EVAL_GLOSSY: {
      out = kernel_bake_evaluate_direct_indirect(
          kg, &sd, &state, L.direct_glossy, L.indirect_glossy, type, pass_filter);
      break;
    }
    case SHADER_EVAL_TRANSMISSION: {
      out = kernel_bake_evaluate_direct_indirect(
          kg, &sd, &state, L.direct_transmission, L.indirect_transmission, type, pass_filter);
      break;
    }
    case SHADER_EVAL_SUBSURFACE: {
#    ifdef __SUBSURFACE__
      out = kernel_bake_evaluate_direct_indirect(
          kg, &sd, &state, L.direct_subsurface, L.indirect_subsurface, type, pass_filter);
#    endif
      break;
    }
#  endif

    /* extra */
    case SHADER_EVAL_ENVIRONMENT: {
      /* setup ray */
      Ray ray;

      ray.P = make_float3(0.0f, 0.0f, 0.0f);
      ray.D = normalize(P);
      ray.t = 0.0f;
#  ifdef __CAMERA_MOTION__
      ray.time = 0.5f;
#  endif

#  ifdef __RAY_DIFFERENTIALS__
      ray.dD = differential3_zero();
      ray.dP = differential3_zero();
#  endif

      /* setup shader data */
      shader_setup_from_background(kg, &sd, &ray);

      /* evaluate */
      int path_flag = 0; /* we can't know which type of BSDF this is for */
      shader_eval_surface(kg, &sd, &state, path_flag | PATH_RAY_EMISSION);
      out = shader_background_eval(&sd);
      break;
    }
    default: {
      /* no real shader, returning the position of the verts for debugging */
      out = normalize(P);
      break;
    }
  }

  /* write output */
  const float output_fac = 1.0f / num_samples;
  const float4 scaled_result = make_float4(out.x, out.y, out.z, 1.0f) * output_fac;

  output[i] = (sample == 0) ? scaled_result : output[i] + scaled_result;
}

#endif /* __BAKING__ */

ccl_device void kernel_displace_evaluate(KernelGlobals *kg,
                                         ccl_global uint4 *input,
                                         ccl_global float4 *output,
                                         int i)
{
  ShaderData sd;
  PathState state = {0};
  uint4 in = input[i];

  /* setup shader data */
  int object = in.x;
  int prim = in.y;
  float u = __uint_as_float(in.z);
  float v = __uint_as_float(in.w);

  shader_setup_from_displace(kg, &sd, object, prim, u, v);

  /* evaluate */
  float3 P = sd.P;
  shader_eval_displacement(kg, &sd, &state);
  float3 D = sd.P - P;

  object_inverse_dir_transform(kg, &sd, &D);

  /* write output */
  output[i] += make_float4(D.x, D.y, D.z, 0.0f);
}

ccl_device void kernel_background_evaluate(KernelGlobals *kg,
                                           ccl_global uint4 *input,
                                           ccl_global float4 *output,
                                           int i)
{
  ShaderData sd;
  PathState state = {0};
  uint4 in = input[i];

  /* setup ray */
  Ray ray;
  float u = __uint_as_float(in.x);
  float v = __uint_as_float(in.y);

  ray.P = make_float3(0.0f, 0.0f, 0.0f);
  ray.D = equirectangular_to_direction(u, v);
  ray.t = 0.0f;
#ifdef __CAMERA_MOTION__
  ray.time = 0.5f;
#endif

#ifdef __RAY_DIFFERENTIALS__
  ray.dD = differential3_zero();
  ray.dP = differential3_zero();
#endif

  /* setup shader data */
  shader_setup_from_background(kg, &sd, &ray);

  /* evaluate */
  int path_flag = 0; /* we can't know which type of BSDF this is for */
  shader_eval_surface(kg, &sd, &state, path_flag | PATH_RAY_EMISSION);
  float3 color = shader_background_eval(&sd);

  /* write output */
  output[i] += make_float4(color.x, color.y, color.z, 0.0f);
}

CCL_NAMESPACE_END<|MERGE_RESOLUTION|>--- conflicted
+++ resolved
@@ -21,157 +21,6 @@
 ccl_device_inline void compute_light_pass(
     KernelGlobals *kg, ShaderData *sd, PathRadiance *L, uint rng_hash, int pass_filter, int sample)
 {
-<<<<<<< HEAD
-	kernel_assert(kernel_data.film.use_light_pass);
-
-	PathRadiance L_sample;
-	PathState state;
-	Ray ray;
-	float3 throughput = make_float3(1.0f, 1.0f, 1.0f);
-
-	/* emission and indirect shader data memory used by various functions */
-	ShaderData emission_sd, indirect_sd;
-
-	ray.P = sd->P + sd->Ng;
-	ray.D = -sd->Ng;
-	ray.t = FLT_MAX;
-#ifdef __CAMERA_MOTION__
-	ray.time = 0.5f;
-#endif
-
-	/* init radiance */
-	path_radiance_init(&L_sample, kernel_data.film.use_light_pass);
-
-	/* init path state */
-	path_state_init(kg, &emission_sd, &state, rng_hash, sample, NULL);
-
-	/* evaluate surface shader */
-	shader_eval_surface(kg, sd, &state, state.flag);
-
-	/* TODO, disable more closures we don't need besides transparent */
-	shader_bsdf_disable_transparency(kg, sd);
-
-#ifdef __BRANCHED_PATH__
-	if(!kernel_data.integrator.branched) {
-		/* regular path tracer */
-#endif
-
-		/* sample ambient occlusion */
-		if(pass_filter & BAKE_FILTER_AO) {
-			kernel_path_ao(kg, sd, &emission_sd, &L_sample, &state, throughput, shader_bsdf_alpha(kg, sd));
-		}
-
-		/* sample emission */
-		if((pass_filter & BAKE_FILTER_EMISSION) && (sd->flag & SD_EMISSION)) {
-			bool is_volume_boundary = (state.volume_bounce > 0) || (state.volume_bounds_bounce > 0);
-			float3 emission = indirect_primitive_emission(kg, sd, 0.0f, sd->P_pick, sd->N_pick, state.flag, state.ray_pdf, is_volume_boundary);
-			path_radiance_accum_emission(&L_sample, &state, throughput, emission);
-		}
-
-		bool is_sss_sample = false;
-
-#ifdef __SUBSURFACE__
-		/* sample subsurface scattering */
-		if((pass_filter & BAKE_FILTER_SUBSURFACE) && (sd->flag & SD_BSSRDF)) {
-			/* when mixing BSSRDF and BSDF closures we should skip BSDF lighting if scattering was successful */
-			SubsurfaceIndirectRays ss_indirect;
-			kernel_path_subsurface_init_indirect(&ss_indirect);
-			if(kernel_path_subsurface_scatter(kg,
-			                                  sd,
-			                                  &emission_sd,
-			                                  &L_sample,
-			                                  &state,
-			                                  &ray,
-			                                  &throughput,
-			                                  &ss_indirect))
-			{
-				while(ss_indirect.num_rays) {
-					kernel_path_subsurface_setup_indirect(kg,
-					                                      &ss_indirect,
-					                                      &state,
-					                                      &ray,
-					                                      &L_sample,
-					                                      &throughput);
-					indirect_sd.P_pick = sd->P_pick;
-					indirect_sd.N_pick = sd->N_pick;
-					kernel_path_indirect(kg,
-					                     &indirect_sd,
-					                     &emission_sd,
-					                     &ray,
-					                     throughput,
-					                     &state,
-					                     &L_sample);
-				}
-				is_sss_sample = true;
-			}
-		}
-#endif
-
-		/* sample light and BSDF */
-		if(!is_sss_sample && (pass_filter & (BAKE_FILTER_DIRECT | BAKE_FILTER_INDIRECT))) {
-			kernel_path_surface_connect_light(kg, sd, &emission_sd, throughput, &state, &L_sample);
-
-			if(kernel_path_surface_bounce(kg, sd, &throughput, &state, &L_sample.state, &ray)) {
-#ifdef __LAMP_MIS__
-				state.ray_t = 0.0f;
-#endif
-				/* compute indirect light */
-				indirect_sd.P_pick = sd->P_pick;
-				indirect_sd.N_pick = sd->N_pick;
-				kernel_path_indirect(kg, &indirect_sd, &emission_sd, &ray, throughput, &state, &L_sample);
-
-				/* sum and reset indirect light pass variables for the next samples */
-				path_radiance_sum_indirect(&L_sample);
-				path_radiance_reset_indirect(&L_sample);
-			}
-		}
-#ifdef __BRANCHED_PATH__
-	}
-	else {
-		/* branched path tracer */
-
-		/* sample ambient occlusion */
-		if(pass_filter & BAKE_FILTER_AO) {
-			kernel_branched_path_ao(kg, sd, &emission_sd, &L_sample, &state, throughput);
-		}
-
-		/* sample emission */
-		if((pass_filter & BAKE_FILTER_EMISSION) && (sd->flag & SD_EMISSION)) {
-			bool is_volume_boundary = (state.volume_bounce > 0) || (state.volume_bounds_bounce > 0);
-			float3 emission = indirect_primitive_emission(kg, sd, 0.0f, sd->P_pick, sd->N_pick, state.flag, state.ray_pdf, is_volume_boundary);
-			path_radiance_accum_emission(&L_sample, &state, throughput, emission);
-		}
-
-#ifdef __SUBSURFACE__
-		/* sample subsurface scattering */
-		if((pass_filter & BAKE_FILTER_SUBSURFACE) && (sd->flag & SD_BSSRDF)) {
-			/* when mixing BSSRDF and BSDF closures we should skip BSDF lighting if scattering was successful */
-			kernel_branched_path_subsurface_scatter(kg, sd, &indirect_sd,
-				&emission_sd, &L_sample, &state, &ray, throughput);
-		}
-#endif
-
-		/* sample light and BSDF */
-		if(pass_filter & (BAKE_FILTER_DIRECT | BAKE_FILTER_INDIRECT)) {
-#if defined(__EMISSION__)
-			/* direct light */
-			if(kernel_data.integrator.use_direct_light) {
-				int all = kernel_data.integrator.sample_all_lights_direct;
-				kernel_branched_path_surface_connect_light(kg,
-					sd, &emission_sd, &state, throughput, 1.0f, &L_sample, all);
-			}
-#endif
-
-			/* indirect light */
-			kernel_branched_path_surface_indirect_light(kg,
-				sd, &indirect_sd, &emission_sd, throughput, 1.0f, &state, &L_sample);
-		}
-	}
-#endif
-
-	/* accumulate into master L */
-	path_radiance_accum_sample(L, &L_sample);
-=======
   kernel_assert(kernel_data.film.use_light_pass);
 
   PathRadiance L_sample;
@@ -214,7 +63,9 @@
 
     /* sample emission */
     if ((pass_filter & BAKE_FILTER_EMISSION) && (sd->flag & SD_EMISSION)) {
-      float3 emission = indirect_primitive_emission(kg, sd, 0.0f, state.flag, state.ray_pdf);
+      bool is_volume_boundary = (state.volume_bounce > 0) || (state.volume_bounds_bounce > 0);
+      float3 emission = indirect_primitive_emission(
+          kg, sd, 0.0f, sd->P_pick, sd->N_pick, state.flag, state.ray_pdf, is_volume_boundary);
       path_radiance_accum_emission(&L_sample, &state, throughput, emission);
     }
 
@@ -231,6 +82,8 @@
         while (ss_indirect.num_rays) {
           kernel_path_subsurface_setup_indirect(
               kg, &ss_indirect, &state, &ray, &L_sample, &throughput);
+          indirect_sd.P_pick = sd->P_pick;
+          indirect_sd.N_pick = sd->N_pick;
           kernel_path_indirect(
               kg, &indirect_sd, &emission_sd, &ray, throughput, &state, &L_sample);
         }
@@ -248,6 +101,8 @@
         state.ray_t = 0.0f;
 #  endif
         /* compute indirect light */
+        indirect_sd.P_pick = sd->P_pick;
+        indirect_sd.N_pick = sd->N_pick;
         kernel_path_indirect(kg, &indirect_sd, &emission_sd, &ray, throughput, &state, &L_sample);
 
         /* sum and reset indirect light pass variables for the next samples */
@@ -267,7 +122,9 @@
 
     /* sample emission */
     if ((pass_filter & BAKE_FILTER_EMISSION) && (sd->flag & SD_EMISSION)) {
-      float3 emission = indirect_primitive_emission(kg, sd, 0.0f, state.flag, state.ray_pdf);
+      bool is_volume_boundary = (state.volume_bounce > 0) || (state.volume_bounds_bounce > 0);
+      float3 emission = indirect_primitive_emission(
+          kg, sd, 0.0f, sd->P_pick, sd->N_pick, state.flag, state.ray_pdf, is_volume_boundary);
       path_radiance_accum_emission(&L_sample, &state, throughput, emission);
     }
 
@@ -300,7 +157,6 @@
 
   /* accumulate into master L */
   path_radiance_accum_sample(L, &L_sample);
->>>>>>> e12c08e8
 }
 
 /* this helps with AA but it's not the real solution as it does not AA the geometry
