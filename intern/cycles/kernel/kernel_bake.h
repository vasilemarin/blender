/*
 * Copyright 2011-2013 Blender Foundation
 *
 * Licensed under the Apache License, Version 2.0 (the "License");
 * you may not use this file except in compliance with the License.
 * You may obtain a copy of the License at
 *
 * http://www.apache.org/licenses/LICENSE-2.0
 *
 * Unless required by applicable law or agreed to in writing, software
 * distributed under the License is distributed on an "AS IS" BASIS,
 * WITHOUT WARRANTIES OR CONDITIONS OF ANY KIND, either express or implied.
 * See the License for the specific language governing permissions and
 * limitations under the License.
 */

CCL_NAMESPACE_BEGIN

#ifdef __BAKING__

ccl_device_inline void compute_light_pass(KernelGlobals *kg,
                                          ShaderData *sd,
                                          PathRadiance *L,
                                          uint rng_hash,
                                          int pass_filter,
                                          int sample)
{
	/* initialize master radiance accumulator */
	kernel_assert(kernel_data.film.use_light_pass);
	path_radiance_init(L, kernel_data.film.use_light_pass);

	PathRadiance L_sample;
	PathState state;
	Ray ray;
	float3 throughput = make_float3(1.0f, 1.0f, 1.0f);

	/* emission and indirect shader data memory used by various functions */
	ShaderData emission_sd, indirect_sd;

	ray.P = sd->P + sd->Ng;
	ray.D = -sd->Ng;
	ray.t = FLT_MAX;
#ifdef __CAMERA_MOTION__
	ray.time = 0.5f;
#endif

	/* init radiance */
	path_radiance_init(&L_sample, kernel_data.film.use_light_pass);

	/* init path state */
	path_state_init(kg, &emission_sd, &state, rng_hash, sample, NULL);

	/* evaluate surface shader */
<<<<<<< HEAD
	float rbsdf = path_state_rng_1D(kg, &rng, &state, PRNG_BSDF);
	shader_eval_surface(kg, sd, &rng, &state, rbsdf, state.flag, SHADER_CONTEXT_MAIN, NULL, 0);
=======
	shader_eval_surface(kg, sd, &state, state.flag);
>>>>>>> 2a87bd89

	/* TODO, disable more closures we don't need besides transparent */
	shader_bsdf_disable_transparency(kg, sd);

#ifdef __BRANCHED_PATH__
	if(!kernel_data.integrator.branched) {
		/* regular path tracer */
#endif

		/* sample ambient occlusion */
		if(pass_filter & BAKE_FILTER_AO) {
			kernel_path_ao(kg, sd, &emission_sd, &L_sample, &state, throughput, shader_bsdf_alpha(kg, sd));
		}

		/* sample emission */
		if((pass_filter & BAKE_FILTER_EMISSION) && (sd->flag & SD_EMISSION)) {
			float3 emission = indirect_primitive_emission(kg, sd, 0.0f, state.flag, state.ray_pdf);
			path_radiance_accum_emission(&L_sample, &state, throughput, emission);
		}

		bool is_sss_sample = false;

#ifdef __SUBSURFACE__
		/* sample subsurface scattering */
		if((pass_filter & BAKE_FILTER_SUBSURFACE) && (sd->flag & SD_BSSRDF)) {
			/* when mixing BSSRDF and BSDF closures we should skip BSDF lighting if scattering was successful */
			SubsurfaceIndirectRays ss_indirect;
			kernel_path_subsurface_init_indirect(&ss_indirect);
			if(kernel_path_subsurface_scatter(kg,
			                                  sd,
			                                  &emission_sd,
			                                  &L_sample,
			                                  &state,
			                                  &ray,
			                                  &throughput,
			                                  &ss_indirect))
			{
				while(ss_indirect.num_rays) {
					kernel_path_subsurface_setup_indirect(kg,
					                                      &ss_indirect,
					                                      &state,
					                                      &ray,
					                                      &L_sample,
					                                      &throughput);
					kernel_path_indirect(kg,
					                     &indirect_sd,
					                     &emission_sd,
					                     &ray,
					                     throughput,
					                     &state,
					                     &L_sample);
				}
				is_sss_sample = true;
			}
		}
#endif

		/* sample light and BSDF */
		if(!is_sss_sample && (pass_filter & (BAKE_FILTER_DIRECT | BAKE_FILTER_INDIRECT))) {
			kernel_path_surface_connect_light(kg, sd, &emission_sd, throughput, &state, &L_sample);

			if(kernel_path_surface_bounce(kg, sd, &throughput, &state, &L_sample.state, &ray)) {
#ifdef __LAMP_MIS__
				state.ray_t = 0.0f;
#endif
				/* compute indirect light */
				kernel_path_indirect(kg, &indirect_sd, &emission_sd, &ray, throughput, &state, &L_sample);

				/* sum and reset indirect light pass variables for the next samples */
				path_radiance_sum_indirect(&L_sample);
				path_radiance_reset_indirect(&L_sample);
			}
		}
#ifdef __BRANCHED_PATH__
	}
	else {
		/* branched path tracer */

		/* sample ambient occlusion */
		if(pass_filter & BAKE_FILTER_AO) {
			kernel_branched_path_ao(kg, sd, &emission_sd, &L_sample, &state, throughput);
		}

		/* sample emission */
		if((pass_filter & BAKE_FILTER_EMISSION) && (sd->flag & SD_EMISSION)) {
			float3 emission = indirect_primitive_emission(kg, sd, 0.0f, state.flag, state.ray_pdf);
			path_radiance_accum_emission(&L_sample, &state, throughput, emission);
		}

#ifdef __SUBSURFACE__
		/* sample subsurface scattering */
		if((pass_filter & BAKE_FILTER_SUBSURFACE) && (sd->flag & SD_BSSRDF)) {
			/* when mixing BSSRDF and BSDF closures we should skip BSDF lighting if scattering was successful */
			kernel_branched_path_subsurface_scatter(kg, sd, &indirect_sd,
				&emission_sd, &L_sample, &state, &ray, throughput);
		}
#endif

		/* sample light and BSDF */
		if(pass_filter & (BAKE_FILTER_DIRECT | BAKE_FILTER_INDIRECT)) {
#if defined(__EMISSION__)
			/* direct light */
			if(kernel_data.integrator.use_direct_light) {
				int all = kernel_data.integrator.sample_all_lights_direct;
				kernel_branched_path_surface_connect_light(kg,
					sd, &emission_sd, &state, throughput, 1.0f, &L_sample, all);
			}
#endif

			/* indirect light */
			kernel_branched_path_surface_indirect_light(kg,
				sd, &indirect_sd, &emission_sd, throughput, 1.0f, &state, &L_sample);
		}
	}
#endif

	/* accumulate into master L */
	path_radiance_accum_sample(L, &L_sample);
}

ccl_device bool is_aa_pass(ShaderEvalType type)
{
	switch(type) {
		case SHADER_EVAL_UV:
		case SHADER_EVAL_NORMAL:
			return false;
		default:
			return true;
	}
}

/* this helps with AA but it's not the real solution as it does not AA the geometry
 *  but it's better than nothing, thus committed */
ccl_device_inline float bake_clamp_mirror_repeat(float u, float max)
{
	/* use mirror repeat (like opengl texture) so that if the barycentric
	 * coordinate goes past the end of the triangle it is not always clamped
	 * to the same value, gives ugly patterns */
	u /= max;
	float fu = floorf(u);
	u = u - fu;

	return ((((int)fu) & 1)? 1.0f - u: u) * max;
}

ccl_device_inline float3 kernel_bake_shader_bsdf(KernelGlobals *kg,
                                                 ShaderData *sd,
                                                 const ShaderEvalType type)
{
	switch(type) {
		case SHADER_EVAL_DIFFUSE:
			return shader_bsdf_diffuse(kg, sd);
		case SHADER_EVAL_GLOSSY:
			return shader_bsdf_glossy(kg, sd);
		case SHADER_EVAL_TRANSMISSION:
			return shader_bsdf_transmission(kg, sd);
#ifdef __SUBSURFACE__
		case SHADER_EVAL_SUBSURFACE:
			return shader_bsdf_subsurface(kg, sd);
#endif
		default:
			kernel_assert(!"Unknown bake type passed to BSDF evaluate");
			return make_float3(0.0f, 0.0f, 0.0f);
	}
}

ccl_device float3 kernel_bake_evaluate_direct_indirect(KernelGlobals *kg,
                                                       ShaderData *sd,
                                                       PathState *state,
                                                       float3 direct,
                                                       float3 indirect,
                                                       const ShaderEvalType type,
                                                       const int pass_filter)
{
	float3 color;
	const bool is_color = (pass_filter & BAKE_FILTER_COLOR) != 0;
	const bool is_direct = (pass_filter & BAKE_FILTER_DIRECT) != 0;
	const bool is_indirect = (pass_filter & BAKE_FILTER_INDIRECT) != 0;
	float3 out = make_float3(0.0f, 0.0f, 0.0f);

	if(is_color) {
		if(is_direct || is_indirect) {
			/* Leave direct and diffuse channel colored. */
			color = make_float3(1.0f, 1.0f, 1.0f);
		}
		else {
			/* surface color of the pass only */
<<<<<<< HEAD
			shader_eval_surface(kg, sd, rng, state, 0.0f, 0, SHADER_CONTEXT_MAIN, NULL, 0);
=======
			shader_eval_surface(kg, sd, state, 0);
>>>>>>> 2a87bd89
			return kernel_bake_shader_bsdf(kg, sd, type);
		}
	}
	else {
<<<<<<< HEAD
		shader_eval_surface(kg, sd, rng, state, 0.0f, 0, SHADER_CONTEXT_MAIN, NULL, 0);
=======
		shader_eval_surface(kg, sd, state, 0);
>>>>>>> 2a87bd89
		color = kernel_bake_shader_bsdf(kg, sd, type);
	}

	if(is_direct) {
		out += safe_divide_even_color(direct, color);
	}

	if(is_indirect) {
		out += safe_divide_even_color(indirect, color);
	}

	return out;
}

ccl_device void kernel_bake_evaluate(KernelGlobals *kg, ccl_global uint4 *input, ccl_global float4 *output,
                                     ShaderEvalType type, int pass_filter, int i, int offset, int sample)
{
	ShaderData sd;
	PathState state = {0};
	uint4 in = input[i * 2];
	uint4 diff = input[i * 2 + 1];

	float3 out = make_float3(0.0f, 0.0f, 0.0f);

	int object = in.x;
	int prim = in.y;

	if(prim == -1)
		return;

	float u = __uint_as_float(in.z);
	float v = __uint_as_float(in.w);

	float dudx = __uint_as_float(diff.x);
	float dudy = __uint_as_float(diff.y);
	float dvdx = __uint_as_float(diff.z);
	float dvdy = __uint_as_float(diff.w);

	int num_samples = kernel_data.integrator.aa_samples;

	/* random number generator */
	uint rng_hash = cmj_hash(offset + i, kernel_data.integrator.seed);

	float filter_x, filter_y;
	if(sample == 0) {
		filter_x = filter_y = 0.5f;
	}
	else {
		path_rng_2D(kg, rng_hash, sample, num_samples, PRNG_FILTER_U, &filter_x, &filter_y);
	}

	/* subpixel u/v offset */
	if(sample > 0) {
		u = bake_clamp_mirror_repeat(u + dudx*(filter_x - 0.5f) + dudy*(filter_y - 0.5f), 1.0f);
		v = bake_clamp_mirror_repeat(v + dvdx*(filter_x - 0.5f) + dvdy*(filter_y - 0.5f), 1.0f - u);
	}

	/* triangle */
	int shader;
	float3 P, Ng;

	triangle_point_normal(kg, object, prim, u, v, &P, &Ng, &shader);

	/* light passes */
	PathRadiance L;

	shader_setup_from_sample(kg, &sd,
	                         P, Ng, Ng,
	                         shader, object, prim,
	                         u, v, 1.0f, 0.5f,
	                         !(kernel_tex_fetch(__object_flag, object) & SD_OBJECT_TRANSFORM_APPLIED),
	                         LAMP_NONE);
	sd.I = sd.N;

	/* update differentials */
	sd.dP.dx = sd.dPdu * dudx + sd.dPdv * dvdx;
	sd.dP.dy = sd.dPdu * dudy + sd.dPdv * dvdy;
	sd.du.dx = dudx;
	sd.du.dy = dudy;
	sd.dv.dx = dvdx;
	sd.dv.dy = dvdy;

	/* light passes if we need more than color */
	if(pass_filter & ~BAKE_FILTER_COLOR)
		compute_light_pass(kg, &sd, &L, rng_hash, pass_filter, sample);

	switch(type) {
		/* data passes */
		case SHADER_EVAL_NORMAL:
		{
			float3 N = sd.N;
			if((sd.flag & SD_HAS_BUMP)) {
<<<<<<< HEAD
				shader_eval_surface(kg, &sd, &rng, &state, 0.f, 0, SHADER_CONTEXT_MAIN, NULL, 0);
=======
				shader_eval_surface(kg, &sd, &state, 0);
				N = shader_bsdf_average_normal(kg, &sd);
>>>>>>> 2a87bd89
			}

			/* encoding: normal = (2 * color) - 1 */
			out = N * 0.5f + make_float3(0.5f, 0.5f, 0.5f);
			break;
		}
		case SHADER_EVAL_UV:
		{
			out = primitive_uv(kg, &sd);
			break;
		}
		case SHADER_EVAL_EMISSION:
		{
<<<<<<< HEAD
			shader_eval_surface(kg, &sd, &rng, &state, 0.f, 0, SHADER_CONTEXT_EMISSION, NULL, 0);
=======
			shader_eval_surface(kg, &sd, &state, 0);
>>>>>>> 2a87bd89
			out = shader_emissive_eval(kg, &sd);
			break;
		}

#ifdef __PASSES__
		/* light passes */
		case SHADER_EVAL_AO:
		{
			out = L.ao;
			break;
		}
		case SHADER_EVAL_COMBINED:
		{
			if((pass_filter & BAKE_FILTER_COMBINED) == BAKE_FILTER_COMBINED) {
				float alpha;
				out = path_radiance_clamp_and_sum(kg, &L, &alpha);
				break;
			}

			if((pass_filter & BAKE_FILTER_DIFFUSE_DIRECT) == BAKE_FILTER_DIFFUSE_DIRECT)
				out += L.direct_diffuse;
			if((pass_filter & BAKE_FILTER_DIFFUSE_INDIRECT) == BAKE_FILTER_DIFFUSE_INDIRECT)
				out += L.indirect_diffuse;

			if((pass_filter & BAKE_FILTER_GLOSSY_DIRECT) == BAKE_FILTER_GLOSSY_DIRECT)
				out += L.direct_glossy;
			if((pass_filter & BAKE_FILTER_GLOSSY_INDIRECT) == BAKE_FILTER_GLOSSY_INDIRECT)
				out += L.indirect_glossy;

			if((pass_filter & BAKE_FILTER_TRANSMISSION_DIRECT) == BAKE_FILTER_TRANSMISSION_DIRECT)
				out += L.direct_transmission;
			if((pass_filter & BAKE_FILTER_TRANSMISSION_INDIRECT) == BAKE_FILTER_TRANSMISSION_INDIRECT)
				out += L.indirect_transmission;

			if((pass_filter & BAKE_FILTER_SUBSURFACE_DIRECT) == BAKE_FILTER_SUBSURFACE_DIRECT)
				out += L.direct_subsurface;
			if((pass_filter & BAKE_FILTER_SUBSURFACE_INDIRECT) == BAKE_FILTER_SUBSURFACE_INDIRECT)
				out += L.indirect_subsurface;

			if((pass_filter & BAKE_FILTER_EMISSION) != 0)
				out += L.emission;

			break;
		}
		case SHADER_EVAL_SHADOW:
		{
			out = make_float3(L.shadow.x, L.shadow.y, L.shadow.z);
			break;
		}
		case SHADER_EVAL_DIFFUSE:
		{
			out = kernel_bake_evaluate_direct_indirect(kg,
			                                           &sd,
			                                           &state,
			                                           L.direct_diffuse,
			                                           L.indirect_diffuse,
			                                           type,
			                                           pass_filter);
			break;
		}
		case SHADER_EVAL_GLOSSY:
		{
			out = kernel_bake_evaluate_direct_indirect(kg,
			                                           &sd,
			                                           &state,
			                                           L.direct_glossy,
			                                           L.indirect_glossy,
			                                           type,
			                                           pass_filter);
			break;
		}
		case SHADER_EVAL_TRANSMISSION:
		{
			out = kernel_bake_evaluate_direct_indirect(kg,
			                                           &sd,
			                                           &state,
			                                           L.direct_transmission,
			                                           L.indirect_transmission,
			                                           type,
			                                           pass_filter);
			break;
		}
		case SHADER_EVAL_SUBSURFACE:
		{
#ifdef __SUBSURFACE__
			out = kernel_bake_evaluate_direct_indirect(kg,
			                                           &sd,
			                                           &state,
			                                           L.direct_subsurface,
			                                           L.indirect_subsurface,
			                                           type,
			                                           pass_filter);
#endif
			break;
		}
#endif

		/* extra */
		case SHADER_EVAL_ENVIRONMENT:
		{
			/* setup ray */
			Ray ray;

			ray.P = make_float3(0.0f, 0.0f, 0.0f);
			ray.D = normalize(P);
			ray.t = 0.0f;
#ifdef __CAMERA_MOTION__
			ray.time = 0.5f;
#endif

#ifdef __RAY_DIFFERENTIALS__
			ray.dD = differential3_zero();
			ray.dP = differential3_zero();
#endif

			/* setup shader data */
			shader_setup_from_background(kg, &sd, &ray);

			/* evaluate */
			int flag = 0; /* we can't know which type of BSDF this is for */
<<<<<<< HEAD
			out = shader_eval_background(kg, &sd, &state, flag, SHADER_CONTEXT_MAIN, NULL, 0);
=======
			out = shader_eval_background(kg, &sd, &state, flag);
>>>>>>> 2a87bd89
			break;
		}
		default:
		{
			/* no real shader, returning the position of the verts for debugging */
			out = normalize(P);
			break;
		}
	}

	/* write output */
	const float output_fac = is_aa_pass(type)? 1.0f/num_samples: 1.0f;
	const float4 scaled_result = make_float4(out.x, out.y, out.z, 1.0f) * output_fac;

	output[i] = (sample == 0)?  scaled_result: output[i] + scaled_result;
}

#endif  /* __BAKING__ */

ccl_device void kernel_displace_evaluate(KernelGlobals *kg,
                                         ccl_global uint4 *input,
                                         ccl_global float4 *output,
                                         int i)
{
	ShaderData sd;
	PathState state = {0};
	uint4 in = input[i];

	/* setup shader data */
	int object = in.x;
	int prim = in.y;
	float u = __uint_as_float(in.z);
	float v = __uint_as_float(in.w);

	shader_setup_from_displace(kg, &sd, object, prim, u, v);

	/* evaluate */
	float3 P = sd.P;
	shader_eval_displacement(kg, &sd, &state);
	float3 D = sd.P - P;

	object_inverse_dir_transform(kg, &sd, &D);

	/* write output */
	output[i] += make_float4(D.x, D.y, D.z, 0.0f);
}

ccl_device void kernel_background_evaluate(KernelGlobals *kg,
                                           ccl_global uint4 *input,
                                           ccl_global float4 *output,
                                           int i)
{
	ShaderData sd;
	PathState state = {0};
	uint4 in = input[i];

	/* setup ray */
	Ray ray;
	float u = __uint_as_float(in.x);
	float v = __uint_as_float(in.y);

	ray.P = make_float3(0.0f, 0.0f, 0.0f);
	ray.D = equirectangular_to_direction(u, v);
	ray.t = 0.0f;
#ifdef __CAMERA_MOTION__
	ray.time = 0.5f;
#endif

#ifdef __RAY_DIFFERENTIALS__
	ray.dD = differential3_zero();
	ray.dP = differential3_zero();
#endif

	/* setup shader data */
	shader_setup_from_background(kg, &sd, &ray);

	/* evaluate */
	int flag = 0; /* we can't know which type of BSDF this is for */
	float3 color = shader_eval_background(kg, &sd, &state, flag);

<<<<<<< HEAD
		/* evaluate */
		int flag = 0; /* we can't know which type of BSDF this is for */
		out = shader_eval_background(kg, &sd, &state, flag, SHADER_CONTEXT_MAIN, NULL, 0);
	}
	
=======
>>>>>>> 2a87bd89
	/* write output */
	output[i] += make_float4(color.x, color.y, color.z, 0.0f);
}

CCL_NAMESPACE_END
<|MERGE_RESOLUTION|>--- conflicted
+++ resolved
@@ -51,12 +51,7 @@
 	path_state_init(kg, &emission_sd, &state, rng_hash, sample, NULL);
 
 	/* evaluate surface shader */
-<<<<<<< HEAD
-	float rbsdf = path_state_rng_1D(kg, &rng, &state, PRNG_BSDF);
-	shader_eval_surface(kg, sd, &rng, &state, rbsdf, state.flag, SHADER_CONTEXT_MAIN, NULL, 0);
-=======
-	shader_eval_surface(kg, sd, &state, state.flag);
->>>>>>> 2a87bd89
+	shader_eval_surface(kg, sd, &state, state.flag, NULL);
 
 	/* TODO, disable more closures we don't need besides transparent */
 	shader_bsdf_disable_transparency(kg, sd);
@@ -244,20 +239,12 @@
 		}
 		else {
 			/* surface color of the pass only */
-<<<<<<< HEAD
-			shader_eval_surface(kg, sd, rng, state, 0.0f, 0, SHADER_CONTEXT_MAIN, NULL, 0);
-=======
-			shader_eval_surface(kg, sd, state, 0);
->>>>>>> 2a87bd89
+			shader_eval_surface(kg, sd, state, 0, NULL);
 			return kernel_bake_shader_bsdf(kg, sd, type);
 		}
 	}
 	else {
-<<<<<<< HEAD
-		shader_eval_surface(kg, sd, rng, state, 0.0f, 0, SHADER_CONTEXT_MAIN, NULL, 0);
-=======
-		shader_eval_surface(kg, sd, state, 0);
->>>>>>> 2a87bd89
+		shader_eval_surface(kg, sd, state, 0, NULL);
 		color = kernel_bake_shader_bsdf(kg, sd, type);
 	}
 
@@ -350,12 +337,8 @@
 		{
 			float3 N = sd.N;
 			if((sd.flag & SD_HAS_BUMP)) {
-<<<<<<< HEAD
-				shader_eval_surface(kg, &sd, &rng, &state, 0.f, 0, SHADER_CONTEXT_MAIN, NULL, 0);
-=======
-				shader_eval_surface(kg, &sd, &state, 0);
+				shader_eval_surface(kg, &sd, &state, 0, NULL);
 				N = shader_bsdf_average_normal(kg, &sd);
->>>>>>> 2a87bd89
 			}
 
 			/* encoding: normal = (2 * color) - 1 */
@@ -369,11 +352,7 @@
 		}
 		case SHADER_EVAL_EMISSION:
 		{
-<<<<<<< HEAD
-			shader_eval_surface(kg, &sd, &rng, &state, 0.f, 0, SHADER_CONTEXT_EMISSION, NULL, 0);
-=======
-			shader_eval_surface(kg, &sd, &state, 0);
->>>>>>> 2a87bd89
+			shader_eval_surface(kg, &sd, &state, 0, NULL);
 			out = shader_emissive_eval(kg, &sd);
 			break;
 		}
@@ -494,11 +473,7 @@
 
 			/* evaluate */
 			int flag = 0; /* we can't know which type of BSDF this is for */
-<<<<<<< HEAD
-			out = shader_eval_background(kg, &sd, &state, flag, SHADER_CONTEXT_MAIN, NULL, 0);
-=======
-			out = shader_eval_background(kg, &sd, &state, flag);
->>>>>>> 2a87bd89
+			out = shader_eval_background(kg, &sd, &state, flag, NULL);
 			break;
 		}
 		default:
@@ -577,16 +552,8 @@
 
 	/* evaluate */
 	int flag = 0; /* we can't know which type of BSDF this is for */
-	float3 color = shader_eval_background(kg, &sd, &state, flag);
-
-<<<<<<< HEAD
-		/* evaluate */
-		int flag = 0; /* we can't know which type of BSDF this is for */
-		out = shader_eval_background(kg, &sd, &state, flag, SHADER_CONTEXT_MAIN, NULL, 0);
-	}
-	
-=======
->>>>>>> 2a87bd89
+	float3 color = shader_eval_background(kg, &sd, &state, flag, NULL);
+
 	/* write output */
 	output[i] += make_float4(color.x, color.y, color.z, 0.0f);
 }
