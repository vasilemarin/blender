--- conflicted
+++ resolved
@@ -78,15 +78,8 @@
 	NODE_CLOSURE_HOLDOUT,
 	NODE_LAYER_WEIGHT,
 	NODE_CLOSURE_VOLUME,
-<<<<<<< HEAD
-	NODE_SEPARATE_RGB,
-	NODE_COMBINE_RGB,
-	NODE_SEPARATE_XYZ,
-	NODE_COMBINE_XYZ,
-=======
 	NODE_SEPARATE_VECTOR,
 	NODE_COMBINE_VECTOR,
->>>>>>> ea3bca75
 	NODE_SEPARATE_HSV,
 	NODE_COMBINE_HSV,
 	NODE_HSV,
