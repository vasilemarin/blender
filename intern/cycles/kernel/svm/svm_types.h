--- conflicted
+++ resolved
@@ -126,16 +126,12 @@
 	NODE_NORMAL_MAP,
 	NODE_HAIR_INFO,
 	NODE_UVMAP,
-<<<<<<< HEAD
-
-	/* Camera ray nodes. */
+	NODE_TEX_VOXEL,
+
 	NODE_CAMERA_PATH_ATTRIBUTE,
 	NODE_CAMERA_SAMPLE_PERSPECTIVE,
 	NODE_CAMERA_RAY_OUTPUT,
 	NODE_CAMERA_POLYNOMIAL_DISTORTION,
-=======
-	NODE_TEX_VOXEL,
->>>>>>> de80e687
 } NodeType;
 
 typedef enum NodeAttributeType {
