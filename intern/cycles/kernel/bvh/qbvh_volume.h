--- conflicted
+++ resolved
@@ -302,13 +302,8 @@
 					/* Instance push. */
 					object = kernel_tex_fetch(__prim_object, -prim_addr-1);
 					int object_flag = kernel_tex_fetch(__object_flag, object);
-<<<<<<< HEAD
-
 					if (object_flag & SD_OBJECT_OBJECT_HAS_VOLUME) {
 
-=======
-					if(object_flag & SD_OBJECT_HAS_VOLUME) {
->>>>>>> 21f37678
 #  if BVH_FEATURE(BVH_MOTION)
 						bvh_instance_motion_push(kg, object, ray, &P, &dir, &idir, &isect->t, &ob_itfm);
 #  else
