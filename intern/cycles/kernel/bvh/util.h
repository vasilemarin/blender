/*
 * Copyright 2011-2013 Blender Foundation
 *
 * Licensed under the Apache License, Version 2.0 (the "License");
 * you may not use this file except in compliance with the License.
 * You may obtain a copy of the License at
 *
 * http://www.apache.org/licenses/LICENSE-2.0
 *
 * Unless required by applicable law or agreed to in writing, software
 * distributed under the License is distributed on an "AS IS" BASIS,
 * WITHOUT WARRANTIES OR CONDITIONS OF ANY KIND, either express or implied.
 * See the License for the specific language governing permissions and
 * limitations under the License.
 */

#pragma once

CCL_NAMESPACE_BEGIN

/* Ray offset to avoid self intersection.
 *
 * This function should be used to compute a modified ray start position for
 * rays leaving from a surface. */

ccl_device_inline float3 ray_offset(float3 P, float3 Ng)
{
#ifdef __INTERSECTION_REFINE__
  const float epsilon_f = 1e-5f;
  /* ideally this should match epsilon_f, but instancing and motion blur
   * precision makes it problematic */
  const float epsilon_test = 1.0f;
  const int epsilon_i = 32;

  float3 res;

  /* x component */
  if (fabsf(P.x) < epsilon_test) {
    res.x = P.x + Ng.x * epsilon_f;
  }
  else {
    uint ix = __float_as_uint(P.x);
    ix += ((ix ^ __float_as_uint(Ng.x)) >> 31) ? -epsilon_i : epsilon_i;
    res.x = __uint_as_float(ix);
  }

  /* y component */
  if (fabsf(P.y) < epsilon_test) {
    res.y = P.y + Ng.y * epsilon_f;
  }
  else {
    uint iy = __float_as_uint(P.y);
    iy += ((iy ^ __float_as_uint(Ng.y)) >> 31) ? -epsilon_i : epsilon_i;
    res.y = __uint_as_float(iy);
  }

  /* z component */
  if (fabsf(P.z) < epsilon_test) {
    res.z = P.z + Ng.z * epsilon_f;
  }
  else {
    uint iz = __float_as_uint(P.z);
    iz += ((iz ^ __float_as_uint(Ng.z)) >> 31) ? -epsilon_i : epsilon_i;
    res.z = __uint_as_float(iz);
  }

  return res;
#else
  const float epsilon_f = 1e-4f;
  return P + epsilon_f * Ng;
#endif
}

#if defined(__KERNEL_CPU__)
ccl_device int intersections_compare(const void *a, const void *b)
{
  const Intersection *isect_a = (const Intersection *)a;
  const Intersection *isect_b = (const Intersection *)b;

  if (isect_a->t < isect_b->t)
    return -1;
  else if (isect_a->t > isect_b->t)
    return 1;
  else
    return 0;
}
#endif

/* For subsurface scattering, only sorting a small amount of intersections
 * so bubble sort is fine for CPU and GPU. */
ccl_device_inline void sort_intersections_and_normals(ccl_private Intersection *hits,
                                                      ccl_private float3 *Ng,
                                                      uint num_hits)
{
  bool swapped;
  do {
    swapped = false;
    for (int j = 0; j < num_hits - 1; ++j) {
      if (hits[j].t > hits[j + 1].t) {
        Intersection tmp_hit = hits[j];
        float3 tmp_Ng = Ng[j];
        hits[j] = hits[j + 1];
        Ng[j] = Ng[j + 1];
        hits[j + 1] = tmp_hit;
        Ng[j + 1] = tmp_Ng;
        swapped = true;
      }
    }
    --num_hits;
  } while (swapped);
}

/* Utility to quickly get flags from an intersection. */

ccl_device_forceinline int intersection_get_shader_flags(KernelGlobals kg,
                                                         const int prim,
                                                         const int type)
{
  int shader = 0;

<<<<<<< HEAD
  if (type & PRIMITIVE_ALL_TRIANGLE) {
    shader = kernel_tex_fetch(__tri_shader, prim);
  }
#ifdef __POINTCLOUD__
  else if (type & PRIMITIVE_ALL_POINT) {
=======
  if (type & PRIMITIVE_TRIANGLE) {
    shader = kernel_tex_fetch(__tri_shader, prim);
  }
#ifdef __POINTCLOUD__
  else if (type & PRIMITIVE_POINT) {
>>>>>>> dd01ce2c
    shader = kernel_tex_fetch(__points_shader, prim);
  }
#endif
#ifdef __HAIR__
<<<<<<< HEAD
  else if (type & PRIMITIVE_ALL_CURVE) {
=======
  else if (type & PRIMITIVE_CURVE) {
>>>>>>> dd01ce2c
    shader = kernel_tex_fetch(__curves, prim).shader_id;
  }
#endif

  return kernel_tex_fetch(__shaders, (shader & SHADER_MASK)).flags;
}

ccl_device_forceinline int intersection_get_shader_from_isect_prim(KernelGlobals kg,
                                                                   const int prim,
                                                                   const int isect_type)
{
  int shader = 0;

<<<<<<< HEAD
  if (isect_type & PRIMITIVE_ALL_TRIANGLE) {
    shader = kernel_tex_fetch(__tri_shader, prim);
  }
#ifdef __POINTCLOUD__
  else if (isect_type & PRIMITIVE_ALL_POINT) {
=======
  if (isect_type & PRIMITIVE_TRIANGLE) {
    shader = kernel_tex_fetch(__tri_shader, prim);
  }
#ifdef __POINTCLOUD__
  else if (isect_type & PRIMITIVE_POINT) {
>>>>>>> dd01ce2c
    shader = kernel_tex_fetch(__points_shader, prim);
  }
#endif
#ifdef __HAIR__
<<<<<<< HEAD
  else if (isect_type & PRIMITIVE_ALL_CURVE) {
=======
  else if (isect_type & PRIMITIVE_CURVE) {
>>>>>>> dd01ce2c
    shader = kernel_tex_fetch(__curves, prim).shader_id;
  }
#endif

  return shader & SHADER_MASK;
}

ccl_device_forceinline int intersection_get_shader(
    KernelGlobals kg, ccl_private const Intersection *ccl_restrict isect)
{
  return intersection_get_shader_from_isect_prim(kg, isect->prim, isect->type);
}

ccl_device_forceinline int intersection_get_object_flags(
    KernelGlobals kg, ccl_private const Intersection *ccl_restrict isect)
{
  return kernel_tex_fetch(__object_flag, isect->object);
}

/* TODO: find a better (faster) solution for this. Maybe store offset per object for
 * attributes needed in intersection? */
ccl_device_inline int intersection_find_attribute(KernelGlobals kg,
                                                  const int object,
                                                  const uint id)
{
  uint attr_offset = kernel_tex_fetch(__objects, object).attribute_map_offset;
  uint4 attr_map = kernel_tex_fetch(__attributes_map, attr_offset);

  while (attr_map.x != id) {
    if (UNLIKELY(attr_map.x == ATTR_STD_NONE)) {
      if (UNLIKELY(attr_map.y == 0)) {
        return (int)ATTR_STD_NOT_FOUND;
      }
      else {
        /* Chain jump to a different part of the table. */
        attr_offset = attr_map.z;
      }
    }
    else {
      attr_offset += ATTR_PRIM_TYPES;
    }
    attr_map = kernel_tex_fetch(__attributes_map, attr_offset);
  }

  /* return result */
  return (attr_map.y == ATTR_ELEMENT_NONE) ? (int)ATTR_STD_NOT_FOUND : (int)attr_map.z;
}

/* Transparent Shadows */

/* Cut-off value to stop transparent shadow tracing when practically opaque. */
#define CURVE_SHADOW_TRANSPARENCY_CUTOFF 0.001f

ccl_device_inline float intersection_curve_shadow_transparency(KernelGlobals kg,
                                                               const int object,
                                                               const int prim,
                                                               const float u)
{
  /* Find attribute. */
  const int offset = intersection_find_attribute(kg, object, ATTR_STD_SHADOW_TRANSPARENCY);
  if (offset == ATTR_STD_NOT_FOUND) {
    /* If no shadow transparency attribute, assume opaque. */
    return 0.0f;
  }

  /* Interpolate transparency between curve keys. */
  const KernelCurve kcurve = kernel_tex_fetch(__curves, prim);
  const int k0 = kcurve.first_key + PRIMITIVE_UNPACK_SEGMENT(kcurve.type);
  const int k1 = k0 + 1;

  const float f0 = kernel_tex_fetch(__attributes_float, offset + k0);
  const float f1 = kernel_tex_fetch(__attributes_float, offset + k1);

  return (1.0f - u) * f0 + u * f1;
}

CCL_NAMESPACE_END<|MERGE_RESOLUTION|>--- conflicted
+++ resolved
@@ -118,28 +118,16 @@
 {
   int shader = 0;
 
-<<<<<<< HEAD
-  if (type & PRIMITIVE_ALL_TRIANGLE) {
-    shader = kernel_tex_fetch(__tri_shader, prim);
-  }
-#ifdef __POINTCLOUD__
-  else if (type & PRIMITIVE_ALL_POINT) {
-=======
   if (type & PRIMITIVE_TRIANGLE) {
     shader = kernel_tex_fetch(__tri_shader, prim);
   }
 #ifdef __POINTCLOUD__
   else if (type & PRIMITIVE_POINT) {
->>>>>>> dd01ce2c
     shader = kernel_tex_fetch(__points_shader, prim);
   }
 #endif
 #ifdef __HAIR__
-<<<<<<< HEAD
-  else if (type & PRIMITIVE_ALL_CURVE) {
-=======
   else if (type & PRIMITIVE_CURVE) {
->>>>>>> dd01ce2c
     shader = kernel_tex_fetch(__curves, prim).shader_id;
   }
 #endif
@@ -153,28 +141,16 @@
 {
   int shader = 0;
 
-<<<<<<< HEAD
-  if (isect_type & PRIMITIVE_ALL_TRIANGLE) {
-    shader = kernel_tex_fetch(__tri_shader, prim);
-  }
-#ifdef __POINTCLOUD__
-  else if (isect_type & PRIMITIVE_ALL_POINT) {
-=======
   if (isect_type & PRIMITIVE_TRIANGLE) {
     shader = kernel_tex_fetch(__tri_shader, prim);
   }
 #ifdef __POINTCLOUD__
   else if (isect_type & PRIMITIVE_POINT) {
->>>>>>> dd01ce2c
     shader = kernel_tex_fetch(__points_shader, prim);
   }
 #endif
 #ifdef __HAIR__
-<<<<<<< HEAD
-  else if (isect_type & PRIMITIVE_ALL_CURVE) {
-=======
   else if (isect_type & PRIMITIVE_CURVE) {
->>>>>>> dd01ce2c
     shader = kernel_tex_fetch(__curves, prim).shader_id;
   }
 #endif
