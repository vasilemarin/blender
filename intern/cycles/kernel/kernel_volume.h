--- conflicted
+++ resolved
@@ -253,11 +253,7 @@
     float new_t = min(ray->t, (i + steps_offset) * step_size);
     float dt = new_t - t;
 
-<<<<<<< HEAD
-    float3 new_P = ray->P + ray->D * (t + step_offset);
-=======
     float3 new_P = ray->P + ray->D * (t + dt * step_shade_offset);
->>>>>>> 9e007b46
     float3 sigma_t = zero_float3();
 
     /* compute attenuation over segment */
@@ -679,12 +675,8 @@
         tp = new_tp;
 
         /* stop if nearly all light blocked */
-<<<<<<< HEAD
-        if (tp.x < tp_eps && tp.y < tp_eps && tp.z < tp_eps) {
-=======
         if (tp.x < VOLUME_THROUGHPUT_EPSILON && tp.y < VOLUME_THROUGHPUT_EPSILON &&
             tp.z < VOLUME_THROUGHPUT_EPSILON) {
->>>>>>> 9e007b46
           tp = zero_float3();
           break;
         }
