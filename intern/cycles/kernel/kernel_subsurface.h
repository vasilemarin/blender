/*
 * Copyright 2011-2013 Blender Foundation
 *
 * Licensed under the Apache License, Version 2.0 (the "License");
 * you may not use this file except in compliance with the License.
 * You may obtain a copy of the License at
 *
 * http://www.apache.org/licenses/LICENSE-2.0
 *
 * Unless required by applicable law or agreed to in writing, software
 * distributed under the License is distributed on an "AS IS" BASIS,
 * WITHOUT WARRANTIES OR CONDITIONS OF ANY KIND, either express or implied.
 * See the License for the specific language governing permissions and
 * limitations under the License.
 */

CCL_NAMESPACE_BEGIN

/* BSSRDF using disk based importance sampling.
 *
 * BSSRDF Importance Sampling, SIGGRAPH 2013
 * http://library.imageworks.com/pdfs/imageworks-library-BSSRDF-sampling.pdf
 *
 */

/* TODO:
 * - test using power heuristic for combing bssrdfs
 * - try to reduce one sample model variance
 */

#define BSSRDF_MULTI_EVAL

ccl_device ShaderClosure *subsurface_scatter_pick_closure(KernelGlobals *kg, ShaderData *sd, float *probability)
{
	/* sum sample weights of bssrdf and bsdf */
	float bsdf_sum = 0.0f;
	float bssrdf_sum = 0.0f;

	for(int i = 0; i < sd->num_closure; i++) {
		ShaderClosure *sc = &sd->closure[i];
		
		if(CLOSURE_IS_BSDF(sc->type))
			bsdf_sum += sc->sample_weight;
		else if(CLOSURE_IS_BSSRDF(sc->type))
			bssrdf_sum += sc->sample_weight;
	}

	/* use bsdf or bssrdf? */
	float r = sd->randb_closure*(bsdf_sum + bssrdf_sum);

	if(r < bsdf_sum) {
		/* use bsdf, and adjust randb so we can reuse it for picking a bsdf */
		sd->randb_closure = r/bsdf_sum;
		*probability = (bsdf_sum > 0.0f)? (bsdf_sum + bssrdf_sum)/bsdf_sum: 1.0f;
		return NULL;
	}

	/* use bssrdf */
	r -= bsdf_sum;

	float sum = 0.0f;

	for(int i = 0; i < sd->num_closure; i++) {
		ShaderClosure *sc = &sd->closure[i];
		
		if(CLOSURE_IS_BSSRDF(sc->type)) {
			sum += sc->sample_weight;

			if(r <= sum) {
				sd->randb_closure = (r - (sum - sc->sample_weight))/sc->sample_weight;

#ifdef BSSRDF_MULTI_EVAL
				*probability = (bssrdf_sum > 0.0f)? (bsdf_sum + bssrdf_sum)/bssrdf_sum: 1.0f;
#else
				*probability = (bssrdf_sum > 0.0f)? (bsdf_sum + bssrdf_sum)/sc->sample_weight: 1.0f;
#endif
				return sc;
			}
		}
	}

	/* should never happen */
	sd->randb_closure = 0.0f;
	*probability = 1.0f;
	return NULL;
}

ccl_device_inline float3 subsurface_scatter_eval(ShaderData *sd,
                                                 ShaderClosure *sc,
                                                 float disk_r,
                                                 float r,
                                                 bool all)
{
#ifdef BSSRDF_MULTI_EVAL
	/* this is the veach one-sample model with balance heuristic, some pdf
	 * factors drop out when using balance heuristic weighting */
	float3 eval_sum = make_float3(0.0f, 0.0f, 0.0f);
	float pdf_sum = 0.0f;
	float sample_weight_sum = 0.0f;
	int num_bssrdf = 0;

	for(int i = 0; i < sd->num_closure; i++) {
		sc = &sd->closure[i];
		
		if(CLOSURE_IS_BSSRDF(sc->type)) {
			float sample_weight = (all)? 1.0f: sc->sample_weight;
			sample_weight_sum += sample_weight;
		}
	}

	float sample_weight_inv = 1.0f/sample_weight_sum;

	for(int i = 0; i < sd->num_closure; i++) {
		sc = &sd->closure[i];
		
		if(CLOSURE_IS_BSSRDF(sc->type)) {
			/* in case of branched path integrate we sample all bssrdf's once,
			 * for path trace we pick one, so adjust pdf for that */
			float sample_weight = (all)? 1.0f: sc->sample_weight * sample_weight_inv;

			/* compute pdf */
			float pdf = bssrdf_pdf(sc, r);
			float disk_pdf = bssrdf_pdf(sc, disk_r);

			/* TODO power heuristic is not working correct here */
			eval_sum += sc->weight*pdf; //*sample_weight*disk_pdf;
			pdf_sum += sample_weight*disk_pdf; //*sample_weight*disk_pdf;

			num_bssrdf++;
		}
	}

	return (pdf_sum > 0.0f)? eval_sum / pdf_sum : make_float3(0.0f, 0.0f, 0.0f);
#else
	float pdf = bssrdf_pdf(pick_sc, r);
	float disk_pdf = bssrdf_pdf(pick_sc, disk_r);

	return pick_sc->weight * pdf / disk_pdf;
#endif
}

/* replace closures with a single diffuse bsdf closure after scatter step */
ccl_device void subsurface_scatter_setup_diffuse_bsdf(ShaderData *sd, ShaderClosure *sc, float3 weight, bool hit, float3 N)
{
	sd->runtime_flag &= ~SD_RUNTIME_CLOSURE_FLAGS;
	sd->randb_closure = 0.0f;
	sd->num_closure = 0;
	sd->num_closure_extra = 0;

	if(hit) {
		Bssrdf *bssrdf = (Bssrdf *)sc;
		if(bssrdf->type == CLOSURE_BSSRDF_PRINCIPLED_ID) {
			PrincipledDiffuseBsdf *bsdf = (PrincipledDiffuseBsdf*)bsdf_alloc(sd, sizeof(PrincipledDiffuseBsdf), weight);

			if(bsdf) {
				bsdf->N = N;
				bsdf->roughness = bssrdf->roughness;
				sd->flag |= bsdf_principled_diffuse_setup(bsdf);

				/* replace CLOSURE_BSDF_PRINCIPLED_DIFFUSE_ID with this special ID so render passes
				* can recognize it as not being a regular Disney principled diffuse closure */
				bsdf->type = CLOSURE_BSDF_BSSRDF_PRINCIPLED_ID;
			}
		}
		else if(CLOSURE_IS_BSSRDF(bssrdf->type)) {
			DiffuseBsdf *bsdf = (DiffuseBsdf*)bsdf_alloc(sd, sizeof(DiffuseBsdf), weight);

<<<<<<< HEAD
		if(bsdf) {
			bsdf->N = N;
			sd->runtime_flag |= bsdf_diffuse_setup(bsdf);
=======
			if(bsdf) {
				bsdf->N = N;
				sd->flag |= bsdf_diffuse_setup(bsdf);
>>>>>>> d7f5520f

				/* replace CLOSURE_BSDF_DIFFUSE_ID with this special ID so render passes
				* can recognize it as not being a regular diffuse closure */
				bsdf->type = CLOSURE_BSDF_BSSRDF_ID;
			}
		}
	}
}

/* optionally do blurring of color and/or bump mapping, at the cost of a shader evaluation */
ccl_device float3 subsurface_color_pow(float3 color, float exponent)
{
	color = max(color, make_float3(0.0f, 0.0f, 0.0f));

	if(exponent == 1.0f) {
		/* nothing to do */
	}
	else if(exponent == 0.5f) {
		color.x = sqrtf(color.x);
		color.y = sqrtf(color.y);
		color.z = sqrtf(color.z);
	}
	else {
		color.x = powf(color.x, exponent);
		color.y = powf(color.y, exponent);
		color.z = powf(color.z, exponent);
	}

	return color;
}

ccl_device void subsurface_color_bump_blur(KernelGlobals *kg,
                                           ShaderData *sd,
                                           ccl_addr_space PathState *state,
                                           int state_flag,
                                           float3 *eval,
                                           float3 *N)
{
	/* average color and texture blur at outgoing point */
	float texture_blur;
	float3 out_color = shader_bssrdf_sum(sd, NULL, &texture_blur);

	/* do we have bump mapping? */
	bool bump = (sd->shader_flag & SD_SHADER_HAS_BSSRDF_BUMP) != 0;

	if(bump || texture_blur > 0.0f) {
		/* average color and normal at incoming point */
		shader_eval_surface(kg, sd, NULL, state, 0.0f, state_flag, SHADER_CONTEXT_SSS);
		float3 in_color = shader_bssrdf_sum(sd, (bump)? N: NULL, NULL);

		/* we simply divide out the average color and multiply with the average
		 * of the other one. we could try to do this per closure but it's quite
		 * tricky to match closures between shader evaluations, their number and
		 * order may change, this is simpler */
		if(texture_blur > 0.0f) {
			out_color = subsurface_color_pow(out_color, texture_blur);
			in_color = subsurface_color_pow(in_color, texture_blur);

			*eval *= safe_divide_color(in_color, out_color);
		}
	}
}

/* Subsurface scattering step, from a point on the surface to other
 * nearby points on the same object.
 */
ccl_device_inline int subsurface_scatter_multi_intersect(
        KernelGlobals *kg,
        SubsurfaceIntersection *ss_isect,
        ShaderData *sd,
        ShaderClosure *sc,
        RNG *lcg_state,
        float disk_u,
        float disk_v,
        bool all)
{
	/* pick random axis in local frame and point on disk */
	float3 disk_N, disk_T, disk_B;
	float pick_pdf_N, pick_pdf_T, pick_pdf_B;

	disk_N = sd->Ng;
	make_orthonormals(disk_N, &disk_T, &disk_B);

	/* reusing variable for picking the closure gives a bit nicer stratification
	 * for path tracer, for branched we do all closures so it doesn't help */
	float axisu = (all)? disk_u: sd->randb_closure;

	if(axisu < 0.5f) {
		pick_pdf_N = 0.5f;
		pick_pdf_T = 0.25f;
		pick_pdf_B = 0.25f;
		if(all)
			disk_u *= 2.0f;
	}
	else if(axisu < 0.75f) {
		float3 tmp = disk_N;
		disk_N = disk_T;
		disk_T = tmp;
		pick_pdf_N = 0.25f;
		pick_pdf_T = 0.5f;
		pick_pdf_B = 0.25f;
		if(all)
			disk_u = (disk_u - 0.5f)*4.0f;
	}
	else {
		float3 tmp = disk_N;
		disk_N = disk_B;
		disk_B = tmp;
		pick_pdf_N = 0.25f;
		pick_pdf_T = 0.25f;
		pick_pdf_B = 0.5f;
		if(all)
			disk_u = (disk_u - 0.75f)*4.0f;
	}

	/* sample point on disk */
	float phi = M_2PI_F * disk_u;
	float disk_r = disk_v;
	float disk_height;

	bssrdf_sample(sc, disk_r, &disk_r, &disk_height);

	float3 disk_P = (disk_r*cosf(phi)) * disk_T + (disk_r*sinf(phi)) * disk_B;

	/* create ray */
#ifdef __SPLIT_KERNEL__
	Ray ray_object = ss_isect->ray;
	Ray *ray = &ray_object;
#else
	Ray *ray = &ss_isect->ray;
#endif
	ray->P = sd->P + disk_N*disk_height + disk_P;
	ray->D = -disk_N;
	ray->t = 2.0f*disk_height;
	ray->dP = sd->dP;
	ray->dD = differential3_zero();
	ray->time = sd->time;

	/* intersect with the same object. if multiple intersections are found it
	 * will use at most BSSRDF_MAX_HITS hits, a random subset of all hits */
	scene_intersect_subsurface(kg,
	                           *ray,
	                           ss_isect,
	                           sd->object,
	                           lcg_state,
	                           BSSRDF_MAX_HITS,
                               0x00000000 /*TODO: What goes here*/);
	int num_eval_hits = min(ss_isect->num_hits, BSSRDF_MAX_HITS);

	for(int hit = 0; hit < num_eval_hits; hit++) {
		/* Quickly retrieve P and Ng without setting up ShaderData. */
		float3 hit_P;
		if(sd->type & PRIMITIVE_TRIANGLE) {
			hit_P = triangle_refine_subsurface(kg,
			                                   sd,
			                                   &ss_isect->hits[hit],
			                                   ray);
		}
#ifdef __OBJECT_MOTION__
		else  if(sd->type & PRIMITIVE_MOTION_TRIANGLE) {
			float3 verts[3];
			motion_triangle_vertices(
			        kg,
			        sd->object,
			        kernel_tex_fetch(__prim_index, ss_isect->hits[hit].prim),
			        sd->time,
			        verts);
			hit_P = motion_triangle_refine_subsurface(kg,
			                                          sd,
			                                          &ss_isect->hits[hit],
			                                          ray,
			                                          verts);
		}
#endif  /* __OBJECT_MOTION__ */
		else {
			ss_isect->weight[hit] = make_float3(0.0f, 0.0f, 0.0f);
			continue;
		}

		float3 hit_Ng = ss_isect->Ng[hit];
		if(ss_isect->hits[hit].object != OBJECT_NONE) {
			object_normal_transform(kg, sd, &hit_Ng);
		}

		/* probability densities for local frame axes */
		float pdf_N = pick_pdf_N * fabsf(dot(disk_N, hit_Ng));
		float pdf_T = pick_pdf_T * fabsf(dot(disk_T, hit_Ng));
		float pdf_B = pick_pdf_B * fabsf(dot(disk_B, hit_Ng));

		/* multiple importance sample between 3 axes, power heuristic
		 * found to be slightly better than balance heuristic */
		float mis_weight = power_heuristic_3(pdf_N, pdf_T, pdf_B);

		/* real distance to sampled point */
		float r = len(hit_P - sd->P);

		/* evaluate */
		float w = mis_weight / pdf_N;
		if(ss_isect->num_hits > BSSRDF_MAX_HITS)
			w *= ss_isect->num_hits/(float)BSSRDF_MAX_HITS;
		float3 eval = subsurface_scatter_eval(sd, sc, disk_r, r, all) * w;

		ss_isect->weight[hit] = eval;
	}

#ifdef __SPLIT_KERNEL__
	ss_isect->ray = *ray;
#endif

	return num_eval_hits;
}

ccl_device_noinline void subsurface_scatter_multi_setup(
        KernelGlobals *kg,
        SubsurfaceIntersection* ss_isect,
        int hit,
        ShaderData *sd,
        ccl_addr_space PathState *state,
        int state_flag,
        ShaderClosure *sc,
        bool all)
{
#ifdef __SPLIT_KERNEL__
	Ray ray_object = ss_isect->ray;
	Ray *ray = &ray_object;
#else
	Ray *ray = &ss_isect->ray;
#endif
	/* Setup new shading point. */
	shader_setup_from_subsurface(kg, sd, &ss_isect->hits[hit], ray);

	/* Optionally blur colors and bump mapping. */
	float3 weight = ss_isect->weight[hit];
	float3 N = sd->N;
	subsurface_color_bump_blur(kg, sd, state, state_flag, &weight, &N);

	/* Setup diffuse BSDF. */
	subsurface_scatter_setup_diffuse_bsdf(sd, sc, weight, true, N);
}

#ifndef __SPLIT_KERNEL__
/* subsurface scattering step, from a point on the surface to another nearby point on the same object */
ccl_device void subsurface_scatter_step(KernelGlobals *kg, ShaderData *sd, PathState *state,
	int state_flag, ShaderClosure *sc, uint *lcg_state, float disk_u, float disk_v, bool all)
{
	float3 eval = make_float3(0.0f, 0.0f, 0.0f);

	/* pick random axis in local frame and point on disk */
	float3 disk_N, disk_T, disk_B;
	float pick_pdf_N, pick_pdf_T, pick_pdf_B;

	disk_N = sd->Ng;
	make_orthonormals(disk_N, &disk_T, &disk_B);

	if(sd->randb_closure < 0.5f) {
		pick_pdf_N = 0.5f;
		pick_pdf_T = 0.25f;
		pick_pdf_B = 0.25f;
	}
	else if(sd->randb_closure < 0.75f) {
		float3 tmp = disk_N;
		disk_N = disk_T;
		disk_T = tmp;
		pick_pdf_N = 0.25f;
		pick_pdf_T = 0.5f;
		pick_pdf_B = 0.25f;
	}
	else {
		float3 tmp = disk_N;
		disk_N = disk_B;
		disk_B = tmp;
		pick_pdf_N = 0.25f;
		pick_pdf_T = 0.25f;
		pick_pdf_B = 0.5f;
	}

	/* sample point on disk */
	float phi = M_2PI_F * disk_u;
	float disk_r = disk_v;
	float disk_height;

	bssrdf_sample(sc, disk_r, &disk_r, &disk_height);

	float3 disk_P = (disk_r*cosf(phi)) * disk_T + (disk_r*sinf(phi)) * disk_B;

	/* create ray */
	Ray ray;
	ray.P = sd->P + disk_N*disk_height + disk_P;
	ray.D = -disk_N;
	ray.t = 2.0f*disk_height;
	ray.dP = sd->dP;
	ray.dD = differential3_zero();
	ray.time = sd->time;

	/* intersect with the same object. if multiple intersections are
	 * found it will randomly pick one of them */
	SubsurfaceIntersection ss_isect;
<<<<<<< HEAD
	scene_intersect_subsurface(kg, &ray, &ss_isect, sd->object, lcg_state, 1, 0x00000000 /*TODO: What goes here*/);
=======
	scene_intersect_subsurface(kg, ray, &ss_isect, sd->object, lcg_state, 1);
>>>>>>> d7f5520f

	/* evaluate bssrdf */
	if(ss_isect.num_hits > 0) {
		float3 origP = sd->P;

		/* setup new shading point */
		shader_setup_from_subsurface(kg, sd, &ss_isect.hits[0], &ray);

		/* probability densities for local frame axes */
		float pdf_N = pick_pdf_N * fabsf(dot(disk_N, sd->Ng));
		float pdf_T = pick_pdf_T * fabsf(dot(disk_T, sd->Ng));
		float pdf_B = pick_pdf_B * fabsf(dot(disk_B, sd->Ng));

		/* multiple importance sample between 3 axes, power heuristic
		 * found to be slightly better than balance heuristic */
		float mis_weight = power_heuristic_3(pdf_N, pdf_T, pdf_B);

		/* real distance to sampled point */
		float r = len(sd->P - origP);

		/* evaluate */
		float w = (mis_weight * ss_isect.num_hits) / pdf_N;
		eval = subsurface_scatter_eval(sd, sc, disk_r, r, all) * w;
	}

	/* optionally blur colors and bump mapping */
	float3 N = sd->N;
	subsurface_color_bump_blur(kg, sd, state, state_flag, &eval, &N);

	/* setup diffuse bsdf */
	subsurface_scatter_setup_diffuse_bsdf(sd, sc, eval, (ss_isect.num_hits > 0), N);
}
#endif /* ! __SPLIT_KERNEL__ */

CCL_NAMESPACE_END
<|MERGE_RESOLUTION|>--- conflicted
+++ resolved
@@ -155,7 +155,7 @@
 			if(bsdf) {
 				bsdf->N = N;
 				bsdf->roughness = bssrdf->roughness;
-				sd->flag |= bsdf_principled_diffuse_setup(bsdf);
+				sd->runtime_flag |= bsdf_principled_diffuse_setup(bsdf);
 
 				/* replace CLOSURE_BSDF_PRINCIPLED_DIFFUSE_ID with this special ID so render passes
 				* can recognize it as not being a regular Disney principled diffuse closure */
@@ -165,15 +165,9 @@
 		else if(CLOSURE_IS_BSSRDF(bssrdf->type)) {
 			DiffuseBsdf *bsdf = (DiffuseBsdf*)bsdf_alloc(sd, sizeof(DiffuseBsdf), weight);
 
-<<<<<<< HEAD
 		if(bsdf) {
 			bsdf->N = N;
 			sd->runtime_flag |= bsdf_diffuse_setup(bsdf);
-=======
-			if(bsdf) {
-				bsdf->N = N;
-				sd->flag |= bsdf_diffuse_setup(bsdf);
->>>>>>> d7f5520f
 
 				/* replace CLOSURE_BSDF_DIFFUSE_ID with this special ID so render passes
 				* can recognize it as not being a regular diffuse closure */
@@ -471,11 +465,7 @@
 	/* intersect with the same object. if multiple intersections are
 	 * found it will randomly pick one of them */
 	SubsurfaceIntersection ss_isect;
-<<<<<<< HEAD
-	scene_intersect_subsurface(kg, &ray, &ss_isect, sd->object, lcg_state, 1, 0x00000000 /*TODO: What goes here*/);
-=======
-	scene_intersect_subsurface(kg, ray, &ss_isect, sd->object, lcg_state, 1);
->>>>>>> d7f5520f
+	scene_intersect_subsurface(kg, ray, &ss_isect, sd->object, lcg_state, 1, 0x00000000 /*TODO: What goes here*/);
 
 	/* evaluate bssrdf */
 	if(ss_isect.num_hits > 0) {
