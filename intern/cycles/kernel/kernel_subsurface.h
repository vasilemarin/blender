/*
 * Copyright 2011-2013 Blender Foundation
 *
 * Licensed under the Apache License, Version 2.0 (the "License");
 * you may not use this file except in compliance with the License.
 * You may obtain a copy of the License at
 *
 * http://www.apache.org/licenses/LICENSE-2.0
 *
 * Unless required by applicable law or agreed to in writing, software
 * distributed under the License is distributed on an "AS IS" BASIS,
 * WITHOUT WARRANTIES OR CONDITIONS OF ANY KIND, either express or implied.
 * See the License for the specific language governing permissions and
 * limitations under the License.
 */

CCL_NAMESPACE_BEGIN

/* BSSRDF using disk based importance sampling.
 *
 * BSSRDF Importance Sampling, SIGGRAPH 2013
 * http://library.imageworks.com/pdfs/imageworks-library-BSSRDF-sampling.pdf
 */

ccl_device_inline float3
subsurface_scatter_eval(ShaderData *sd, const ShaderClosure *sc, float disk_r, float r, bool all)
{
  /* this is the veach one-sample model with balance heuristic, some pdf
   * factors drop out when using balance heuristic weighting */
  float3 eval_sum = zero_float3();
  float pdf_sum = 0.0f;
  float sample_weight_inv = 0.0f;

  if (!all) {
    float sample_weight_sum = 0.0f;

    for (int i = 0; i < sd->num_closure; i++) {
      sc = &sd->closure[i];

      if (CLOSURE_IS_DISK_BSSRDF(sc->type)) {
        sample_weight_sum += sc->sample_weight;
      }
    }

    sample_weight_inv = 1.0f / sample_weight_sum;
  }

  for (int i = 0; i < sd->num_closure; i++) {
    sc = &sd->closure[i];

    if (CLOSURE_IS_DISK_BSSRDF(sc->type)) {
      /* in case of branched path integrate we sample all bssrdf's once,
       * for path trace we pick one, so adjust pdf for that */
      float sample_weight = (all) ? 1.0f : sc->sample_weight * sample_weight_inv;

      /* compute pdf */
      float3 eval = bssrdf_eval(sc, r);
      float pdf = bssrdf_pdf(sc, disk_r);

      eval_sum += sc->weight * eval;
      pdf_sum += sample_weight * pdf;
    }
  }

  return (pdf_sum > 0.0f) ? eval_sum / pdf_sum : zero_float3();
}

/* replace closures with a single diffuse bsdf closure after scatter step */
ccl_device void subsurface_scatter_setup_diffuse_bsdf(
    KernelGlobals *kg, ShaderData *sd, ClosureType type, float roughness, float3 weight, float3 N)
{
  sd->flag &= ~SD_CLOSURE_FLAGS;
  sd->num_closure = 0;
  sd->num_closure_left = kernel_data.integrator.max_closures;

#ifdef __PRINCIPLED__
  if (type == CLOSURE_BSSRDF_PRINCIPLED_ID || type == CLOSURE_BSSRDF_PRINCIPLED_RANDOM_WALK_ID) {
    PrincipledDiffuseBsdf *bsdf = (PrincipledDiffuseBsdf *)bsdf_alloc(
        sd, sizeof(PrincipledDiffuseBsdf), weight);

    if (bsdf) {
      bsdf->N = N;
      bsdf->roughness = roughness;
      sd->flag |= bsdf_principled_diffuse_setup(bsdf);

      /* replace CLOSURE_BSDF_PRINCIPLED_DIFFUSE_ID with this special ID so render passes
       * can recognize it as not being a regular Disney principled diffuse closure */
      bsdf->type = CLOSURE_BSDF_BSSRDF_PRINCIPLED_ID;
    }
  }
  else if (CLOSURE_IS_BSDF_BSSRDF(type) || CLOSURE_IS_BSSRDF(type))
#endif /* __PRINCIPLED__ */
  {
    DiffuseBsdf *bsdf = (DiffuseBsdf *)bsdf_alloc(sd, sizeof(DiffuseBsdf), weight);

    if (bsdf) {
      bsdf->N = N;
      sd->flag |= bsdf_diffuse_setup(bsdf);

      /* replace CLOSURE_BSDF_DIFFUSE_ID with this special ID so render passes
       * can recognize it as not being a regular diffuse closure */
      bsdf->type = CLOSURE_BSDF_BSSRDF_ID;
    }
  }
}

/* optionally do blurring of color and/or bump mapping, at the cost of a shader evaluation */
ccl_device float3 subsurface_color_pow(float3 color, float exponent)
{
  color = max(color, zero_float3());

  if (exponent == 1.0f) {
    /* nothing to do */
  }
  else if (exponent == 0.5f) {
    color.x = sqrtf(color.x);
    color.y = sqrtf(color.y);
    color.z = sqrtf(color.z);
  }
  else {
    color.x = powf(color.x, exponent);
    color.y = powf(color.y, exponent);
    color.z = powf(color.z, exponent);
  }

  return color;
}

ccl_device void subsurface_color_bump_blur(
    KernelGlobals *kg, ShaderData *sd, ccl_addr_space PathState *state, float3 *eval, float3 *N)
{
  /* average color and texture blur at outgoing point */
  float texture_blur;
  float3 out_color = shader_bssrdf_sum(sd, NULL, &texture_blur);

  /* do we have bump mapping? */
  bool bump = (sd->flag & SD_HAS_BSSRDF_BUMP) != 0;

  if (bump || texture_blur > 0.0f) {
    /* average color and normal at incoming point */
    shader_eval_surface(kg, sd, state, NULL, state->flag);
    float3 in_color = shader_bssrdf_sum(sd, (bump) ? N : NULL, NULL);

    /* we simply divide out the average color and multiply with the average
     * of the other one. we could try to do this per closure but it's quite
     * tricky to match closures between shader evaluations, their number and
     * order may change, this is simpler */
    if (texture_blur > 0.0f) {
      out_color = subsurface_color_pow(out_color, texture_blur);
      in_color = subsurface_color_pow(in_color, texture_blur);

      *eval *= safe_divide_color(in_color, out_color);
    }
  }
}

/* Subsurface scattering step, from a point on the surface to other
 * nearby points on the same object.
 */
ccl_device_inline int subsurface_scatter_disk(KernelGlobals *kg,
                                              LocalIntersection *ss_isect,
                                              ShaderData *sd,
                                              const ShaderClosure *sc,
                                              uint *lcg_state,
                                              float disk_u,
                                              float disk_v,
                                              bool all)
{
  /* pick random axis in local frame and point on disk */
  float3 disk_N, disk_T, disk_B;
  float pick_pdf_N, pick_pdf_T, pick_pdf_B;

  disk_N = sd->Ng;
  make_orthonormals(disk_N, &disk_T, &disk_B);

  if (disk_v < 0.5f) {
    pick_pdf_N = 0.5f;
    pick_pdf_T = 0.25f;
    pick_pdf_B = 0.25f;
    disk_v *= 2.0f;
  }
  else if (disk_v < 0.75f) {
    float3 tmp = disk_N;
    disk_N = disk_T;
    disk_T = tmp;
    pick_pdf_N = 0.25f;
    pick_pdf_T = 0.5f;
    pick_pdf_B = 0.25f;
    disk_v = (disk_v - 0.5f) * 4.0f;
  }
  else {
    float3 tmp = disk_N;
    disk_N = disk_B;
    disk_B = tmp;
    pick_pdf_N = 0.25f;
    pick_pdf_T = 0.25f;
    pick_pdf_B = 0.5f;
    disk_v = (disk_v - 0.75f) * 4.0f;
  }

  /* sample point on disk */
  float phi = M_2PI_F * disk_v;
  float disk_height, disk_r;

  bssrdf_sample(sc, disk_u, &disk_r, &disk_height);

  float3 disk_P = (disk_r * cosf(phi)) * disk_T + (disk_r * sinf(phi)) * disk_B;

  /* create ray */
#ifdef __SPLIT_KERNEL__
  Ray ray_object = ss_isect->ray;
  Ray *ray = &ray_object;
#else
  Ray *ray = &ss_isect->ray;
#endif
  ray->P = sd->P + disk_N * disk_height + disk_P;
  ray->D = -disk_N;
  ray->t = 2.0f * disk_height;
  ray->dP = sd->dP;
  ray->dD = differential3_zero();
  ray->time = sd->time;

  /* intersect with the same object. if multiple intersections are found it
   * will use at most BSSRDF_MAX_HITS hits, a random subset of all hits */
  scene_intersect_local(kg, ray, ss_isect, sd->object, lcg_state, BSSRDF_MAX_HITS);
  int num_eval_hits = min(ss_isect->num_hits, BSSRDF_MAX_HITS);

  for (int hit = 0; hit < num_eval_hits; hit++) {
    /* Quickly retrieve P and Ng without setting up ShaderData. */
    float3 hit_P;
    if (sd->type & PRIMITIVE_TRIANGLE) {
      hit_P = triangle_refine_local(kg, sd, &ss_isect->hits[hit], ray);
    }
#ifdef __OBJECT_MOTION__
    else if (sd->type & PRIMITIVE_MOTION_TRIANGLE) {
      float3 verts[3];
      motion_triangle_vertices(kg,
                               sd->object,
                               kernel_tex_fetch(__prim_index, ss_isect->hits[hit].prim),
                               sd->time,
                               verts);
      hit_P = motion_triangle_refine_local(kg, sd, &ss_isect->hits[hit], ray, verts);
    }
#endif /* __OBJECT_MOTION__ */
    else {
      ss_isect->weight[hit] = zero_float3();
      continue;
    }

    float3 hit_Ng = ss_isect->Ng[hit];
    if (ss_isect->hits[hit].object != OBJECT_NONE) {
      object_normal_transform(kg, sd, &hit_Ng);
    }

    /* Probability densities for local frame axes. */
    float pdf_N = pick_pdf_N * fabsf(dot(disk_N, hit_Ng));
    float pdf_T = pick_pdf_T * fabsf(dot(disk_T, hit_Ng));
    float pdf_B = pick_pdf_B * fabsf(dot(disk_B, hit_Ng));

    /* Multiple importance sample between 3 axes, power heuristic
     * found to be slightly better than balance heuristic. pdf_N
     * in the MIS weight and denominator cancelled out. */
    float w = pdf_N / (sqr(pdf_N) + sqr(pdf_T) + sqr(pdf_B));
    if (ss_isect->num_hits > BSSRDF_MAX_HITS) {
      w *= ss_isect->num_hits / (float)BSSRDF_MAX_HITS;
    }

    /* Real distance to sampled point. */
    float r = len(hit_P - sd->P);

    /* Evaluate profiles. */
    float3 eval = subsurface_scatter_eval(sd, sc, disk_r, r, all) * w;

    ss_isect->weight[hit] = eval;
  }

#ifdef __SPLIT_KERNEL__
  ss_isect->ray = *ray;
#endif

  return num_eval_hits;
}

#if defined(__KERNEL_OPTIX__) && defined(__SHADER_RAYTRACE__)
ccl_device_inline void subsurface_scatter_multi_setup(KernelGlobals *kg,
                                                      LocalIntersection *ss_isect,
                                                      int hit,
                                                      ShaderData *sd,
                                                      ccl_addr_space PathState *state,
                                                      ClosureType type,
                                                      float roughness)
{
  optixDirectCall<void>(2, kg, ss_isect, hit, sd, state, type, roughness);
}
extern "C" __device__ void __direct_callable__subsurface_scatter_multi_setup(
#else
ccl_device_noinline void subsurface_scatter_multi_setup(
#endif
    KernelGlobals *kg,
    LocalIntersection *ss_isect,
    int hit,
    ShaderData *sd,
    ccl_addr_space PathState *state,
    ClosureType type,
    float roughness)
{
#ifdef __SPLIT_KERNEL__
  Ray ray_object = ss_isect->ray;
  Ray *ray = &ray_object;
#else
  Ray *ray = &ss_isect->ray;
#endif

  /* Workaround for AMD GPU OpenCL compiler. Most probably cache bypass issue. */
#if defined(__SPLIT_KERNEL__) && defined(__KERNEL_OPENCL_AMD__) && defined(__KERNEL_GPU__)
  kernel_split_params.dummy_sd_flag = sd->flag;
#endif

  /* Setup new shading point. */
  shader_setup_from_subsurface(kg, sd, &ss_isect->hits[hit], ray);

  /* Optionally blur colors and bump mapping. */
  float3 weight = ss_isect->weight[hit];
  float3 N = sd->N;
  subsurface_color_bump_blur(kg, sd, state, &weight, &N);

  /* Setup diffuse BSDF. */
  subsurface_scatter_setup_diffuse_bsdf(kg, sd, type, roughness, weight, N);
}

/* Random walk subsurface scattering.
 *
 * "Practical and Controllable Subsurface Scattering for Production Path
 *  Tracing". Matt Jen-Yuan Chiang, Peter Kutz, Brent Burley. SIGGRAPH 2016. */

ccl_device void subsurface_random_walk_remap(const float A,
                                             const float d,
                                             float *sigma_t,
                                             float *alpha)
{
  /* Compute attenuation and scattering coefficients from albedo. */
  *alpha = 1.0f - expf(A * (-5.09406f + A * (2.61188f - A * 4.31805f)));
  const float s = 1.9f - A + 3.5f * sqr(A - 0.8f);

  *sigma_t = 1.0f / fmaxf(d * s, 1e-16f);
}

ccl_device void subsurface_random_walk_coefficients(const ShaderClosure *sc,
                                                    float3 *sigma_t,
                                                    float3 *alpha,
                                                    float3 *weight)
{
  const Bssrdf *bssrdf = (const Bssrdf *)sc;
  const float3 A = bssrdf->albedo;
  const float3 d = bssrdf->radius;
  float sigma_t_x, sigma_t_y, sigma_t_z;
  float alpha_x, alpha_y, alpha_z;

  subsurface_random_walk_remap(A.x, d.x, &sigma_t_x, &alpha_x);
  subsurface_random_walk_remap(A.y, d.y, &sigma_t_y, &alpha_y);
  subsurface_random_walk_remap(A.z, d.z, &sigma_t_z, &alpha_z);

  *sigma_t = make_float3(sigma_t_x, sigma_t_y, sigma_t_z);
  *alpha = make_float3(alpha_x, alpha_y, alpha_z);

  /* Closure mixing and Fresnel weights separate from albedo. */
  *weight = safe_divide_color(bssrdf->weight, A);
}

/* References for Dwivedi sampling:
 *
 * [1] "A Zero-variance-based Sampling Scheme for Monte Carlo Subsurface Scattering"
 * by Jaroslav Křivánek and Eugene d'Eon (SIGGRAPH 2014)
 * https://cgg.mff.cuni.cz/~jaroslav/papers/2014-zerovar/
 *
 * [2] "Improving the Dwivedi Sampling Scheme"
 * by Johannes Meng, Johannes Hanika, and Carsten Dachsbacher (EGSR 2016)
 * https://cg.ivd.kit.edu/1951.php
 *
 * [3] "Zero-Variance Theory for Efficient Subsurface Scattering"
 * by Eugene d'Eon and Jaroslav Křivánek (SIGGRAPH 2020)
 * https://iliyan.com/publications/RenderingCourse2020
 */

ccl_device_forceinline float eval_phase_dwivedi(float v, float phase_log, float cos_theta)
{
  /* Eq. 9 from [2] using precomputed log((v + 1) / (v - 1))*/
  return 1.0f / ((v - cos_theta) * phase_log);
}

ccl_device_forceinline float sample_phase_dwivedi(float v, float phase_log, float rand)
{
  /* Based on Eq. 10 from [2]: `v - (v + 1) * pow((v - 1) / (v + 1), rand)`
   * Since we're already pre-computing `phase_log = log((v + 1) / (v - 1))` for the evaluation,
   * we can implement the power function like this. */
  return v - (v + 1) * expf(-rand * phase_log);
}

ccl_device_forceinline float diffusion_length_dwivedi(float alpha)
{
  /* Eq. 67 from [3] */
  return 1.0f / sqrtf(1.0f - powf(alpha, 2.44294f - 0.0215813f * alpha + 0.578637f / alpha));
}

ccl_device_forceinline float3 direction_from_cosine(float3 D, float cos_theta, float randv)
{
  float sin_theta = safe_sqrtf(1.0f - cos_theta * cos_theta);
  float phi = M_2PI_F * randv;
  float3 dir = make_float3(sin_theta * cosf(phi), sin_theta * sinf(phi), cos_theta);

  float3 T, B;
  make_orthonormals(D, &T, &B);
  return dir.x * T + dir.y * B + dir.z * D;
}

ccl_device_forceinline float3 subsurface_random_walk_pdf(float3 sigma_t,
                                                         float t,
                                                         bool hit,
                                                         float3 *transmittance)
{
  float3 T = volume_color_transmittance(sigma_t, t);
  if (transmittance) {
    *transmittance = T;
  }
  return hit ? T : sigma_t * T;
}

#ifdef __KERNEL_OPTIX__
ccl_device_inline /* inline trace calls */
#else
ccl_device_noinline
#endif
    bool
    subsurface_random_walk(KernelGlobals *kg,
                           LocalIntersection *ss_isect,
                           ShaderData *sd,
                           ccl_addr_space PathState *state,
                           const ShaderClosure *sc,
                           const float bssrdf_u,
                           const float bssrdf_v)
{
  /* Sample diffuse surface scatter into the object. */
  float3 D;
  float pdf;
  sample_cos_hemisphere(-sd->N, bssrdf_u, bssrdf_v, &D, &pdf);
  if (dot(-sd->Ng, D) <= 0.0f) {
    return 0;
  }

  /* Convert subsurface to volume coefficients.
   * The single-scattering albedo is named alpha to avoid confusion with the surface albedo. */
  float3 sigma_t, alpha;
  float3 throughput = one_float3();
  subsurface_random_walk_coefficients(sc, &sigma_t, &alpha, &throughput);
  float3 sigma_s = sigma_t * alpha;

  /* Theoretically it should be better to use the exact alpha for the channel we're sampling at
   * each bounce, but in practice there doesn't seem to be a noticeable difference in exchange
   * for making the code significantly more complex and slower (if direction sampling depends on
   * the sampled channel, we need to compute its PDF per-channel and consider it for MIS later on).
   *
   * Since the strength of the guided sampling increases as alpha gets lower, using a value that
   * is too low results in fireflies while one that's too high just gives a bit more noise.
   * Therefore, the code here uses the highest of the three albedos to be safe. */
  float diffusion_length = diffusion_length_dwivedi(max3(alpha));
  /* Precompute term for phase sampling. */
  float phase_log = logf((diffusion_length + 1) / (diffusion_length - 1));

  /* Setup ray. */
#ifdef __SPLIT_KERNEL__
  Ray ray_object = ss_isect->ray;
  Ray *ray = &ray_object;
#else
  Ray *ray = &ss_isect->ray;
#endif
  ray->P = ray_offset(sd->P, -sd->Ng);
  ray->D = D;
  ray->t = FLT_MAX;
  ray->time = sd->time;

  /* Modify state for RNGs, decorrelated from other paths. */
  uint prev_rng_offset = state->rng_offset;
  uint prev_rng_hash = state->rng_hash;
  state->rng_hash = cmj_hash(state->rng_hash + state->rng_offset, 0xdeadbeef);

  /* Random walk until we hit the surface again. */
  bool hit = false;
  bool have_opposite_interface = false;
  float opposite_distance = 0.0f;

  /* Todo: Disable for alpha>0.999 or so? */
  const float guided_fraction = 0.75f;

  for (int bounce = 0; bounce < BSSRDF_MAX_BOUNCES; bounce++) {
    /* Advance random number offset. */
    state->rng_offset += PRNG_BOUNCE_NUM;

    /* Sample color channel, use MIS with balance heuristic. */
    float rphase = path_state_rng_1D(kg, state, PRNG_PHASE_CHANNEL);
    float3 channel_pdf;
    int channel = kernel_volume_sample_channel(alpha, throughput, rphase, &channel_pdf);
    float sample_sigma_t = kernel_volume_channel_get(sigma_t, channel);
    float randt = path_state_rng_1D(kg, state, PRNG_SCATTER_DISTANCE);

    /* We need the result of the raycast to compute the full guided PDF, so just remember the
     * relevant terms to avoid recomputing them later. */
    float backward_fraction = 0.0f;
    float forward_pdf_factor = 0.0f;
    float forward_stretching = 1.0f;
    float backward_pdf_factor = 0.0f;
    float backward_stretching = 1.0f;

    /* For the initial ray, we already know the direction, so just do classic distance sampling. */
    if (bounce > 0) {
      /* Decide whether we should use guided or classic sampling. */
      bool guided = (path_state_rng_1D(kg, state, PRNG_LIGHT_TERMINATE) < guided_fraction);

      /* Determine if we want to sample away from the incoming interface.
       * This only happens if we found a nearby opposite interface, and the probability for it
       * depends on how close we are to it already.
       * This probability term comes from the recorded presentation of [3]. */
      bool guide_backward = false;
      if (have_opposite_interface) {
        /* Compute distance of the random walk between the tangent plane at the starting point
         * and the assumed opposite interface (the parallel plane that contains the point we
         * found in our ray query for the opposite side). */
        float x = clamp(dot(ray->P - sd->P, -sd->N), 0.0f, opposite_distance);
        backward_fraction = 1.0f / (1.0f + expf((opposite_distance - 2 * x) / diffusion_length));
        guide_backward = path_state_rng_1D(kg, state, PRNG_TERMINATE) < backward_fraction;
      }

      /* Sample scattering direction. */
      float scatter_u, scatter_v;
      path_state_rng_2D(kg, state, PRNG_BSDF_U, &scatter_u, &scatter_v);
      float cos_theta;
      if (guided) {
        cos_theta = sample_phase_dwivedi(diffusion_length, phase_log, scatter_u);
        /* The backwards guiding distribution is just mirrored along sd->N, so swapping the
         * sign here is enough to sample from that instead. */
        if (guide_backward) {
          cos_theta = -cos_theta;
        }
      }
      else {
        cos_theta = 2.0f * scatter_u - 1.0f;
      }
      ray->D = direction_from_cosine(sd->N, cos_theta, scatter_v);

      /* Compute PDF factor caused by phase sampling (as the ratio of guided / classic).
       * Since phase sampling is channel-independent, we can get away with applying a factor
       * to the guided PDF, which implicitly means pulling out the classic PDF term and letting
       * it cancel with an equivalent term in the numerator of the full estimator.
       * For the backward PDF, we again reuse the same probability distribution with a sign swap.
       */
      forward_pdf_factor = 2.0f * eval_phase_dwivedi(diffusion_length, phase_log, cos_theta);
      backward_pdf_factor = 2.0f * eval_phase_dwivedi(diffusion_length, phase_log, -cos_theta);

      /* Prepare distance sampling.
       * For the backwards case, this also needs the sign swapped since now directions against
       * sd->N (and therefore with negative cos_theta) are preferred. */
      forward_stretching = (1.0f - cos_theta / diffusion_length);
      backward_stretching = (1.0f + cos_theta / diffusion_length);
      if (guided) {
        sample_sigma_t *= guide_backward ? backward_stretching : forward_stretching;
      }
    }

    /* Sample direction along ray. */
    float t = -logf(1.0f - randt) / sample_sigma_t;

    /* On the first bounce, we use the raycast to check if the opposite side is nearby.
     * If yes, we will later use backwards guided sampling in order to have a decent
     * chance of connecting to it.
     * Todo: Maybe use less than 10 times the mean free path? */
    ray->t = (bounce == 0) ? max(t, 10.0f / (min3(sigma_t))) : t;
    scene_intersect_local(kg, ray, ss_isect, sd->object, NULL, 1);
    hit = (ss_isect->num_hits > 0);

    if (hit) {
#ifdef __KERNEL_OPTIX__
      /* t is always in world space with OptiX. */
      ray->t = ss_isect->hits[0].t;
#else
      /* Compute world space distance to surface hit. */
      float3 D = ray->D;
      object_inverse_dir_transform(kg, sd, &D);
      D = normalize(D) * ss_isect->hits[0].t;
      object_dir_transform(kg, sd, &D);
      ray->t = len(D);
#endif
    }

    if (bounce == 0) {
      /* Check if we hit the opposite side. */
      if (hit) {
        have_opposite_interface = true;
        opposite_distance = dot(ray->P + ray->t * ray->D - sd->P, -sd->N);
      }
      /* Apart from the opposite side check, we were supposed to only trace up to distance t,
       * so check if there would have been a hit in that case. */
      hit = ray->t < t;
    }

    /* Use the distance to the exit point for the throughput update if we found one. */
    if (hit) {
      t = ray->t;
    }

    /* Advance to new scatter location. */
    ray->P += t * ray->D;

    float3 transmittance;
    float3 pdf = subsurface_random_walk_pdf(sigma_t, t, hit, &transmittance);
    if (bounce > 0) {
      /* Compute PDF just like we do for classic sampling, but with the stretched sigma_t. */
      float3 guided_pdf = subsurface_random_walk_pdf(forward_stretching * sigma_t, t, hit, NULL);

      if (have_opposite_interface) {
        /* First step of MIS: Depending on geometry we might have two methods for guided
         * sampling, so perform MIS between them. */
        float3 back_pdf = subsurface_random_walk_pdf(backward_stretching * sigma_t, t, hit, NULL);
        guided_pdf = mix(
            guided_pdf * forward_pdf_factor, back_pdf * backward_pdf_factor, backward_fraction);
      }
      else {
        /* Just include phase sampling factor otherwise. */
        guided_pdf *= forward_pdf_factor;
      }
<<<<<<< HEAD
=======

      /* Now we apply the MIS balance heuristic between the classic and guided sampling. */
      pdf = mix(pdf, guided_pdf, guided_fraction);
    }

    /* Finally, we're applying MIS again to combine the three color channels.
     * Altogether, the MIS computation combines up to nine different estimators:
     * {classic, guided, backward_guided} x {r, g, b} */
    throughput *= (hit ? transmittance : sigma_s * transmittance) / dot(channel_pdf, pdf);
>>>>>>> 9e007b46

      /* Now we apply the MIS balance heuristic between the classic and guided sampling. */
      pdf = mix(pdf, guided_pdf, guided_fraction);
    }
<<<<<<< HEAD

    /* Finally, we're applying MIS again to combine the three color channels.
     * Altogether, the MIS computation combines up to nine different estimators:
     * {classic, guided, backward_guided} x {r, g, b} */
    throughput *= (hit ? transmittance : sigma_s * transmittance) / dot(channel_pdf, pdf);

    if (hit) {
      /* If we hit the surface, we are done. */
=======
    else if (throughput.x < VOLUME_THROUGHPUT_EPSILON &&
             throughput.y < VOLUME_THROUGHPUT_EPSILON &&
             throughput.z < VOLUME_THROUGHPUT_EPSILON) {
      /* Avoid unnecessary work and precision issue when throughput gets really small. */
>>>>>>> 9e007b46
      break;
    }
  }

  kernel_assert(isfinite_safe(throughput.x) && isfinite_safe(throughput.y) &&
                isfinite_safe(throughput.z));

  state->rng_offset = prev_rng_offset;
  state->rng_hash = prev_rng_hash;

  /* Return number of hits in ss_isect. */
  if (!hit) {
    return 0;
  }

  /* TODO: gain back performance lost from merging with disk BSSRDF. We
   * only need to return on hit so this indirect ray push/pop overhead
   * is not actually needed, but it does keep the code simpler. */
  ss_isect->weight[0] = throughput;
#ifdef __SPLIT_KERNEL__
  ss_isect->ray = *ray;
#endif

  return 1;
}

ccl_device_inline int subsurface_scatter_multi_intersect(KernelGlobals *kg,
                                                         LocalIntersection *ss_isect,
                                                         ShaderData *sd,
                                                         ccl_addr_space PathState *state,
                                                         const ShaderClosure *sc,
                                                         uint *lcg_state,
                                                         float bssrdf_u,
                                                         float bssrdf_v,
                                                         bool all)
{
  if (CLOSURE_IS_DISK_BSSRDF(sc->type)) {
    return subsurface_scatter_disk(kg, ss_isect, sd, sc, lcg_state, bssrdf_u, bssrdf_v, all);
  }
  else {
    return subsurface_random_walk(kg, ss_isect, sd, state, sc, bssrdf_u, bssrdf_v);
  }
}

CCL_NAMESPACE_END<|MERGE_RESOLUTION|>--- conflicted
+++ resolved
@@ -626,8 +626,6 @@
         /* Just include phase sampling factor otherwise. */
         guided_pdf *= forward_pdf_factor;
       }
-<<<<<<< HEAD
-=======
 
       /* Now we apply the MIS balance heuristic between the classic and guided sampling. */
       pdf = mix(pdf, guided_pdf, guided_fraction);
@@ -637,26 +635,15 @@
      * Altogether, the MIS computation combines up to nine different estimators:
      * {classic, guided, backward_guided} x {r, g, b} */
     throughput *= (hit ? transmittance : sigma_s * transmittance) / dot(channel_pdf, pdf);
->>>>>>> 9e007b46
-
-      /* Now we apply the MIS balance heuristic between the classic and guided sampling. */
-      pdf = mix(pdf, guided_pdf, guided_fraction);
-    }
-<<<<<<< HEAD
-
-    /* Finally, we're applying MIS again to combine the three color channels.
-     * Altogether, the MIS computation combines up to nine different estimators:
-     * {classic, guided, backward_guided} x {r, g, b} */
-    throughput *= (hit ? transmittance : sigma_s * transmittance) / dot(channel_pdf, pdf);
 
     if (hit) {
       /* If we hit the surface, we are done. */
-=======
+      break;
+    }
     else if (throughput.x < VOLUME_THROUGHPUT_EPSILON &&
              throughput.y < VOLUME_THROUGHPUT_EPSILON &&
              throughput.z < VOLUME_THROUGHPUT_EPSILON) {
       /* Avoid unnecessary work and precision issue when throughput gets really small. */
->>>>>>> 9e007b46
       break;
     }
   }
