# ***** BEGIN GPL LICENSE BLOCK *****
#
# This program is free software; you can redistribute it and/or
# modify it under the terms of the GNU General Public License
# as published by the Free Software Foundation; either version 2
# of the License, or (at your option) any later version.
#
# This program is distributed in the hope that it will be useful,
# but WITHOUT ANY WARRANTY; without even the implied warranty of
# MERCHANTABILITY or FITNESS FOR A PARTICULAR PURPOSE.  See the
# GNU General Public License for more details.
#
# You should have received a copy of the GNU General Public License
# along with this program; if not, write to the Free Software Foundation,
# Inc., 51 Franklin Street, Fifth Floor, Boston, MA 02110-1301, USA.
#
# The Original Code is Copyright (C) 2006, Blender Foundation
# All rights reserved.
#
# The Original Code is: all of this file.
#
# Contributor(s): Jacques Beaurain.
#
# ***** END GPL LICENSE BLOCK *****

#-----------------------------------------------------------------------------
# We don't allow in-source builds. This causes no end of troubles because
# all out-of-source builds will use the CMakeCache.txt file there and even
# build the libs and objects in it.

if(${CMAKE_SOURCE_DIR} STREQUAL ${CMAKE_BINARY_DIR})
	if(NOT DEFINED WITH_IN_SOURCE_BUILD)
		message(FATAL_ERROR
			"CMake generation for blender is not allowed within the source directory!"
			"\n Remove the CMakeCache.txt file and try again from another folder, e.g.:"
			"\n "
			"\n rm CMakeCache.txt"
			"\n cd .."
			"\n mkdir cmake-make"
			"\n cd cmake-make"
			"\n cmake ../blender"
			"\n "
			"\n Alternately define WITH_IN_SOURCE_BUILD to force this option (not recommended!)"
		)
	endif()
endif()

cmake_minimum_required(VERSION 2.8)

if(NOT (${CMAKE_VERSION} VERSION_LESS 3.0))
	# keep until CMake-3.0 is min requirement
	cmake_policy(SET CMP0043 OLD)
endif()

if(NOT EXECUTABLE_OUTPUT_PATH)
	set(FIRST_RUN "TRUE")
endif()

# this starts out unset
list(APPEND CMAKE_MODULE_PATH "${CMAKE_SOURCE_DIR}/build_files/cmake/Modules")

# avoid having empty buildtype
set(CMAKE_BUILD_TYPE_INIT "Release")

# quiet output for Makefiles, 'make -s' helps too
# set_property(GLOBAL PROPERTY RULE_MESSAGES OFF)

# global compile definitions since add_definitions() adds for all.
set_property(DIRECTORY APPEND PROPERTY COMPILE_DEFINITIONS_DEBUG           DEBUG _DEBUG)
set_property(DIRECTORY APPEND PROPERTY COMPILE_DEFINITIONS_RELEASE         NDEBUG)
set_property(DIRECTORY APPEND PROPERTY COMPILE_DEFINITIONS_MINSIZEREL      NDEBUG)
set_property(DIRECTORY APPEND PROPERTY COMPILE_DEFINITIONS_RELWITHDEBINFO  NDEBUG)


#-----------------------------------------------------------------------------
# Set policy

# see "cmake --help-policy CMP0003"
# So library linking is more sane
cmake_policy(SET CMP0003 NEW)

# So BUILDINFO and BLENDERPATH strings are automatically quoted
cmake_policy(SET CMP0005 NEW)

# So syntax problems are errors
cmake_policy(SET CMP0010 NEW)

# Input directories must have CMakeLists.txt
cmake_policy(SET CMP0014 NEW)

#-----------------------------------------------------------------------------
# Load some macros.
include(build_files/cmake/macros.cmake)


#-----------------------------------------------------------------------------
# Initialize project.

blender_project_hack_pre()

project(Blender)

blender_project_hack_post()

enable_testing()

#-----------------------------------------------------------------------------
# Redirect output files

set(EXECUTABLE_OUTPUT_PATH ${CMAKE_BINARY_DIR}/bin CACHE INTERNAL "" FORCE)
set(LIBRARY_OUTPUT_PATH ${CMAKE_BINARY_DIR}/lib CACHE INTERNAL "" FORCE)
set(TESTS_OUTPUT_DIR ${EXECUTABLE_OUTPUT_PATH}/tests CACHE INTERNAL "" FORCE)

#-----------------------------------------------------------------------------
# Set default config options

get_blender_version()


# Blender internal features
option(WITH_BLENDER "Build blender (disable to build only the blender player)" ON)
mark_as_advanced(WITH_BLENDER)

option(WITH_INTERNATIONAL "Enable I18N (International fonts and text)" ON)

option(WITH_PYTHON        "Enable Embedded Python API  (only disable for development)" ON)
option(WITH_PYTHON_SECURITY "Disables execution of scripts within blend files by default" ON) 
mark_as_advanced(WITH_PYTHON)  # dont want people disabling this unless they really know what they are doing.
mark_as_advanced(WITH_PYTHON_SECURITY)  # some distributions see this as a security issue, rather than have them patch it, make a build option.
set(WITH_PYTHON_SECURITY ON CACHE BOOL "ON" FORCE) # temp force on. 

option(WITH_PYTHON_SAFETY "Enable internal API error checking to track invalid data to prevent crash on access (at the expense of some effeciency, only enable for development)." OFF)
option(WITH_PYTHON_MODULE "Enable building as a python module which runs without a user interface, like running regular blender in background mode (experimental, only enable for development)" OFF)
if(APPLE)
	option(WITH_PYTHON_FRAMEWORK "Enable building using the Python available in the framework (OSX only)" OFF)
endif()

option(WITH_BUILDINFO     "Include extra build details (only disable for development & faster builds)" ON)
if(${CMAKE_VERSION} VERSION_LESS 2.8.8)
	# add_library OBJECT arg unsupported
	set(WITH_BUILDINFO OFF)
endif()

option(WITH_IK_ITASC      "Enable ITASC IK solver (only disable for development & for incompatible C++ compilers)" ON)
option(WITH_IK_SOLVER     "Enable Legacy IK solver (only disable for development)" ON)
option(WITH_FFTW3         "Enable FFTW3 support (Used for smoke and audio effects)" ON)
option(WITH_BULLET        "Enable Bullet (Physics Engine)" ON)
option(WITH_SYSTEM_BULLET "Use the systems bullet library (currently unsupported due to missing features in upstream!)" )
mark_as_advanced(WITH_SYSTEM_BULLET)
option(WITH_GAMEENGINE    "Enable Game Engine" ON)
option(WITH_PLAYER        "Build Player" OFF)
option(WITH_OPENCOLORIO   "Enable OpenColorIO color management" ON)
option(WITH_COMPOSITOR    "Enable the tile based nodal compositor" ON)

# GHOST Windowing Library Options
option(WITH_GHOST_DEBUG   "Enable debugging output for the GHOST library" OFF)
mark_as_advanced(WITH_GHOST_DEBUG)

option(WITH_GHOST_SDL     "Enable building blender against SDL for windowing rather then the native APIs" OFF)
mark_as_advanced(WITH_GHOST_SDL)

# Misc...
option(WITH_HEADLESS      "Build without graphical support (renderfarm, server mode only)" OFF)
mark_as_advanced(WITH_HEADLESS)

option(WITH_AUDASPACE     "Build with blenders audio library (only disable if you know what you're doing!)" ON)
mark_as_advanced(WITH_AUDASPACE)

option(WITH_OPENMP        "Enable OpenMP (has to be supported by the compiler)" ON)

if(UNIX AND NOT APPLE)
	set(_WITH_X11 ON)
else()
	set(_WITH_X11 OFF)
endif()

option(WITH_X11 "Use X11 library (on any non-unix system this is for development purposes only)" ${_WITH_X11})
unset(_WITH_X11)
mark_as_advanced(WITH_X11)

if(WITH_X11)
	if(APPLE)
		set(_X11_EXTRAS OFF)
	else()
		set(_X11_EXTRAS ON)
	endif()

	option(WITH_X11_XINPUT    "Enable X11 Xinput (tablet support and unicode input)"  _X11_EXTRAS)
	option(WITH_X11_XF86VMODE "Enable X11 video mode switching"                       _X11_EXTRAS)

	unset(_X11_EXTRAS)

	option(WITH_GHOST_XDND    "Enable drag'n'drop support on X11 using XDND protocol" ON)

endif()

if(UNIX AND NOT_APPLE)
	option(WITH_SYSTEM_GLEW "Use GLEW OpenGL wrapper library provided by the operating system" ON)
	option(WITH_SYSTEM_GLES "Use OpenGL ES library provided by the operating system"           ON)
else()
	# not an option for other OS's
	set(WITH_SYSTEM_GLEW OFF)
	set(WITH_SYSTEM_GLES OFF)
endif()


# (unix defaults to System OpenJPEG On)
if(UNIX AND NOT APPLE)
	set(PLATFORM_DEFAULT ON)
else()
	set(PLATFORM_DEFAULT OFF)
endif()
option(WITH_SYSTEM_OPENJPEG "Use the operating systems OpenJPEG library" ${PLATFORM_DEFAULT})
unset(PLATFORM_DEFAULT)


# Modifiers
option(WITH_MOD_FLUID           "Enable Elbeem Modifier (Fluid Simulation)" ON)
option(WITH_MOD_SMOKE           "Enable Smoke Modifier (Smoke Simulation)" ON)
option(WITH_MOD_BOOLEAN         "Enable Boolean Modifier" ON)
option(WITH_MOD_REMESH          "Enable Remesh Modifier" ON)
# option(WITH_MOD_CLOTH_ELTOPO    "Enable Experimental cloth solver" OFF)  # this is now only available in a branch
# mark_as_advanced(WITH_MOD_CLOTH_ELTOPO)
option(WITH_MOD_OCEANSIM        "Enable Ocean Modifier" OFF)

# Image format support
option(WITH_OPENIMAGEIO         "Enable OpenImageIO Support (http://www.openimageio.org)" OFF)
option(WITH_IMAGE_OPENEXR       "Enable OpenEXR Support (http://www.openexr.com)" ON)
option(WITH_IMAGE_OPENJPEG      "Enable OpenJpeg Support (http://www.openjpeg.org)" ON)
option(WITH_IMAGE_TIFF          "Enable LibTIFF Support" ON)
option(WITH_IMAGE_DDS           "Enable DDS Image Support" ON)
option(WITH_IMAGE_CINEON        "Enable CINEON and DPX Image Support" ON)
option(WITH_IMAGE_HDR           "Enable HDR Image Support" ON)
option(WITH_IMAGE_REDCODE       "Enable RedCode Image Support" OFF)
option(WITH_IMAGE_FRAMESERVER   "Enable image FrameServer Support for rendering" ON)

# Audio/Video format support
option(WITH_CODEC_AVI           "Enable Blenders own AVI file support (raw/jpeg)" ON)
option(WITH_CODEC_FFMPEG        "Enable FFMPeg Support (http://ffmpeg.org)" OFF)
option(WITH_CODEC_SNDFILE       "Enable libsndfile Support (http://www.mega-nerd.com/libsndfile)" OFF)

if(APPLE)
	option(WITH_CODEC_FFMPEG        "Enable FFMPeg Support (http://ffmpeg.org)" ON)
	option(WITH_CODEC_QUICKTIME     "Enable Quicktime Support" ON)
else()
	option(WITH_CODEC_FFMPEG        "Enable FFMPeg Support (http://ffmpeg.org)" OFF)
endif()

# 3D format support
# Disable opencollada when we don't have precompiled libs
if(APPLE OR WIN32)
	option(WITH_OPENCOLLADA		"Enable OpenCollada Support (http://www.opencollada.org)" ON)
else()
	option(WITH_OPENCOLLADA		"Enable OpenCollada Support (http://www.opencollada.org)" OFF)
endif()

# Sound output
option(WITH_SDL           "Enable SDL for sound and joystick support" ON)
option(WITH_OPENAL        "Enable OpenAL Support (http://www.openal.org)" ON)
option(WITH_JACK          "Enable Jack Support (http://www.jackaudio.org)" OFF)
if(UNIX AND NOT APPLE)
	option(WITH_JACK_DYNLOAD  "Enable runtime dynamic Jack libraries loading" OFF)
endif()

# Compression
option(WITH_LZO           "Enable fast LZO compression (used for pointcache)" ON)
option(WITH_LZMA          "Enable best LZMA compression, (used for pointcache)" ON)

# Camera/motion tracking
option(WITH_LIBMV         "Enable libmv structure from motion library" ON)

# Freestyle
option(WITH_FREESTYLE     "Enable Freestyle (advanced edges rendering)" ON)

# Misc
option(WITH_INPUT_NDOF "Enable NDOF input devices (SpaceNavigator and friends)" ON)
option(WITH_RAYOPTIMIZATION	"Enable use of SIMD (SSE) optimizations for the raytracer" ON)
option(WITH_OPENNL        "Enable use of Open Numerical Library" ON)
if(UNIX AND NOT APPLE)
	option(WITH_INSTALL_PORTABLE "Install redistributeable runtime, otherwise install into CMAKE_INSTALL_PREFIX" ON)
	option(WITH_STATIC_LIBS "Try to link with static libraries, as much as possible, to make blender more portable across distributions" OFF)
	if(WITH_STATIC_LIBS)
		option(WITH_BOOST_ICU "Boost uses ICU library (required for linking with static Boost built with libicu)." OFF)
		mark_as_advanced(WITH_BOOST_ICU)
	endif()
endif()
option(WITH_PYTHON_INSTALL       "Copy system python into the blender install folder" ON)
option(WITH_PYTHON_INSTALL_NUMPY "Copy system numpy into the blender install folder"  ON)
set(PYTHON_NUMPY_PATH            "" CACHE PATH "Path to python site-packages or dist-packages containing 'numpy' module")
mark_as_advanced(PYTHON_NUMPY_PATH)

if(UNIX AND NOT APPLE)
	option(WITH_PYTHON_INSTALL_REQUESTS "Copy system requests into the blender install folder" ON)
	set(PYTHON_REQUESTS_PATH "" CACHE PATH "Path to python site-packages or dist-packages containing 'requests' module")
	mark_as_advanced(PYTHON_REQUESTS_PATH)
endif()

# Cycles
option(WITH_CYCLES					"Enable cycles Render Engine" ON)
option(WITH_CYCLES_STANDALONE		"Build cycles standalone application" OFF)
option(WITH_CYCLES_STANDALONE_GUI	"Build cycles standalone with GUI" OFF)
option(WITH_CYCLES_OSL				"Build Cycles with OSL support" OFF)
option(WITH_CYCLES_CUDA_BINARIES	"Build cycles CUDA binaries" OFF)
set(CYCLES_CUDA_BINARIES_ARCH sm_20 sm_21 sm_30 sm_35 sm_50 CACHE STRING "CUDA architectures to build binaries for")
mark_as_advanced(CYCLES_CUDA_BINARIES_ARCH)
unset(PLATFORM_DEFAULT)

# LLVM
option(WITH_LLVM					"Use LLVM" OFF)
if(APPLE)
	option(LLVM_STATIC					"Link with LLVM static libraries" ON) # we prefer static llvm build on Apple, dyn build possible though
else()
	option(LLVM_STATIC					"Link with LLVM static libraries" OFF)
endif()
mark_as_advanced(LLVM_STATIC)

# disable for now, but plan to support on all platforms eventually
option(WITH_MEM_JEMALLOC   "Enable malloc replacement (http://www.canonware.com/jemalloc)" OFF)
mark_as_advanced(WITH_MEM_JEMALLOC)

# currently only used for BLI_mempool
option(WITH_MEM_VALGRIND "Enable extended valgrind support for better reporting" OFF)
mark_as_advanced(WITH_MEM_VALGRIND)

# Debug
option(WITH_CXX_GUARDEDALLOC "Enable GuardedAlloc for C++ memory allocation tracking (only enable for development)" OFF)
mark_as_advanced(WITH_CXX_GUARDEDALLOC)

option(WITH_ASSERT_ABORT "Call abort() when raising an assertion through BLI_assert()" OFF)
mark_as_advanced(WITH_ASSERT_ABORT)

option(WITH_BOOST					"Enable features depending on boost" ON)

if(CMAKE_COMPILER_IS_GNUCC)
	option(WITH_GCC_MUDFLAP			"Enable mudflap" OFF)
	mark_as_advanced(WITH_GCC_MUDFLAP)
endif()

# Unit testsing
option(WITH_GTESTS "Enable GTest unit testing" OFF)

# OpenGL

option(WITH_GLEW_MX             "Support multiple GLEW contexts (experimental)"                                                                                ON )
option(WITH_GLEW_ES             "Switches to experimental copy of GLEW that has support for OpenGL ES. (temporary option for development purposes)"            OFF)
option(WITH_GLU                 "Provide the GL Utility Library (GLU). Only works with the 'compatibiity' profile. (deprecated)"                               ON )
option(WITH_GL_CONTEXT_DESKTOP  "Support using the AGL/WGL/XGL system library to initialize OpenGL. Can access 3.2+ core, compatibility, and 2.0 ES profiles." ON )
option(WITH_GL_CONTEXT_EMBEDDED "Support using the EGL system library to initialize OpenGL ES."                                                                OFF)
option(WITH_GL_PROFILE_COMPAT   "Support using the OpenGL 'compatibility' profile. (deprecated)"                                                               ON )
option(WITH_GL_PROFILE_CORE     "Support using the OpenGL 3.2+ 'core' profile."                                                                                OFF)
option(WITH_GL_PROFILE_ES20     "Support using OpenGL ES 2.0. (thru either EGL or the AGL/WGL/XGL 'es20' profile)"                                             OFF)

mark_as_advanced(
	WITH_GLEW_MX
	WITH_GLEW_ES
	WITH_GLU
	WITH_GL_CONTEXT_DESKTOP
	WITH_GL_CONTEXT_EMBEDDED
	WITH_GL_PROFILE_COMPAT
	WITH_GL_PROFILE_CORE
	WITH_GL_PROFILE_ES20
)

if(WIN32)
	option(WITH_ANGLE "Link with the ANGLE library, an OpenGL ES 2.0 implementation based on Direct3D, instead of the system OpenGL library." OFF)
	mark_as_advanced(WITH_ANGLE)
endif()

# Apple

if(APPLE)
	cmake_minimum_required(VERSION 2.8.8)
	cmake_policy(VERSION 2.8.8)

	if(NOT CMAKE_OSX_ARCHITECTURES)
		set(CMAKE_OSX_ARCHITECTURES x86_64 CACHE STRING
		"Choose the architecture you want to build Blender for: i386, x86_64 or ppc"
		FORCE)
	endif()
	
	execute_process(COMMAND uname -r OUTPUT_VARIABLE MAC_SYS) # check for actual system-version
	if(${MAC_SYS} MATCHES 14)
		set(OSX_SYSTEM 10.10)
	elseif(${MAC_SYS} MATCHES 13)
		set(OSX_SYSTEM 10.9)
	elseif(${MAC_SYS} MATCHES 12)
		set(OSX_SYSTEM 10.8)
	elseif(${MAC_SYS} MATCHES 11)
		set(OSX_SYSTEM 10.7)
	elseif(${MAC_SYS} MATCHES 10)
		set(OSX_SYSTEM 10.6)
	elseif(${MAC_SYS} MATCHES 9)
		set(OSX_SYSTEM 10.5)
	else()
		set(OSX_SYSTEM unsupported)
	endif()
	message(STATUS "Detected system-version: " ${OSX_SYSTEM})
	
	# workaround for incorrect cmake xcode lookup for developer previews - XCODE_VERSION does not take xcode-select path into accout
	# but would always look into /Applications/Xcode.app while dev versions are named Xcode<version>-DP<preview_number>
	execute_process(COMMAND xcode-select --print-path  OUTPUT_VARIABLE XCODE_CHECK OUTPUT_STRIP_TRAILING_WHITESPACE)
	string(REPLACE "/Contents/Developer" "" XCODE_BUNDLE ${XCODE_CHECK}) # truncate to bundlepath in any case
	message(STATUS "Xcode-bundle : " ${XCODE_BUNDLE})
	
	if(${CMAKE_GENERATOR} MATCHES "Xcode")
	
		if(${XCODE_VERSION} VERSION_GREATER 4.2) # earlier xcode has no bundled developer dir, no sense in getting xcode path from
			string(SUBSTRING "${XCODE_CHECK}" 14 6 DP_NAME) # reduce to XCode name without dp extension
			if(${DP_NAME} MATCHES Xcode5)
				set(XCODE_VERSION 5)
			endif()
		endif()

		##### cmake incompatibility with xcode  4.3 and higher #####
		if(${XCODE_VERSION} MATCHES '') # cmake fails due looking for xcode in the wrong path, thus will be empty var
			message(FATAL_ERROR "Xcode 4.3 and higher must be used with cmake 2.8-8 or higher")
		endif()
		### end cmake incompatibility with xcode 4.3 and higher ###
		
		if(${XCODE_VERSION} VERSION_EQUAL 4 OR ${XCODE_VERSION} VERSION_GREATER 4 AND ${XCODE_VERSION} VERSION_LESS 4.3)
			# Xcode 4 defaults to the Apple LLVM Compiler.
			# Override the default compiler selection because Blender only compiles with gcc up to xcode 4.2
			set(CMAKE_XCODE_ATTRIBUTE_GCC_VERSION "com.apple.compilers.llvmgcc42")
			message(STATUS "Setting compiler to: " ${CMAKE_XCODE_ATTRIBUTE_GCC_VERSION})
		endif()
	else() # unix makefile generator does not fill XCODE_VERSION var, so we get it with a command
		execute_process(COMMAND xcodebuild -version OUTPUT_VARIABLE XCODE_VERS_BUILD_NR)
		string(SUBSTRING "${XCODE_VERS_BUILD_NR}" 6 3 XCODE_VERSION) # truncate away build-nr
		unset(XCODE_VERS_BUILD_NR)
	endif()
	
	message(STATUS "Detected Xcode-version: " ${XCODE_VERSION})

	if(${XCODE_VERSION} VERSION_LESS 4.3)
		set(CMAKE_OSX_SYSROOT /Developer/SDKs/MacOSX${OSX_SYSTEM}.sdk CACHE PATH "" FORCE)  # use guaranteed existing sdk
	else()
		# note: xcode-select path could be ambigous, cause /Applications/Xcode.app/Contents/Developer or /Applications/Xcode.app would be allowed
		# so i use a selfcomposed bundlepath here  
		set(OSX_SYSROOT_PREFIX ${XCODE_BUNDLE}/Contents/Developer/Platforms/MacOSX.platform)
		message(STATUS "OSX_SYSROOT_PREFIX: " ${OSX_SYSROOT_PREFIX})
		set(OSX_DEVELOPER_PREFIX /Developer/SDKs/MacOSX${OSX_SYSTEM}.sdk) # use guaranteed existing sdk
		set(CMAKE_OSX_SYSROOT ${OSX_SYSROOT_PREFIX}/${OSX_DEVELOPER_PREFIX} CACHE PATH "" FORCE)
		if(${CMAKE_GENERATOR} MATCHES "Xcode")
			set(CMAKE_XCODE_ATTRIBUTE_SDKROOT macosx${OSX_SYSTEM}) # to silence sdk not found warning, just overrides CMAKE_OSX_SYSROOT
		endif()
	endif()

	if(OSX_SYSTEM MATCHES 10.9)
		set(CMAKE_FIND_ROOT_PATH ${CMAKE_OSX_SYSROOT}) # make sure syslibs and headers are looked up in sdk ( expecially for 10.9 openGL atm. )
	endif()

	if(NOT CMAKE_OSX_DEPLOYMENT_TARGET)
		set(CMAKE_OSX_DEPLOYMENT_TARGET "10.6" CACHE STRING "" FORCE) # 10.6 is our min. target, if you use higher sdk, weak linking happens
	endif()
	
	if(NOT ${CMAKE_GENERATOR} MATCHES "Xcode")
		# force CMAKE_OSX_DEPLOYMENT_TARGET for makefiles, will not work else ( cmake bug ? )
		set(CMAKE_C_FLAGS "${CMAKE_C_FLAGS} -mmacosx-version-min=${CMAKE_OSX_DEPLOYMENT_TARGET}")
		set(CMAKE_CXX_FLAGS "${CMAKE_CXX_FLAGS} -mmacosx-version-min=${CMAKE_OSX_DEPLOYMENT_TARGET}")
		add_definitions("-DMACOSX_DEPLOYMENT_TARGET=${CMAKE_OSX_DEPLOYMENT_TARGET}")
	endif()

	option(WITH_LIBS10.5  "Use 10.5 libs (needed for 64bit builds)" OFF)
endif()


#-----------------------------------------------------------------------------
# Check for conflicting/unsupported configurations

if(NOT WITH_BLENDER AND NOT WITH_PLAYER AND NOT WITH_CYCLES_STANDALONE)
	message(FATAL_ERROR "At least one of WITH_BLENDER or WITH_PLAYER or WITH_CYCLES_STANDALONE must be enabled, nothing to do!")
endif()

if(NOT WITH_GAMEENGINE AND WITH_PLAYER)
	message(FATAL_ERROR "WITH_PLAYER requires WITH_GAMEENGINE")
endif()

if(NOT WITH_AUDASPACE)
	if(WITH_OPENAL)
		message(FATAL_ERROR "WITH_OPENAL requires WITH_AUDASPACE")
	endif()
	if(WITH_JACK)
		message(FATAL_ERROR "WITH_JACK requires WITH_AUDASPACE")
	endif()
	if(WITH_GAMEENGINE)
		message(FATAL_ERROR "WITH_GAMEENGINE requires WITH_AUDASPACE")
	endif()
endif()

if(NOT WITH_SDL AND WITH_GHOST_SDL)
	message(FATAL_ERROR "WITH_GHOST_SDL requires WITH_SDL")
endif()

if(WITH_IMAGE_REDCODE AND ((NOT WITH_IMAGE_OPENJPEG) OR (NOT WITH_CODEC_FFMPEG)))
	message(FATAL_ERROR "WITH_IMAGE_REDCODE requires WITH_IMAGE_OPENJPEG and WITH_CODEC_FFMPEG")
endif()

# python module, needs some different options
if(WITH_PYTHON_MODULE AND WITH_PLAYER)
	message(FATAL_ERROR "WITH_PYTHON_MODULE requires WITH_PLAYER to be OFF")
endif()

if(WITH_PYTHON_MODULE AND WITH_PYTHON_INSTALL)
	message(FATAL_ERROR "WITH_PYTHON_MODULE requires WITH_PYTHON_INSTALL to be OFF")
endif()


# may as well build python module without a UI
if(WITH_PYTHON_MODULE)
	set(WITH_HEADLESS ON)
endif()

if(NOT WITH_PYTHON)
	set(WITH_CYCLES OFF)
endif()

# enable boost for cycles, booleans, audaspace or i18n
# otherwise if the user disabled
if(NOT WITH_BOOST)
	# Explicitly disabled. so disable all deps.
	macro(set_and_warn
		_setting _val)
		if(${${_setting}})
			message(STATUS "'WITH_BOOST' is disabled: forceing 'set(${_setting} ${_val})'")
		endif()
		set(${_setting} ${_val})
	endmacro()

	set_and_warn(WITH_CYCLES         OFF)
	set_and_warn(WITH_MOD_BOOLEAN    OFF)
	set_and_warn(WITH_AUDASPACE      OFF)
	set_and_warn(WITH_INTERNATIONAL  OFF)

	set_and_warn(WITH_OPENAL         OFF)  # depends on AUDASPACE
	set_and_warn(WITH_GAMEENGINE     OFF)  # depends on AUDASPACE
elseif(WITH_CYCLES OR WITH_OPENIMAGEIO OR WITH_MOD_BOOLEAN OR WITH_AUDASPACE OR WITH_INTERNATIONAL)
	# Keep enabled
else()
	# Enabled but we don't need it
	set(WITH_BOOST OFF)
endif()

# auto enable openimageio for cycles
if(WITH_CYCLES)
	set(WITH_OPENIMAGEIO ON)
endif()

# auto enable openimageio linking dependencies
if(WITH_OPENIMAGEIO)
	set(WITH_IMAGE_OPENEXR ON)
	set(WITH_IMAGE_TIFF ON)
endif()

# auto enable llvm for cycles_osl
if(WITH_CYCLES_OSL)
	set(WITH_LLVM ON CACHE BOOL "ON" FORCE)
endif()

# don't store paths to libs for portable distribution
if(WITH_INSTALL_PORTABLE)
	set(CMAKE_SKIP_BUILD_RPATH TRUE)
endif()

if(WITH_GHOST_SDL OR WITH_HEADLESS)
	set(WITH_X11           OFF)
	set(WITH_X11_XINPUT    OFF)
	set(WITH_X11_XF86VMODE OFF)
	set(WITH_GHOST_XDND    OFF)
endif()

TEST_SSE_SUPPORT(COMPILER_SSE_FLAG COMPILER_SSE2_FLAG)

TEST_STDBOOL_SUPPORT()
if(HAVE_STDBOOL_H)
	add_definitions(-DHAVE_STDBOOL_H)
endif()

#-----------------------------------------------------------------------------
# Check for valid directories
# ... a partial checkout may cause this.
#
# note: we need to check for a known subdir in both cases.
#       since uninitialized git submodules will give blank dirs

if(WITH_INTERNATIONAL)
	if(NOT EXISTS "${CMAKE_SOURCE_DIR}/release/datafiles/locale/languages")
		message(WARNING "Translation path '${CMAKE_SOURCE_DIR}/release/datafiles/locale' is missing, "
						"This is a 'git submodule', which are known not to work with bridges to other version "
						"control systems, disabling 'WITH_INTERNATIONAL'.")
		set(WITH_INTERNATIONAL OFF)
	endif()
endif()

if(WITH_PYTHON)
	if(NOT EXISTS "${CMAKE_SOURCE_DIR}/release/scripts/addons/modules")
		message(WARNING "Addons path '${CMAKE_SOURCE_DIR}/release/scripts/addons' is missing, "
						"This is a 'git submodule', which are known not to work with bridges to other version "
						"control systems: * CONTINUING WITHOUT ADDONS *")
	endif()
endif()

#-----------------------------------------------------------------------------
# Initialize un-cached vars, avoid unused warning

# linux only, not cached
set(WITH_BINRELOC OFF)

# MAXOSX only, set to avoid uninitialized
set(EXETYPE "")

# C/C++ flags
set(PLATFORM_CFLAGS)

# these are added to later on.
set(C_WARNINGS)
set(CXX_WARNINGS)

# for gcc -Wno-blah-blah
set(CC_REMOVE_STRICT_FLAGS)

# libraries to link the binary with passed to target_link_libraries()
# known as LLIBS to scons
set(PLATFORM_LINKLIBS "")

# Added to linker flags in setup_liblinks
# - CMAKE_EXE_LINKER_FLAGS
# - CMAKE_EXE_LINKER_FLAGS_DEBUG
set(PLATFORM_LINKFLAGS "")
set(PLATFORM_LINKFLAGS_DEBUG "")


# For alternate Python locations the commandline can be used to override detected/default cache settings, e.g:
# On Unix:
#   cmake ../blender \
#         -D PYTHON_VERSION=3.4 \
#         -D PYTHON_INCLUDE_DIR=/opt/py34/include/python3.4d \
#         -D PYTHON_LIBRARY=/opt/py34/lib/libpython3.4d.so
#
# On Macs:
#   cmake ../blender \
#         -D PYTHON_INCLUDE_DIR=/System/Library/Frameworks/Python.framework/Versions/3.4/include/python3.4 \
#         -D PYTHON_LIBPATH=/System/Library/Frameworks/Python.framework/Versions/3.4/lib/python3.4/config \
#         -G Xcode
#
# When changing any of this remember to update the notes in doc/build_systems/cmake.txt

#-----------------------------------------------------------------------------
#Platform specifics

if(WITH_X11)
	find_package(X11 REQUIRED)

	find_path(X11_XF86keysym_INCLUDE_PATH X11/XF86keysym.h ${X11_INC_SEARCH_PATH})
	mark_as_advanced(X11_XF86keysym_INCLUDE_PATH)

	list(APPEND PLATFORM_LINKLIBS ${X11_X11_LIB})

	if(WITH_X11_XINPUT)
		if(X11_Xinput_LIB)
			list(APPEND PLATFORM_LINKLIBS ${X11_Xinput_LIB})
		else()
			set(WITH_X11_XINPUT OFF)
		endif()
	endif()

	if(WITH_X11_XF86VMODE)
		# XXX, why dont cmake make this available?
		FIND_LIBRARY(X11_Xxf86vmode_LIB Xxf86vm   ${X11_LIB_SEARCH_PATH})
		mark_as_advanced(X11_Xxf86vmode_LIB)
		if(X11_Xxf86vmode_LIB)
			list(APPEND PLATFORM_LINKLIBS ${X11_Xxf86vmode_LIB})
		else()
			set(WITH_X11_XF86VMODE OFF)
		endif()
	endif()

endif()

if(UNIX AND NOT APPLE)
	macro(find_package_wrapper)
		string(TOUPPER ${ARGV0} _NAME_UPPER)
		if(WITH_STATIC_LIBS)
			set(_cmake_find_library_suffixes_back ${CMAKE_FIND_LIBRARY_SUFFIXES})
			set(CMAKE_FIND_LIBRARY_SUFFIXES .a ${CMAKE_FIND_LIBRARY_SUFFIXES})
		endif()
		find_package(${ARGV})
		if(WITH_STATIC_LIBS)
			set(CMAKE_FIND_LIBRARY_SUFFIXES ${_cmake_find_library_suffixes_back})
			unset(_cmake_find_library_suffixes_back)
		endif()
	endmacro()

	find_package_wrapper(JPEG REQUIRED)
	find_package_wrapper(PNG REQUIRED)
	find_package_wrapper(ZLIB REQUIRED)
	find_package_wrapper(Freetype REQUIRED)

	if(WITH_PYTHON)
		# No way to set py34. remove for now.
		# find_package(PythonLibs)

		# Use our own instead, since wothout py is such a rare case,
		# require this package
		# XXX Linking errors with debian static python :/
#		find_package_wrapper(PythonLibsUnix REQUIRED)
		find_package(PythonLibsUnix REQUIRED)
	endif()

	if(WITH_IMAGE_OPENEXR)
		find_package_wrapper(OpenEXR)  # our own module
		if(NOT OPENEXR_FOUND)
			set(WITH_IMAGE_OPENEXR OFF)
		endif()
	endif()

	if(WITH_IMAGE_OPENJPEG)
		find_package_wrapper(OpenJPEG)
		if(NOT OPENJPEG_FOUND)
			set(WITH_IMAGE_OPENJPEG OFF)
		endif()
	endif()

	if(WITH_IMAGE_TIFF)
		# XXX Linking errors with debian static tiff :/
#		find_package_wrapper(TIFF)
		find_package(TIFF)
		if(NOT TIFF_FOUND)
			set(WITH_IMAGE_TIFF OFF)
		endif()
	endif()

	# Audio IO
	if(WITH_OPENAL)
		find_package_wrapper(OpenAL)
		if(NOT OPENAL_FOUND)
			set(WITH_OPENAL OFF)
		endif()
	endif()

	if(WITH_SDL)
		find_package_wrapper(SDL)
		mark_as_advanced(
			SDLMAIN_LIBRARY
			SDL_INCLUDE_DIR
			SDL_LIBRARY
			SDL_LIBRARY_TEMP
		)
		# unset(SDLMAIN_LIBRARY CACHE)
		if(NOT SDL_FOUND)
			set(WITH_SDL OFF)
		endif()
	endif()

	if(WITH_JACK)
		find_package_wrapper(Jack)
		if(NOT JACK_FOUND)
			set(WITH_JACK OFF)
		endif()
	endif()

	# Codecs
	if(WITH_CODEC_SNDFILE)
		find_package_wrapper(SndFile)
		if(NOT SNDFILE_FOUND)
			set(WITH_CODEC_SNDFILE OFF)
		endif()
	endif()

	if(WITH_CODEC_FFMPEG)
		set(FFMPEG /usr CACHE PATH "FFMPEG Directory")
		set(FFMPEG_LIBRARIES avformat avcodec avutil avdevice swscale CACHE STRING "FFMPEG Libraries")

		mark_as_advanced(FFMPEG)

		# lame, but until we have proper find module for ffmpeg
		set(FFMPEG_INCLUDE_DIRS ${FFMPEG}/include)
		if(EXISTS "${FFMPEG}/include/ffmpeg/")
			list(APPEND FFMPEG_INCLUDE_DIRS "${FFMPEG}/include/ffmpeg")
		endif()
		# end lameness

		mark_as_advanced(FFMPEG_LIBRARIES)
		set(FFMPEG_LIBPATH ${FFMPEG}/lib)
		set(CMAKE_CXX_FLAGS "${CMAKE_CXX_FLAGS} -D__STDC_CONSTANT_MACROS")
	endif()

	if(WITH_FFTW3)
		find_package_wrapper(Fftw3)
		if(NOT FFTW3_FOUND)
			set(WITH_FFTW3 OFF)
		endif()
	endif()

	if(WITH_OPENCOLLADA)
		find_package_wrapper(OpenCOLLADA)
		if(OPENCOLLADA_FOUND)
			find_package_wrapper(XML2)
			find_package_wrapper(PCRE)
		else()
			set(WITH_OPENCOLLADA OFF)
		endif()
	endif()

	if(WITH_MEM_JEMALLOC)
		find_package_wrapper(JeMalloc)
		if(NOT JEMALLOC_FOUND)
			set(WITH_MEM_JEMALLOC OFF)
		endif()
	endif()

	if(WITH_INPUT_NDOF)
		find_package_wrapper(Spacenav)
		if(NOT SPACENAV_FOUND)
			set(WITH_INPUT_NDOF OFF)
		endif()

		# use generic names within blenders buildsystem.
		if(SPACENAV_FOUND)
			set(NDOF_INCLUDE_DIRS ${SPACENAV_INCLUDE_DIRS})
			set(NDOF_LIBRARIES ${SPACENAV_LIBRARIES})
		endif()
	endif()

	if(WITH_BOOST)
		# uses in build instructions to override include and library variables
		if(NOT BOOST_CUSTOM)
			if(WITH_STATIC_LIBS)
				set(Boost_USE_STATIC_LIBS ON)
			endif()
			set(Boost_USE_MULTITHREADED ON)
			set(__boost_packages filesystem regex system thread date_time)
			if(WITH_INTERNATIONAL)
				list(APPEND __boost_packages locale)
			endif()
			if(WITH_CYCLES_NETWORK)
				list(APPEND __boost_packages serialization)
			endif()
			find_package(Boost 1.48 COMPONENTS ${__boost_packages})
			if(NOT Boost_FOUND)
				# try to find non-multithreaded if -mt not found, this flag
				# doesn't matter for us, it has nothing to do with thread
				# safety, but keep it to not disturb build setups
				set(Boost_USE_MULTITHREADED OFF)
				find_package(Boost 1.48 COMPONENTS ${__boost_packages})
			endif()
			unset(__boost_packages)
			if(Boost_USE_STATIC_LIBS AND WITH_BOOST_ICU)
				find_package(IcuLinux)
			endif()
			mark_as_advanced(Boost_DIR)  # why doesnt boost do this?
		endif()

		set(BOOST_INCLUDE_DIR ${Boost_INCLUDE_DIRS})
		set(BOOST_LIBRARIES ${Boost_LIBRARIES})
		set(BOOST_LIBPATH ${Boost_LIBRARY_DIRS})
		set(BOOST_DEFINITIONS "-DBOOST_ALL_NO_LIB")
	endif()

	if(WITH_OPENIMAGEIO)
		find_package_wrapper(OpenImageIO)

		set(OPENIMAGEIO_LIBRARIES ${OPENIMAGEIO_LIBRARIES} ${PNG_LIBRARIES} ${JPEG_LIBRARIES} ${ZLIB_LIBRARIES} ${BOOST_LIBRARIES})
		set(OPENIMAGEIO_LIBPATH)  # TODO, remove and reference the absolute path everywhere
		set(OPENIMAGEIO_DEFINITIONS "")

		if(WITH_IMAGE_TIFF)
			list(APPEND OPENIMAGEIO_LIBRARIES "${TIFF_LIBRARY}")
		endif()
		if(WITH_IMAGE_OPENEXR)
			list(APPEND OPENIMAGEIO_LIBRARIES "${OPENEXR_LIBRARIES}")
		endif()

		if(NOT OPENIMAGEIO_FOUND)
			set(WITH_OPENIMAGEIO OFF)
			message(STATUS "OpenImageIO not found, disabling WITH_CYCLES")
		endif()
	endif()

	if(WITH_OPENCOLORIO)
		find_package_wrapper(OpenColorIO)

		set(OPENCOLORIO_LIBRARIES ${OPENCOLORIO_LIBRARIES})
		set(OPENCOLORIO_LIBPATH)  # TODO, remove and reference the absolute path everywhere
		set(OPENCOLORIO_DEFINITIONS)

		if(NOT OPENCOLORIO_FOUND)
			set(WITH_OPENCOLORIO OFF)
			message(STATUS "OpenColorIO not found")
		endif()
	endif()

	# XXX Maybe most of this section should go into an llvm module?
	if(WITH_LLVM)
		# Set llvm version if not specified
		if(NOT LLVM_VERSION)
			set(LLVM_VERSION "3.0")
		endif()

		if(LLVM_DIRECTORY)
			find_program(LLVM_CONFIG llvm-config-${LLVM_VERSION} HINTS ${LLVM_DIRECTORY}/bin NO_CMAKE_PATH)
			if(NOT LLVM_CONFIG)
				find_program(LLVM_CONFIG llvm-config HINTS ${LLVM_DIRECTORY}/bin NO_CMAKE_PATH)
			endif()
		else()
			find_program(LLVM_CONFIG llvm-config-${LLVM_VERSION})
			if(NOT LLVM_CONFIG)
				find_program(LLVM_CONFIG llvm-config)
			endif()
		endif()

		if(NOT DEFINED LLVM_VERSION)
			execute_process(COMMAND ${LLVM_CONFIG} --version
							OUTPUT_VARIABLE LLVM_VERSION
							OUTPUT_STRIP_TRAILING_WHITESPACE)
			set(LLVM_VERSION ${LLVM_VERSION} CACHE STRING "Version of LLVM to use")
		endif()
		if(NOT DEFINED LLVM_DIRECTORY)
			execute_process(COMMAND ${LLVM_CONFIG} --prefix
							OUTPUT_VARIABLE LLVM_DIRECTORY
							OUTPUT_STRIP_TRAILING_WHITESPACE)
			set(LLVM_DIRECTORY ${LLVM_DIRECTORY} CACHE PATH "Path to the LLVM installation")
		endif()
		if(NOT DEFINED LLVM_LIBPATH)
			execute_process(COMMAND ${LLVM_CONFIG} --libdir
							OUTPUT_VARIABLE LLVM_LIBPATH
							OUTPUT_STRIP_TRAILING_WHITESPACE)
			set(LLVM_LIBPATH ${LLVM_LIBPATH} CACHE PATH "Path to the LLVM library path")
			mark_as_advanced(LLVM_LIBPATH)
		endif()

		if(LLVM_STATIC)
			find_library(LLVM_LIBRARY
			             NAMES LLVMAnalysis # first of a whole bunch of libs to get
			             PATHS ${LLVM_LIBPATH})
		else()
			find_library(LLVM_LIBRARY
			             NAMES LLVM-${LLVM_VERSION}
			             PATHS ${LLVM_LIBPATH})
		endif()


		if(LLVM_LIBRARY AND LLVM_DIRECTORY AND LLVM_LIBPATH)
			if(LLVM_STATIC)
				# if static LLVM libraries were requested, use llvm-config to generate
				# the list of what libraries we need, and substitute that in the right
				# way for LLVM_LIBRARY.
				execute_process(COMMAND ${LLVM_CONFIG} --libfiles
				                OUTPUT_VARIABLE LLVM_LIBRARY
				                OUTPUT_STRIP_TRAILING_WHITESPACE)
				string(REPLACE " " ";" LLVM_LIBRARY "${LLVM_LIBRARY}")
			endif()
		else()
			message(FATAL_ERROR "LLVM not found.")
		endif()

		# Fix for conflict with Mesa llvmpipe
		set(PLATFORM_LINKFLAGS "${PLATFORM_LINKFLAGS} -Wl,--version-script=${CMAKE_SOURCE_DIR}/source/creator/blender.map")
	endif()

	if(WITH_CYCLES_OSL)
		set(CYCLES_OSL ${LIBDIR}/osl CACHE PATH "Path to OpenShadingLanguage installation")
	
		message(STATUS "CYCLES_OSL = ${CYCLES_OSL}")
	
		find_library(OSL_LIB_EXEC NAMES oslexec PATHS ${CYCLES_OSL}/lib)
		find_library(OSL_LIB_COMP NAMES oslcomp PATHS ${CYCLES_OSL}/lib)
		find_library(OSL_LIB_QUERY NAMES oslquery PATHS ${CYCLES_OSL}/lib)
		# Note: --whole-archive is needed to force loading of all symbols in liboslexec,
		# otherwise LLVM is missing the osl_allocate_closure_component function
		list(APPEND OSL_LIBRARIES ${OSL_LIB_COMP} -Wl,--whole-archive ${OSL_LIB_EXEC} -Wl,--no-whole-archive ${OSL_LIB_QUERY})
		find_path(OSL_INCLUDES OSL/oslclosure.h PATHS ${CYCLES_OSL}/include)
		find_program(OSL_COMPILER NAMES oslc PATHS ${CYCLES_OSL}/bin)
	
		if(OSL_INCLUDES AND OSL_LIBRARIES AND OSL_COMPILER)
			set(OSL_FOUND TRUE)
			message(STATUS "OSL includes = ${OSL_INCLUDES}")
			message(STATUS "OSL library = ${OSL_LIBRARIES}")
			message(STATUS "OSL compiler = ${OSL_COMPILER}")
		else()
			message(STATUS "OSL not found")
		endif()
	endif()

	# OpenSuse needs lutil, ArchLinux not, for now keep, can avoid by using --as-needed
	list(APPEND PLATFORM_LINKLIBS -lutil -lc -lm -lpthread)
<<<<<<< HEAD
=======

	if((NOT WITH_HEADLESS) AND (NOT WITH_GHOST_SDL))
		find_package(X11 REQUIRED)
		find_path(X11_XF86keysym_INCLUDE_PATH X11/XF86keysym.h ${X11_INC_SEARCH_PATH})
		mark_as_advanced(X11_XF86keysym_INCLUDE_PATH)

		list(APPEND PLATFORM_LINKLIBS ${X11_X11_LIB})

		if(WITH_X11_XINPUT)
			if(X11_Xinput_LIB)
				list(APPEND PLATFORM_LINKLIBS ${X11_Xinput_LIB})
			else()
				set(WITH_X11_XINPUT OFF)
			endif()
		endif()

		if(WITH_X11_XF86VMODE)
			# XXX, why dont cmake make this available?
			find_library(X11_Xxf86vmode_LIB Xxf86vm   ${X11_LIB_SEARCH_PATH})
			mark_as_advanced(X11_Xxf86vmode_LIB)
			if(X11_Xxf86vmode_LIB)
				list(APPEND PLATFORM_LINKLIBS ${X11_Xxf86vmode_LIB})
			else()
				set(WITH_X11_XF86VMODE OFF)
			endif()
		endif()
	endif()
>>>>>>> b1490e39

	if(CMAKE_SYSTEM_NAME MATCHES "Linux")
		if(NOT WITH_PYTHON_MODULE)
			# binreloc is linux only
			set(BINRELOC_INCLUDE_DIRS ${CMAKE_SOURCE_DIR}/extern/binreloc/include)
			set(WITH_BINRELOC ON)
		endif()
	endif()

	set(PLATFORM_LINKFLAGS "${PLATFORM_LINKFLAGS} -pthread")
	if(CMAKE_DL_LIBS)
		list(APPEND PLATFORM_LINKLIBS ${CMAKE_DL_LIBS})
	endif()

	# lfs on glibc, all compilers should use
	add_definitions(-D_LARGEFILE_SOURCE -D_FILE_OFFSET_BITS=64 -D_LARGEFILE64_SOURCE)

	# GNU Compiler
	if(CMAKE_COMPILER_IS_GNUCC)
		set(PLATFORM_CFLAGS "-pipe -fPIC -funsigned-char -fno-strict-aliasing")
	# CLang is the same as GCC for now.
	elseif(CMAKE_C_COMPILER_ID MATCHES "Clang")
		set(PLATFORM_CFLAGS "-pipe -fPIC -funsigned-char -fno-strict-aliasing")
	# Solaris CC
	elseif(CMAKE_C_COMPILER_ID MATCHES "SunPro")
		set(PLATFORM_CFLAGS "-pipe -features=extensions -fPIC -D__FUNCTION__=__func__")
		
	# Intel C++ Compiler
	elseif(CMAKE_C_COMPILER_ID MATCHES "Intel")
		# think these next two are broken
		find_program(XIAR xiar)
		if(XIAR)
			set(CMAKE_AR "${XIAR}")
		endif()
		mark_as_advanced(XIAR)

		find_program(XILD xild)
		if(XILD)
			set(CMAKE_LINKER "${XILD}")
		endif()
		mark_as_advanced(XILD)

		set(CMAKE_C_FLAGS "${CMAKE_C_FLAGS} -fp-model precise -prec_div -parallel")
		set(CMAKE_CXX_FLAGS "${CMAKE_CXX_FLAGS} -fp-model precise -prec_div -parallel")

		# set(PLATFORM_CFLAGS "${PLATFORM_CFLAGS} -diag-enable sc3")
		set(PLATFORM_CFLAGS "-pipe -fPIC -funsigned-char -fno-strict-aliasing")
		set(PLATFORM_LINKFLAGS "${PLATFORM_LINKFLAGS} -static-intel")
	endif()

elseif(WIN32)

	add_definitions(-DWIN32)

	if(MSVC)

<<<<<<< HEAD
=======
		# needed for some MSVC installations
		set(CMAKE_EXE_LINKER_FLAGS "${CMAKE_EXE_LINKER_FLAGS} /SAFESEH:NO")
		set(CMAKE_SHARED_LINKER_FLAGS "${CMAKE_SHARED_LINKER_FLAGS} /SAFESEH:NO")
		set(CMAKE_MODULE_LINKER_FLAGS "${CMAKE_MODULE_LINKER_FLAGS} /SAFESEH:NO")

>>>>>>> b1490e39
		list(APPEND PLATFORM_LINKLIBS ws2_32 vfw32 winmm kernel32 user32 gdi32 comdlg32 advapi32 shfolder shell32 ole32 oleaut32 uuid psapi)

		add_definitions(
			-D_CRT_NONSTDC_NO_DEPRECATE
			-D_CRT_SECURE_NO_DEPRECATE
			-D_SCL_SECURE_NO_DEPRECATE
			-D_CONSOLE
			-D_LIB
		)

		# MSVC11 needs _ALLOW_KEYWORD_MACROS to build
		if(NOT MSVC_VERSION VERSION_LESS 1700)
			add_definitions(-D_ALLOW_KEYWORD_MACROS)
		endif()

		if(CMAKE_CL_64)
			# We want to support Vista level ABI for x64
			if(NOT MSVC_VERSION VERSION_LESS 1700)
				add_definitions(-D_WIN32_WINNT=0x600)
			endif()
		endif()

		add_definitions(-DOIIO_STATIC_BUILD)

		set(CMAKE_CXX_FLAGS "/nologo /J /Gd /EHsc /MP" CACHE STRING "MSVC MT C++ flags " FORCE)
		set(CMAKE_C_FLAGS   "/nologo /J /Gd /MP"       CACHE STRING "MSVC MT C++ flags " FORCE)

		if(CMAKE_CL_64)
			set(CMAKE_CXX_FLAGS_DEBUG "/Od /RTC1 /MTd /Zi /MP" CACHE STRING "MSVC MT flags " FORCE)
		else()
			set(CMAKE_CXX_FLAGS_DEBUG "/Od /RTC1 /MTd /ZI /MP" CACHE STRING "MSVC MT flags " FORCE)
		endif()
		set(CMAKE_CXX_FLAGS_RELEASE "/O2 /Ob2 /MT /MP" CACHE STRING "MSVC MT flags " FORCE)
		set(CMAKE_CXX_FLAGS_MINSIZEREL "/O1 /Ob1 /MT /MP" CACHE STRING "MSVC MT flags " FORCE)
		set(CMAKE_CXX_FLAGS_RELWITHDEBINFO "/O2 /Ob1 /MT /Zi /MP" CACHE STRING "MSVC MT flags " FORCE)
		if(CMAKE_CL_64)
			set(CMAKE_C_FLAGS_DEBUG "/Od /RTC1 /MTd /Zi /MP" CACHE STRING "MSVC MT flags " FORCE)
		else()
			set(CMAKE_C_FLAGS_DEBUG "/Od /RTC1 /MTd /ZI /MP" CACHE STRING "MSVC MT flags " FORCE)
		endif()
		set(CMAKE_C_FLAGS_RELEASE "/O2 /Ob2 /MT /MP" CACHE STRING "MSVC MT flags " FORCE)
		set(CMAKE_C_FLAGS_MINSIZEREL "/O1 /Ob1 /MT /MP" CACHE STRING "MSVC MT flags " FORCE)
		set(CMAKE_C_FLAGS_RELWITHDEBINFO "/O2 /Ob1 /MT /Zi /MP" CACHE STRING "MSVC MT flags " FORCE)

		# most msvc warnings are C & C++
		set(_WARNINGS
			# warning level:
			"/W3"
			"/w34062"  # switch statement contains 'default' but no 'case' labels
			# disable:
			"/wd4018"  # signed/unsigned mismatch
			"/wd4065"  # switch statement contains 'default' but no 'case' labels
			"/wd4127"  # conditional expression is constant
			"/wd4181"  # qualifier applied to reference type; ignored
			"/wd4200"  # zero-sized array in struct/union
			"/wd4244"  # conversion from 'type1' to 'type2', possible loss of data
			"/wd4267"  # conversion from 'size_t' to 'type', possible loss of data
			"/wd4305"  # truncation from 'type1' to 'type2'
			"/wd4800"  # forcing value to bool 'true' or 'false'
			# errors:
			"/we4013"  # 'function' undefined; assuming extern returning int
			"/we4431"  # missing type specifier - int assumed
		)

		string(REPLACE ";" " " _WARNINGS "${_WARNINGS}")
		set(C_WARNINGS "${_WARNINGS}")
		set(CXX_WARNINGS "${_WARNINGS}")
		unset(_WARNINGS)

		set(PLATFORM_LINKFLAGS "/SAFESEH:NO /SUBSYSTEM:CONSOLE /STACK:2097152 /INCREMENTAL:NO /NODEFAULTLIB:msvcrt.lib /NODEFAULTLIB:msvcmrt.lib /NODEFAULTLIB:msvcurt.lib /NODEFAULTLIB:msvcrtd.lib")

		# MSVC only, Mingw doesnt need
		if(CMAKE_CL_64)
			set(PLATFORM_LINKFLAGS "/MACHINE:X64 /OPT:NOREF ${PLATFORM_LINKFLAGS}")
		else()
			set(PLATFORM_LINKFLAGS "/MACHINE:IX86 /LARGEADDRESSAWARE ${PLATFORM_LINKFLAGS}")
		endif()

		set(PLATFORM_LINKFLAGS_DEBUG "/IGNORE:4099 /NODEFAULTLIB:libcmt.lib /NODEFAULTLIB:libc.lib")

		if(NOT DEFINED LIBDIR)
			# Setup 64bit and 64bit windows systems
			if(CMAKE_CL_64)
				message(STATUS "64 bit compiler detected.")
				set(LIBDIR_BASE ${CMAKE_SOURCE_DIR}/../lib/win64)
			else()
				message(STATUS "32 bit compiler detected.")
				set(LIBDIR_BASE ${CMAKE_SOURCE_DIR}/../lib/windows)
			endif()
			if(MSVC12)
				message(STATUS "Visual C++ 2013 detected.")
				set(LIBDIR ${LIBDIR_BASE}_vc12)
			else()
				set(LIBDIR ${LIBDIR_BASE})
			endif()
		else()
			message(STATUS using LIBDIR  ${LIBDIR})
		endif()

		# Add each of our libraries to our cmake_prefix_path so find_package() could work
		FILE(GLOB children RELATIVE ${LIBDIR} ${LIBDIR}/*)
		FOREACH(child ${children})
		IF(IS_DIRECTORY ${LIBDIR}/${child})
			LIST(APPEND CMAKE_PREFIX_PATH  ${LIBDIR}/${child})
		ENDIF()
		ENDFOREACH()

		set(ZLIB_INCLUDE_DIRS ${LIBDIR}/zlib/include)
		set(ZLIB_LIBRARIES ${LIBDIR}/zlib/lib/libz_st.lib)
		set(ZLIB_INCLUDE_DIR ${LIBDIR}/zlib/include)
		set(ZLIB_LIBRARY ${LIBDIR}/zlib/lib/libz_st.lib)
		set(ZLIB_DIR ${LIBDIR}/zlib)
<<<<<<< HEAD
		# XXX: Cmake bug(?) workaround for zlib and png:
		# FindPNG.cmake calls find_package(zlib) and for some reason that redundant call causes both zlib and png to not be found properly.
		# (Or, at least they complain, as this does not seem to cause a build error later)
		# Since zlib will be found by find_package(png), it should be OK to not call find_package(zlib) explicitly.
=======
>>>>>>> b1490e39
		#find_package(zlib) # we want to find before finding things that depend on it like png


		find_package(png)
		if(NOT PNG_FOUND)
			set(PNG_PNG_INCLUDE_DIR ${LIBDIR}/png/include)
			message(WARNING "Using HARDCODED libpng locations")
			set(PNG_LIBRARIES libpng)
			set(PNG "${LIBDIR}/png")
			set(PNG_INCLUDE_DIRS "${PNG}/include")
			set(PNG_LIBPATH ${PNG}/lib) # not cmake defined
		endif()

		if(MSVC)
			set(JPEG_NAMES ${JPEG_NAMES} libjpeg)
		endif()
		find_package(jpeg REQUIRED)

		set(PTHREADS_INCLUDE_DIRS ${LIBDIR}/pthreads/include)
		set(PTHREADS_LIBRARIES ${LIBDIR}/pthreads/lib/pthreadVC2.lib)

		set(FREETYPE ${LIBDIR}/freetype)
		set(FREETYPE_INCLUDE_DIRS
			${LIBDIR}/freetype/include
			${LIBDIR}/freetype/include/freetype2
		)
		set(FREETYPE_LIBRARY ${LIBDIR}/freetype/lib/freetype2ST.lib)
		find_package(freetype REQUIRED)

		if(WITH_FFTW3)
			set(FFTW3 ${LIBDIR}/fftw3)
			set(FFTW3_LIBRARIES libfftw)
			set(FFTW3_INCLUDE_DIRS ${FFTW3}/include)
			set(FFTW3_LIBPATH ${FFTW3}/lib)
		endif()

		if(WITH_OPENCOLLADA)
			set(OPENCOLLADA ${LIBDIR}/opencollada)

			set(OPENCOLLADA_INCLUDE_DIRS
				${OPENCOLLADA}/include/opencollada/COLLADAStreamWriter
				${OPENCOLLADA}/include/opencollada/COLLADABaseUtils
				${OPENCOLLADA}/include/opencollada/COLLADAFramework
				${OPENCOLLADA}/include/opencollada/COLLADASaxFrameworkLoader
				${OPENCOLLADA}/include/opencollada/GeneratedSaxParser
			)

			set(OPENCOLLADA_LIBRARIES
				${OPENCOLLADA}/lib/opencollada/OpenCOLLADASaxFrameworkLoader.lib
				${OPENCOLLADA}/lib/opencollada/OpenCOLLADAFramework.lib
				${OPENCOLLADA}/lib/opencollada/OpenCOLLADABaseUtils.lib
				${OPENCOLLADA}/lib/opencollada/OpenCOLLADAStreamWriter.lib
				${OPENCOLLADA}/lib/opencollada/MathMLSolver.lib
				${OPENCOLLADA}/lib/opencollada/GeneratedSaxParser.lib
				${OPENCOLLADA}/lib/opencollada/xml.lib
				${OPENCOLLADA}/lib/opencollada/buffer.lib
				${OPENCOLLADA}/lib/opencollada/ftoa.lib
			)

			if(NOT WITH_LLVM)
				list(APPEND OPENCOLLADA_LIBRARIES ${OPENCOLLADA}/lib/opencollada/UTF.lib)
			endif()

			set(PCRE_LIBRARIES
				${OPENCOLLADA}/lib/opencollada/pcre.lib
			)
		endif()

		if(WITH_CODEC_FFMPEG)
			set(FFMPEG_INCLUDE_DIRS
				${LIBDIR}/ffmpeg/include
				${LIBDIR}/ffmpeg/include/msvc
			)
			find_package(FFMPEG)
			if(NOT FFMPEG_FOUND)
				message(WARNING "Using HARDCODED ffmpeg locations")
				set(FFMPEG_LIBRARY_VERSION 55)
				set(FFMPEG_LIBRARY_VERSION_AVU 52)
				set(FFMPEG_LIBRARIES
					${LIBDIR}/ffmpeg/lib/avcodec-${FFMPEG_LIBRARY_VERSION}.lib
					${LIBDIR}/ffmpeg/lib/avformat-${FFMPEG_LIBRARY_VERSION}.lib
					${LIBDIR}/ffmpeg/lib/avdevice-${FFMPEG_LIBRARY_VERSION}.lib
					${LIBDIR}/ffmpeg/lib/avutil-${FFMPEG_LIBRARY_VERSION_AVU}.lib
					${LIBDIR}/ffmpeg/lib/swscale-2.lib
					)
			endif()
		endif()

		if(WITH_IMAGE_OPENEXR)
			set(OPENEXR_ROOT_DIR ${LIBDIR}/openexr)
			set(OPENEXR_VERSION "2.1")
			find_package(OPENEXR REQUIRED)
			if(NOT OPENEXR_FOUND)
			message(WARNING "Using HARDCODED OpenEXR locations")
			set(OPENEXR ${LIBDIR}/openexr)
			set(OPENEXR_INCLUDE_DIR ${OPENEXR}/include)
			set(OPENEXR_INCLUDE_DIRS ${OPENEXR}/include/OpenEXR)
			set(OPENEXR_LIBPATH ${OPENEXR}/lib)
<<<<<<< HEAD
			set(_openexr_suffix "-2_1")
			set(OPENEXR_LIBRARIES
				${OPENEXR_LIBPATH}/Iex${_openexr_suffix}.lib
				${OPENEXR_LIBPATH}/Half.lib # Half doesn't have a suffix?
				${OPENEXR_LIBPATH}/IlmImf${_openexr_suffix}.lib
				${OPENEXR_LIBPATH}/Imath${_openexr_suffix}.lib
				${OPENEXR_LIBPATH}/IlmThread${_openexr_suffix}.lib
			)
			unset(_openexr_suffix)
=======
			if(MSVC12)
				set(OPENEXR_LIBRARIES
					${OPENEXR_LIBPATH}/Iex-2_1.lib
					${OPENEXR_LIBPATH}/Half.lib
					${OPENEXR_LIBPATH}/IlmImf-2_1.lib
					${OPENEXR_LIBPATH}/Imath-2_1.lib
					${OPENEXR_LIBPATH}/IlmThread-2_1.lib
				)
			else()
				set(OPENEXR_LIBRARIES
					${OPENEXR_LIBPATH}/Iex.lib
					${OPENEXR_LIBPATH}/Half.lib
					${OPENEXR_LIBPATH}/IlmImf.lib
					${OPENEXR_LIBPATH}/Imath.lib
					${OPENEXR_LIBPATH}/IlmThread.lib
				)
			endif()
>>>>>>> b1490e39
			endif(NOT OPENEXR_FOUND)
		endif()

		if(WITH_IMAGE_TIFF)
		# Try to find tiff first then complain and set static and maybe wrong paths
		find_package(TIFF)
		if(NOT TIFF_FOUND)
			message(WARNING "Using HARDCODED libtiff locations")
			set(TIFF_LIBRARY ${LIBDIR}/tiff/lib/libtiff.lib)
			set(TIFF_INCLUDE_DIR ${LIBDIR}/tiff/include)
		endif()
		endif()

		if(WITH_JACK)
			set(JACK_INCLUDE_DIRS
				${LIBDIR}/jack/include/jack
				${LIBDIR}/jack/include
			)
			set(JACK_LIBRARIES optimized ${LIBDIR}/jack/lib/libjack.lib debug ${LIBDIR}/jack/lib/libjack_d.lib)
		endif()

		if(WITH_PYTHON)
			set(PYTHON_VERSION 3.4) # CACHE STRING)

			string(REPLACE "." "" _PYTHON_VERSION_NO_DOTS ${PYTHON_VERSION})
			# Use shared libs for vc2008 and vc2010 until we actually have vc2010 libs
			set(PYTHON_LIBRARY ${LIBDIR}/python/lib/python${_PYTHON_VERSION_NO_DOTS}.lib)
			unset(_PYTHON_VERSION_NO_DOTS)

			# Shared includes for both vc2008 and vc2010
			set(PYTHON_INCLUDE_DIR ${LIBDIR}/python/include/python${PYTHON_VERSION})

			# uncached vars
			set(PYTHON_INCLUDE_DIRS "${PYTHON_INCLUDE_DIR}")
			set(PYTHON_LIBRARIES  "${PYTHON_LIBRARY}")
		endif()

		if(WITH_BOOST)
			if(WITH_CYCLES_OSL)
				set(boost_extra_libs wave)
			endif(WITH_CYCLES_OSL)
			if(WITH_INTERNATIONAL)
				list(APPEND boost_extra_libs locale)
			endif(WITH_INTERNATIONAL)
			set(Boost_USE_STATIC_RUNTIME ON) # prefix lib
<<<<<<< HEAD
			set(Boost_USE_MULTITHREADED  ON) # suffix -mt
			set(Boost_USE_STATIC_LIBS    ON) # suffix -s
=======
			set(Boost_USE_MULTITHREADED ON) # suffix -mt
			set(Boost_USE_STATIC_LIBS ON) # suffix -s
>>>>>>> b1490e39
			find_package(Boost COMPONENTS date_time filesystem thread regex system ${boost_extra_libs})
			IF(NOT Boost_FOUND)
				message(WARNING "USING HARDCODED boost locations")
				set(BOOST ${LIBDIR}/boost)
				set(BOOST_INCLUDE_DIR ${BOOST}/include)
				if(MSVC12)
					set(BOOST_LIBPATH ${BOOST}/lib)
					set(BOOST_POSTFIX "vc120-mt-s-1_55.lib")
					set(BOOST_DEBUG_POSTFIX "vc120-mt-sgd-1_55.lib")
				else()
					set(BOOST_LIBPATH ${BOOST}/lib)
					set(BOOST_POSTFIX "vc90-mt-s-1_49.lib")
					set(BOOST_DEBUG_POSTFIX "vc90-mt-sgd-1_49.lib")
				endif()
				set(BOOST_LIBRARIES
					optimized libboost_date_time-${BOOST_POSTFIX} optimized libboost_filesystem-${BOOST_POSTFIX}
					optimized libboost_regex-${BOOST_POSTFIX}
					optimized libboost_system-${BOOST_POSTFIX} optimized libboost_thread-${BOOST_POSTFIX}
					debug libboost_date_time-${BOOST_DEBUG_POSTFIX} debug libboost_filesystem-${BOOST_DEBUG_POSTFIX}
					debug libboost_regex-${BOOST_DEBUG_POSTFIX}
					debug libboost_system-${BOOST_DEBUG_POSTFIX} debug libboost_thread-${BOOST_DEBUG_POSTFIX})
				if(WITH_CYCLES_OSL)
					set(BOOST_LIBRARIES ${BOOST_LIBRARIES}
						optimized libboost_wave-${BOOST_POSTFIX}
						debug libboost_wave-${BOOST_DEBUG_POSTFIX})
				endif()
				if(WITH_INTERNATIONAL)
					set(BOOST_LIBRARIES ${BOOST_LIBRARIES}
						optimized libboost_locale-${BOOST_POSTFIX}
						debug libboost_locale-${BOOST_DEBUG_POSTFIX})
				endif()
			else() # we found boost using find_package
				set(BOOST_INCLUDE_DIR ${Boost_INCLUDE_DIRS})
				set(BOOST_LIBRARIES ${Boost_LIBRARIES})
				set(BOOST_LIBPATH ${Boost_LIBRARY_DIRS})
			endif()
			set(BOOST_DEFINITIONS "-DBOOST_ALL_NO_LIB")
		endif()
			
		if(WITH_OPENIMAGEIO)
			find_package(OpenImageIO)
			set(OPENIMAGEIO ${LIBDIR}/openimageio)
			set(OPENIMAGEIO_INCLUDE_DIRS ${OPENIMAGEIO}/include)
			set(OIIO_OPTIMIZED optimized OpenImageIO optimized OpenImageIO_Util)
			set(OIIO_DEBUG debug OpenImageIO_d debug OpenImageIO_Util_d)
			set(OPENIMAGEIO_LIBRARIES ${OIIO_OPTIMIZED} ${OIIO_DEBUG})
			set(OPENIMAGEIO_LIBPATH ${OPENIMAGEIO}/lib)
			set(OPENIMAGEIO_DEFINITIONS "-DUSE_TBB=0")
		endif()

		if(WITH_LLVM)
			set(LLVM_DIRECTORY ${LIBDIR}/llvm CACHE PATH	"Path to the LLVM installation")
			file(GLOB LLVM_LIBRARY_OPTIMIZED ${LLVM_DIRECTORY}/lib/*.lib)

			if(EXISTS ${LLVM_DIRECTORY}/debug/lib)
				foreach(LLVM_OPTIMIZED_LIB ${LLVM_LIBRARY_OPTIMIZED})
					get_filename_component(LIBNAME ${LLVM_OPTIMIZED_LIB} ABSOLUTE)
					list(APPEND LLVM_LIBS optimized ${LIBNAME})
				endforeach(LLVM_OPTIMIZED_LIB)
			
				file(GLOB LLVM_LIBRARY_DEBUG ${LLVM_DIRECTORY}/debug/lib/*.lib)

				foreach(LLVM_DEBUG_LIB ${LLVM_LIBRARY_DEBUG})
					get_filename_component(LIBNAME ${LLVM_DEBUG_LIB} ABSOLUTE)
					list(APPEND LLVM_LIBS debug ${LIBNAME})
				endforeach(LLVM_DEBUG_LIB)

				set(LLVM_LIBRARY ${LLVM_LIBS})
			else()
				message(WARNING "LLVM debug libs not present on this system. Using release libs for debug builds.")
				set(LLVM_LIBRARY ${LLVM_LIBRARY_OPTIMIZED})
			endif()
			
		endif()
	
		if(WITH_OPENCOLORIO)
			set(OPENCOLORIO ${LIBDIR}/opencolorio)
			set(OPENCOLORIO_INCLUDE_DIRS ${OPENCOLORIO}/include)
			set(OPENCOLORIO_LIBRARIES OpenColorIO)
			set(OPENCOLORIO_LIBPATH ${LIBDIR}/opencolorio/lib)
			set(OPENCOLORIO_DEFINITIONS)
		endif()
		

		if(WITH_MOD_CLOTH_ELTOPO)
			set(LAPACK ${LIBDIR}/lapack)
			# set(LAPACK_INCLUDE_DIR ${LAPACK}/include)
			set(LAPACK_LIBPATH ${LAPACK}/lib)
			set(LAPACK_LIBRARIES
				${LIBDIR}/lapack/lib/libf2c.lib
				${LIBDIR}/lapack/lib/clapack_nowrap.lib
				${LIBDIR}/lapack/lib/BLAS_nowrap.lib
			)
		endif()

		# used in many places so include globally, like OpenGL
		blender_include_dirs_sys("${PTHREADS_INCLUDE_DIRS}")

	elseif(CMAKE_COMPILER_IS_GNUCC)
		# keep GCC specific stuff here
		include(CheckCSourceCompiles)
		# Setup 64bit and 64bit windows systems
		CHECK_C_SOURCE_COMPILES("
			#ifndef __MINGW64__
			#error
			#endif
			int main(void) { return 0; }
			" 
			WITH_MINGW64)
		
		if(WITH_MINGW64)
			message(STATUS "Compiling for 64 bit with MinGW-w64.")
			set(LIBDIR ${CMAKE_SOURCE_DIR}/../lib/mingw64)
		else()
			message(STATUS "Compiling for 32 bit with MinGW-w32.")
			set(LIBDIR ${CMAKE_SOURCE_DIR}/../lib/mingw32)
			
			if(WITH_RAYOPTIMIZATION)
				message(WARNING "MinGW-w32 is known to be unstable with 'WITH_RAYOPTIMIZATION' option enabled.")
			endif()
		endif()
		
		list(APPEND PLATFORM_LINKLIBS -lshell32 -lshfolder -lgdi32 -lmsvcrt -lwinmm -lmingw32 -lm -lws2_32 -lz -lstdc++ -lole32 -luuid -lwsock32 -lpsapi)
		set(PLATFORM_CFLAGS "-pipe -funsigned-char -fno-strict-aliasing")

		if(WITH_MINGW64)
			set(CMAKE_CXX_FLAGS "${CMAKE_CXX_FLAGS} -fpermissive")
			list(APPEND PLATFORM_LINKLIBS -lpthread)
			
			add_definitions(-DFREE_WINDOWS64 -DMS_WIN64)
		endif()

		add_definitions(-D_LARGEFILE_SOURCE -D_FILE_OFFSET_BITS=64 -D_LARGEFILE64_SOURCE)

		add_definitions(-DFREE_WINDOWS)

		set(PNG "${LIBDIR}/png")
		set(PNG_INCLUDE_DIRS "${PNG}/include")
		set(PNG_LIBPATH ${PNG}/lib) # not cmake defined

		if(WITH_MINGW64)
			set(JPEG_LIBRARIES jpeg)
		else()
			set(JPEG_LIBRARIES libjpeg)
		endif()
		set(PNG_LIBRARIES png)

		set(ZLIB ${LIBDIR}/zlib)
		set(ZLIB_INCLUDE_DIRS ${ZLIB}/include)
		set(ZLIB_LIBPATH ${ZLIB}/lib)
		set(ZLIB_LIBRARIES z)

		set(JPEG "${LIBDIR}/jpeg")
		set(JPEG_INCLUDE_DIR "${JPEG}/include")
		set(JPEG_LIBPATH ${JPEG}/lib) # not cmake defined
		
		# comes with own pthread library
		if(NOT WITH_MINGW64)
			set(PTHREADS ${LIBDIR}/pthreads)
			#set(PTHREADS_INCLUDE_DIRS ${PTHREADS}/include)
			set(PTHREADS_LIBPATH ${PTHREADS}/lib)
			set(PTHREADS_LIBRARIES pthreadGC2)
		endif()
		
		set(FREETYPE ${LIBDIR}/freetype)
		set(FREETYPE_INCLUDE_DIRS ${FREETYPE}/include ${FREETYPE}/include/freetype2)
		set(FREETYPE_LIBPATH ${FREETYPE}/lib)
		set(FREETYPE_LIBRARY freetype)

		if(WITH_FFTW3)
			set(FFTW3 ${LIBDIR}/fftw3)
			set(FFTW3_LIBRARIES fftw3)
			set(FFTW3_INCLUDE_DIRS ${FFTW3}/include)
			set(FFTW3_LIBPATH ${FFTW3}/lib)
		endif()

		if(WITH_OPENCOLLADA)
			set(OPENCOLLADA ${LIBDIR}/opencollada)
			set(OPENCOLLADA_INCLUDE_DIRS
				${OPENCOLLADA}/include/opencollada/COLLADAStreamWriter
				${OPENCOLLADA}/include/opencollada/COLLADABaseUtils
				${OPENCOLLADA}/include/opencollada/COLLADAFramework
				${OPENCOLLADA}/include/opencollada/COLLADASaxFrameworkLoader
				${OPENCOLLADA}/include/opencollada/GeneratedSaxParser
			)
			set(OPENCOLLADA_LIBPATH ${OPENCOLLADA}/lib/opencollada)
			set(OPENCOLLADA_LIBRARIES OpenCOLLADAStreamWriter OpenCOLLADASaxFrameworkLoader OpenCOLLADAFramework OpenCOLLADABaseUtils GeneratedSaxParser UTF MathMLSolver buffer ftoa xml)
			set(PCRE_LIBRARIES pcre)
		endif()

		if(WITH_CODEC_FFMPEG)
			set(FFMPEG ${LIBDIR}/ffmpeg)
			set(FFMPEG_INCLUDE_DIRS ${FFMPEG}/include)
			if(WITH_MINGW64)
				set(FFMPEG_LIBRARIES avcodec.dll avformat.dll avdevice.dll avutil.dll swscale.dll swresample.dll)
			else()
				set(FFMPEG_LIBRARIES avcodec-55 avformat-55 avdevice-55 avutil-52 swscale-2)
			endif()
			set(FFMPEG_LIBPATH ${FFMPEG}/lib)
		endif()

		if(WITH_IMAGE_OPENEXR)
			set(OPENEXR ${LIBDIR}/openexr)
			set(OPENEXR_INCLUDE_DIR ${OPENEXR}/include)
			set(OPENEXR_INCLUDE_DIRS ${OPENEXR}/include/OpenEXR)
			set(OPENEXR_LIBRARIES Half IlmImf Imath IlmThread Iex)
			set(OPENEXR_LIBPATH ${OPENEXR}/lib)
		endif()

		if(WITH_IMAGE_TIFF)
			set(TIFF ${LIBDIR}/tiff)
			set(TIFF_LIBRARY tiff)
			set(TIFF_INCLUDE_DIR ${TIFF}/include)
			set(TIFF_LIBPATH ${TIFF}/lib)
		endif()

		if(WITH_JACK)
			set(JACK ${LIBDIR}/jack)
			set(JACK_INCLUDE_DIRS ${JACK}/include/jack ${JACK}/include)
			set(JACK_LIBRARIES jack)
			set(JACK_LIBPATH ${JACK}/lib)

			# TODO, gives linking errors, force off
			set(WITH_JACK OFF)
		endif()

		if(WITH_PYTHON)
			# normally cached but not since we include them with blender
			set(PYTHON_VERSION 3.4) #  CACHE STRING)
			string(REPLACE "." "" _PYTHON_VERSION_NO_DOTS ${PYTHON_VERSION})
			set(PYTHON_INCLUDE_DIR "${LIBDIR}/python/include/python${PYTHON_VERSION}")  # CACHE PATH)
			set(PYTHON_LIBRARY "${LIBDIR}/python/lib/python${_PYTHON_VERSION_NO_DOTS}mw.lib")  # CACHE FILEPATH)
			unset(_PYTHON_VERSION_NO_DOTS)

			# uncached vars
			set(PYTHON_INCLUDE_DIRS "${PYTHON_INCLUDE_DIR}")
			set(PYTHON_LIBRARIES  "${PYTHON_LIBRARY}")
		endif()

		if(WITH_BOOST)
			set(BOOST ${LIBDIR}/boost)
			set(BOOST_INCLUDE_DIR ${BOOST}/include)
			if(WITH_MINGW64)
				set(BOOST_POSTFIX "mgw47-mt-s-1_49")
				set(BOOST_DEBUG_POSTFIX "mgw47-mt-sd-1_49")
			else()
				set(BOOST_POSTFIX "mgw46-mt-s-1_49")
				set(BOOST_DEBUG_POSTFIX "mgw46-mt-sd-1_49")
			endif()
			set(BOOST_LIBRARIES
				optimized boost_date_time-${BOOST_POSTFIX} boost_filesystem-${BOOST_POSTFIX}
				boost_regex-${BOOST_POSTFIX}
				boost_system-${BOOST_POSTFIX} boost_thread-${BOOST_POSTFIX}
				debug boost_date_time-${BOOST_DEBUG_POSTFIX} boost_filesystem-${BOOST_DEBUG_POSTFIX}
				boost_regex-${BOOST_DEBUG_POSTFIX}
				boost_system-${BOOST_DEBUG_POSTFIX} boost_thread-${BOOST_DEBUG_POSTFIX})
			if(WITH_INTERNATIONAL)
				set(BOOST_LIBRARIES ${BOOST_LIBRARIES}
					optimized boost_locale-${BOOST_POSTFIX}
					debug boost_locale-${BOOST_DEBUG_POSTFIX}) 
			endif()
			if(WITH_CYCLES_OSL)
				set(BOOST_LIBRARIES ${BOOST_LIBRARIES}
					optimized boost_wave-${BOOST_POSTFIX}
					debug boost_wave-${BOOST_DEBUG_POSTFIX}) 
			endif()
			set(BOOST_LIBPATH ${BOOST}/lib)
			set(BOOST_DEFINITIONS "-DBOOST_ALL_NO_LIB -DBOOST_THREAD_USE_LIB ")
		endif()
			
		if(WITH_OPENIMAGEIO)
			set(OPENIMAGEIO ${LIBDIR}/openimageio)
			set(OPENIMAGEIO_INCLUDE_DIRS ${OPENIMAGEIO}/include)
			set(OPENIMAGEIO_LIBRARIES OpenImageIO)
			set(OPENIMAGEIO_LIBPATH ${OPENIMAGEIO}/lib)
			set(OPENIMAGEIO_DEFINITIONS "")
		endif()
		
		if(WITH_LLVM)
			set(LLVM_DIRECTORY ${LIBDIR}/llvm CACHE PATH	"Path to the LLVM installation")
			set(LLVM_LIBPATH ${LLVM_DIRECTORY}/lib)
			# Explicitly set llvm lib order.
			#---- WARNING ON GCC ORDER OF LIBS IS IMPORTANT, DO NOT CHANGE! ---------
			set(LLVM_LIBRARY LLVMSelectionDAG LLVMCodeGen LLVMScalarOpts LLVMAnalysis LLVMArchive
				LLVMAsmParser LLVMAsmPrinter
				LLVMBitReader LLVMBitWriter
				LLVMDebugInfo LLVMExecutionEngine
				LLVMInstCombine LLVMInstrumentation
				LLVMInterpreter LLVMJIT
				LLVMLinker LLVMMC
				LLVMMCDisassembler LLVMMCJIT
				LLVMMCParser LLVMObject
				LLVMRuntimeDyld 
				LLVMSupport
				LLVMTableGen LLVMTarget
				LLVMTransformUtils LLVMVectorize
				LLVMX86AsmParser LLVMX86AsmPrinter
				LLVMX86CodeGen LLVMX86Desc
				LLVMX86Disassembler LLVMX86Info
				LLVMX86Utils LLVMipa
				LLVMipo LLVMCore)
			# imagehelp is needed by LLVM 3.1 on MinGW, check lib\Support\Windows\Signals.inc
			list(APPEND PLATFORM_LINKLIBS -limagehlp)
		endif()
		
		if(WITH_OPENCOLORIO)
			set(OPENCOLORIO ${LIBDIR}/opencolorio)
			set(OPENCOLORIO_INCLUDE_DIRS ${OPENCOLORIO}/include)
			set(OPENCOLORIO_LIBRARIES OpenColorIO)
			set(OPENCOLORIO_LIBPATH ${OPENCOLORIO}/lib)
			set(OPENCOLORIO_DEFINITIONS)
		endif()

		set(PLATFORM_LINKFLAGS "-Xlinker --stack=2097152")

		## DISABLE - causes linking errors 
		## for re-distribution, so users dont need mingw installed
		# set(PLATFORM_LINKFLAGS "${PLATFORM_LINKFLAGS} -static-libgcc -static-libstdc++")

	endif()
	
	# Things common to both mingw and MSVC  should go here

	set(WINTAB_INC ${LIBDIR}/wintab/include)

	if(WITH_OPENAL)
		set(OPENAL ${LIBDIR}/openal)
		set(OPENALDIR ${LIBDIR}/openal)
		set(OPENAL_INCLUDE_DIR ${OPENAL}/include)
		if(MSVC12)
			set(OPENAL_LIBRARY openal32)
		else()
			set(OPENAL_LIBRARY wrap_oal)
		endif()
		set(OPENAL_LIBPATH ${OPENAL}/lib)
	endif()

	if(WITH_CODEC_SNDFILE)
		set(SNDFILE ${LIBDIR}/sndfile)
		set(SNDFILE_INCLUDE_DIRS ${SNDFILE}/include)
		set(SNDFILE_LIBRARIES libsndfile-1)
		set(SNDFILE_LIBPATH ${SNDFILE}/lib) # TODO, deprecate
	endif()

	if(WITH_SDL)
		set(SDL ${LIBDIR}/sdl)
		set(SDL_INCLUDE_DIR ${SDL}/include)
		set(SDL_LIBRARY SDL)
		set(SDL_LIBPATH ${SDL}/lib)
	endif()

	if(WITH_RAYOPTIMIZATION AND SUPPORT_SSE_BUILD)
		add_definitions(-D__SSE__ -D__MMX__)
	endif()

	if(WITH_CYCLES_OSL)
		set(CYCLES_OSL ${LIBDIR}/osl CACHE PATH "Path to OpenShadingLanguage installation")
	
		find_library(OSL_LIB_EXEC NAMES oslexec PATHS ${CYCLES_OSL}/lib)
		find_library(OSL_LIB_COMP NAMES oslcomp PATHS ${CYCLES_OSL}/lib)
		find_library(OSL_LIB_QUERY NAMES oslquery PATHS ${CYCLES_OSL}/lib)
		find_library(OSL_LIB_EXEC_DEBUG NAMES oslexec_d PATHS ${CYCLES_OSL}/lib)
		find_library(OSL_LIB_COMP_DEBUG NAMES oslcomp_d PATHS ${CYCLES_OSL}/lib)
		find_library(OSL_LIB_QUERY_DEBUG NAMES oslquery_d PATHS ${CYCLES_OSL}/lib)
		list(APPEND OSL_LIBRARIES optimized ${OSL_LIB_COMP} optimized ${OSL_LIB_EXEC} optimized ${OSL_LIB_QUERY} debug ${OSL_LIB_EXEC_DEBUG} debug ${OSL_LIB_COMP_DEBUG} debug ${OSL_LIB_QUERY_DEBUG})
		find_path(OSL_INCLUDES OSL/oslclosure.h PATHS ${CYCLES_OSL}/include)
		find_program(OSL_COMPILER NAMES oslc PATHS ${CYCLES_OSL}/bin)
	
		if(OSL_INCLUDES AND OSL_LIBRARIES AND OSL_COMPILER)
			set(OSL_FOUND TRUE)
		else()
			message(STATUS "OSL not found")
		endif()
	endif()

elseif(APPLE)

	if(${CMAKE_OSX_DEPLOYMENT_TARGET} STREQUAL "10.5" OR ${CMAKE_OSX_DEPLOYMENT_TARGET} STRGREATER "10.5")
		set(WITH_LIBS10.5 ON CACHE BOOL "Use 10.5 libs" FORCE) # valid also for 10.6/7/8/9
	endif()

	if(WITH_LIBS10.5)
		set(LIBDIR ${CMAKE_SOURCE_DIR}/../lib/darwin-9.x.universal)
	else()
		if(CMAKE_OSX_ARCHITECTURES MATCHES i386)
			set(LIBDIR ${CMAKE_SOURCE_DIR}/../lib/darwin-8.x.i386)
		else()
			set(LIBDIR ${CMAKE_SOURCE_DIR}/../lib/darwin-8.0.0-powerpc)
		endif()
	endif()


	if(WITH_OPENAL)
		find_package(OpenAL)
		if(OPENAL_FOUND)
			set(WITH_OPENAL ON)
			set(OPENAL_INCLUDE_DIR "${LIBDIR}/openal/include")
		else()
			set(WITH_OPENAL OFF)
		endif()
	endif()

	if(WITH_JACK)
		find_library(JACK_FRAMEWORK
			NAMES jackmp
		)
		set(JACK_INCLUDE_DIRS ${JACK_FRAMEWORK}/headers)
		if(NOT JACK_FRAMEWORK)
			set(WITH_JACK OFF)
		endif()
	endif()

	if(WITH_CODEC_SNDFILE)
		set(SNDFILE ${LIBDIR}/sndfile)
		set(SNDFILE_INCLUDE_DIRS ${SNDFILE}/include)
		set(SNDFILE_LIBRARIES sndfile FLAC ogg vorbis vorbisenc)
		set(SNDFILE_LIBPATH ${SNDFILE}/lib ${FFMPEG}/lib)  # TODO, deprecate
	endif()

	if(WITH_PYTHON)
		# we use precompiled libraries for py 3.4 and up by default
		set(PYTHON_VERSION 3.4)
		if(NOT WITH_PYTHON_MODULE AND NOT WITH_PYTHON_FRAMEWORK)
			# normally cached but not since we include them with blender
			set(PYTHON_INCLUDE_DIR "${LIBDIR}/python/include/python${PYTHON_VERSION}m")
			# set(PYTHON_BINARY "${LIBDIR}/python/bin/python${PYTHON_VERSION}") # not used yet
			set(PYTHON_LIBRARY python${PYTHON_VERSION}m)
			set(PYTHON_LIBPATH "${LIBDIR}/python/lib/python${PYTHON_VERSION}")
			# set(PYTHON_LINKFLAGS "-u _PyMac_Error")  # won't  build with this enabled
		else()
			# module must be compiled against Python framework
			set(PYTHON_INCLUDE_DIR "/Library/Frameworks/Python.framework/Versions/${PYTHON_VERSION}/include/python${PYTHON_VERSION}m")
			set(PYTHON_BINARY "/Library/Frameworks/Python.framework/Versions/${PYTHON_VERSION}/bin/python${PYTHON_VERSION}")
			#set(PYTHON_LIBRARY python${PYTHON_VERSION})
			set(PYTHON_LIBPATH "/Library/Frameworks/Python.framework/Versions/${PYTHON_VERSION}/lib/python${PYTHON_VERSION}/config-${PYTHON_VERSION}m")
			#set(PYTHON_LINKFLAGS "-u _PyMac_Error -framework Python")  # won't  build with this enabled
		endif()
		
		# uncached vars
		set(PYTHON_INCLUDE_DIRS "${PYTHON_INCLUDE_DIR}")
		set(PYTHON_LIBRARIES  "${PYTHON_LIBRARY}")
	endif()

	if(WITH_FFTW3)
		set(FFTW3 ${LIBDIR}/fftw3)
		set(FFTW3_INCLUDE_DIRS ${FFTW3}/include)
		set(FFTW3_LIBRARIES fftw3)
		set(FFTW3_LIBPATH ${FFTW3}/lib)
	endif()

	set(PNG_LIBRARIES png)
	set(JPEG_LIBRARIES jpeg)

	set(ZLIB /usr)
	set(ZLIB_INCLUDE_DIRS "${ZLIB}/include")
	set(ZLIB_LIBRARIES z bz2)

	set(FREETYPE ${LIBDIR}/freetype)
	set(FREETYPE_INCLUDE_DIRS ${FREETYPE}/include ${FREETYPE}/include/freetype2)
	set(FREETYPE_LIBPATH ${FREETYPE}/lib)
	set(FREETYPE_LIBRARY freetype)

	if(WITH_IMAGE_OPENEXR)
		set(OPENEXR ${LIBDIR}/openexr)
		set(OPENEXR_INCLUDE_DIR ${OPENEXR}/include)
		set(OPENEXR_INCLUDE_DIRS ${OPENEXR}/include/OpenEXR)
		set(OPENEXR_LIBRARIES Iex Half IlmImf Imath IlmThread)
		set(OPENEXR_LIBPATH ${OPENEXR}/lib)
	endif()

	if(WITH_CODEC_FFMPEG)
		set(FFMPEG ${LIBDIR}/ffmpeg)
		set(FFMPEG_INCLUDE_DIRS ${FFMPEG}/include)
		set(FFMPEG_LIBRARIES avcodec avdevice avformat avutil mp3lame swscale x264 xvidcore theora theoradec theoraenc vorbis vorbisenc vorbisfile ogg)
		set(FFMPEG_LIBPATH ${FFMPEG}/lib)
		set(CMAKE_CXX_FLAGS "${CMAKE_CXX_FLAGS} -D__STDC_CONSTANT_MACROS")
	endif()

	find_library(SYSTEMSTUBS_LIBRARY
		NAMES
		SystemStubs
		PATHS
	)
	mark_as_advanced(SYSTEMSTUBS_LIBRARY)
	if(SYSTEMSTUBS_LIBRARY)
		list(APPEND PLATFORM_LINKLIBS stdc++ SystemStubs)
	else()
		list(APPEND PLATFORM_LINKLIBS stdc++)
	endif()

	set(PLATFORM_CFLAGS "-pipe -funsigned-char")
	set(PLATFORM_LINKFLAGS "-fexceptions -framework CoreServices -framework Foundation -framework IOKit -framework AppKit -framework Cocoa -framework Carbon -framework AudioUnit -framework AudioToolbox -framework CoreAudio")
	if(WITH_CODEC_QUICKTIME)
		set(PLATFORM_LINKFLAGS "${PLATFORM_LINKFLAGS} -framework QTKit")
		if(CMAKE_OSX_ARCHITECTURES MATCHES i386)
			set(PLATFORM_LINKFLAGS "${PLATFORM_LINKFLAGS} -framework QuickTime")
			# libSDL still needs 32bit carbon quicktime
		endif()
	endif()

	# XXX - SOME MAC DEV PLEASE TEST WITH THE SDK INSTALLED!
	# ALSO SHOULD BE MOVED INTO OWN MODULE WHEN FUNCTIONAL
	if(WITH_INPUT_NDOF)
		# This thread it *should* work and check the framework - campbell
		# http://www.cmake.org/pipermail/cmake/2005-December/007740.html
		find_library(3DCONNEXION_CLIENT_FRAMEWORK
			NAMES 3DconnexionClient
		)
		if(NOT 3DCONNEXION_CLIENT_FRAMEWORK)
			set(WITH_INPUT_NDOF OFF)
		endif()

		if(WITH_INPUT_NDOF)
			set(PLATFORM_LINKFLAGS "${PLATFORM_LINKFLAGS} -F/Library/Frameworks -weak_framework 3DconnexionClient")
			set(NDOF_INCLUDE_DIRS /Library/Frameworks/3DconnexionClient.framework/Headers )
		endif()
	endif()

	if(WITH_JACK)
		set(PLATFORM_LINKFLAGS "${PLATFORM_LINKFLAGS} -F/Library/Frameworks -weak_framework jackmp")
	endif()
	
	if(WITH_PYTHON_MODULE OR WITH_PYTHON_FRAMEWORK)
		set(PLATFORM_LINKFLAGS "${PLATFORM_LINKFLAGS} /Library/Frameworks/Python.framework/Versions/${PYTHON_VERSION}/Python")# force cmake to link right framework
	endif()
	
	if(WITH_OPENCOLLADA)
		set(OPENCOLLADA ${LIBDIR}/opencollada)

		set(OPENCOLLADA_INCLUDE_DIRS
			${LIBDIR}/opencollada/include/COLLADAStreamWriter
			${LIBDIR}/opencollada/include/COLLADABaseUtils
			${LIBDIR}/opencollada/include/COLLADAFramework
			${LIBDIR}/opencollada/include/COLLADASaxFrameworkLoader
			${LIBDIR}/opencollada/include/GeneratedSaxParser
		)

		set(OPENCOLLADA_LIBPATH ${OPENCOLLADA}/lib)
		set(OPENCOLLADA_LIBRARIES "OpenCOLLADASaxFrameworkLoader -lOpenCOLLADAFramework -lOpenCOLLADABaseUtils -lOpenCOLLADAStreamWriter -lMathMLSolver -lGeneratedSaxParser -lxml2 -lbuffer -lftoa")
		# Use UTF functions from collada if LLVM is not enabled
		if(NOT WITH_LLVM)
			set(OPENCOLLADA_LIBRARIES "${OPENCOLLADA_LIBRARIES} -lUTF")
		endif()
		# pcre is bundled with openCollada
		#set(PCRE ${LIBDIR}/pcre)
		#set(PCRE_LIBPATH ${PCRE}/lib)
		set(PCRE_LIBRARIES pcre)
		#libxml2 is used
		#set(EXPAT ${LIBDIR}/expat)
		#set(EXPAT_LIBPATH ${EXPAT}/lib)
		set(EXPAT_LIB)
	endif()

	if(WITH_SDL)
		set(SDL ${LIBDIR}/sdl)
		set(SDL_INCLUDE_DIR ${SDL}/include)
		set(SDL_LIBRARY SDL)
		set(SDL_LIBPATH ${SDL}/lib)
	endif()

	set(PNG "${LIBDIR}/png")
	set(PNG_INCLUDE_DIRS "${PNG}/include")
	set(PNG_LIBPATH ${PNG}/lib)

	set(JPEG "${LIBDIR}/jpeg")
	set(JPEG_INCLUDE_DIR "${JPEG}/include")
	set(JPEG_LIBPATH ${JPEG}/lib)

	if(WITH_IMAGE_TIFF)
		set(TIFF ${LIBDIR}/tiff)
		set(TIFF_INCLUDE_DIR ${TIFF}/include)
		set(TIFF_LIBRARY tiff)
		set(TIFF_LIBPATH ${TIFF}/lib)
	endif()

	if(WITH_INPUT_NDOF)
		# linker needs "-weak_framework 3DconnexionClient"
	endif()

	if(WITH_BOOST)
		set(BOOST ${LIBDIR}/boost)
		set(BOOST_INCLUDE_DIR ${BOOST}/include)
		set(BOOST_LIBRARIES boost_date_time-mt boost_filesystem-mt boost_regex-mt boost_system-mt boost_thread-mt boost_wave-mt)
		if(WITH_INTERNATIONAL)
			list(APPEND BOOST_LIBRARIES boost_locale-mt)
		endif()
		if(WITH_CYCLES_NETWORK)
			list(APPEND BOOST_LIBRARIES boost_serialization-mt)
		endif()
		set(BOOST_LIBPATH ${BOOST}/lib)
		set(BOOST_DEFINITIONS)
	endif()
	
	if(WITH_INTERNATIONAL OR WITH_CODEC_FFMPEG)
		set(PLATFORM_LINKFLAGS "${PLATFORM_LINKFLAGS} -liconv") # boost_locale and ffmpeg needs it !
	endif()

	if(WITH_OPENIMAGEIO)
		set(OPENIMAGEIO ${LIBDIR}/openimageio)
		set(OPENIMAGEIO_INCLUDE_DIRS ${OPENIMAGEIO}/include)
		set(OPENIMAGEIO_LIBRARIES ${OPENIMAGEIO}/lib/libOpenImageIO.a ${PNG_LIBRARIES} ${JPEG_LIBRARIES} ${TIFF_LIBRARY} ${OPENEXR_LIBRARIES} ${ZLIB_LIBRARIES})
		set(OPENIMAGEIO_LIBPATH ${OPENIMAGEIO}/lib ${JPEG_LIBPATH} ${PNG_LIBPATH} ${TIFF_LIBPATH} ${OPENEXR_LIBPATH} ${ZLIB_LIBPATH})
		set(OPENIMAGEIO_DEFINITIONS "-DOIIO_STATIC_BUILD")
	endif()

	if(WITH_OPENCOLORIO)
		set(OPENCOLORIO ${LIBDIR}/opencolorio)
		set(OPENCOLORIO_INCLUDE_DIRS ${OPENCOLORIO}/include)
		set(OPENCOLORIO_LIBRARIES OpenColorIO tinyxml yaml-cpp)
		set(OPENCOLORIO_LIBPATH ${OPENCOLORIO}/lib)
		set(OPENCOLORIO_DEFINITIONS "-DOCIO_STATIC_BUILD")
	endif()

	if(WITH_LLVM)
		set(LLVM_DIRECTORY ${LIBDIR}/llvm CACHE PATH	"Path to the LLVM installation")
		set(LLVM_VERSION "3.4" CACHE STRING	"Version of LLVM to use")
		if(EXISTS "${LLVM_DIRECTORY}/bin/llvm-config")
			set(LLVM_CONFIG "${LLVM_DIRECTORY}/bin/llvm-config")
		else()
			set(LLVM_CONFIG llvm-config)
		endif()
		execute_process(COMMAND ${LLVM_CONFIG} --version
		                OUTPUT_VARIABLE LLVM_VERSION
		                OUTPUT_STRIP_TRAILING_WHITESPACE)
		execute_process(COMMAND ${LLVM_CONFIG} --prefix
		                OUTPUT_VARIABLE LLVM_DIRECTORY
		                OUTPUT_STRIP_TRAILING_WHITESPACE)
		execute_process(COMMAND ${LLVM_CONFIG} --libdir
		                OUTPUT_VARIABLE LLVM_LIBPATH
		                OUTPUT_STRIP_TRAILING_WHITESPACE)
		find_library(LLVM_LIBRARY
		             NAMES LLVMAnalysis # first of a whole bunch of libs to get
		             PATHS ${LLVM_LIBPATH})

		if(LLVM_LIBRARY AND LLVM_DIRECTORY AND LLVM_LIBPATH)
			if(LLVM_STATIC)
				# if static LLVM libraries were requested, use llvm-config to generate
				# the list of what libraries we need, and substitute that in the right
				# way for LLVM_LIBRARY.
				execute_process(COMMAND ${LLVM_CONFIG} --libfiles
				                OUTPUT_VARIABLE LLVM_LIBRARY
				                OUTPUT_STRIP_TRAILING_WHITESPACE)
				string(REPLACE " " ";" LLVM_LIBRARY ${LLVM_LIBRARY})
			else()
				set(PLATFORM_LINKFLAGS "${PLATFORM_LINKFLAGS} -lLLVM-3.4")
			endif()
		else()
			message(FATAL_ERROR "LLVM not found.")
		endif()
	endif()

	if(WITH_CYCLES_OSL)
		set(CYCLES_OSL ${LIBDIR}/osl CACHE PATH "Path to OpenShadingLanguage installation")
	
		find_library(OSL_LIB_EXEC NAMES oslexec PATHS ${CYCLES_OSL}/lib)
		find_library(OSL_LIB_COMP NAMES oslcomp PATHS ${CYCLES_OSL}/lib)
		find_library(OSL_LIB_QUERY NAMES oslquery PATHS ${CYCLES_OSL}/lib)
		# WARNING! depends on correct order of OSL libs linking
		list(APPEND OSL_LIBRARIES ${OSL_LIB_COMP} -force_load ${OSL_LIB_EXEC} ${OSL_LIB_QUERY})
		find_path(OSL_INCLUDES OSL/oslclosure.h PATHS ${CYCLES_OSL}/include)
		find_program(OSL_COMPILER NAMES oslc PATHS ${CYCLES_OSL}/bin)
	
		if(OSL_INCLUDES AND OSL_LIBRARIES AND OSL_COMPILER)
			set(OSL_FOUND TRUE)
		else()
			message(STATUS "OSL not found")
		endif()
	endif()
	
	if(WITH_OPENMP)
		execute_process(COMMAND ${CMAKE_C_COMPILER} --version OUTPUT_VARIABLE COMPILER_VENDOR)
		string(SUBSTRING "${COMPILER_VENDOR}" 0 5 VENDOR_NAME) # truncate output
		if(${VENDOR_NAME} MATCHES "Apple") # Apple does not support OpenMP reliable with gcc and not with clang
			set(WITH_OPENMP OFF)
		else() # vanilla gcc or clang_omp support OpenMP
			message(STATUS "Using special OpenMP enabled compiler !") # letting find_package(OpenMP) module work for gcc
			if(CMAKE_C_COMPILER_ID MATCHES "Clang") # clang-omp in darwin libs
				set(OPENMP_FOUND ON)
				set(OpenMP_C_FLAGS "-fopenmp" CACHE STRING "C compiler flags for OpenMP parallization" FORCE)
				set(OpenMP_CXX_FLAGS "-fopenmp" CACHE STRING "C++ compiler flags for OpenMP parallization" FORCE)
				include_directories(${LIBDIR}/openmp/include)
				link_directories(${LIBDIR}/openmp/lib)
				# This is a workaround for our helperbinaries ( datatoc, masgfmt, ... ),
				# They are linked also to omp lib, so we need it in builddir for runtime exexcution, TODO: remove all unneeded dependencies from these
				execute_process(COMMAND ditto -arch ${CMAKE_OSX_ARCHITECTURES} ${LIBDIR}/openmp/lib/libiomp5.dylib ${CMAKE_BINARY_DIR}/bin/libiomp5.dylib) # for intermediate binaries, lib id @loader_path
			endif()
		endif()
	endif()

	set(EXETYPE MACOSX_BUNDLE)

	set(CMAKE_C_FLAGS_DEBUG "-fno-strict-aliasing -g")
	set(CMAKE_CXX_FLAGS_DEBUG "-fno-strict-aliasing -g")
	if(CMAKE_OSX_ARCHITECTURES MATCHES "x86_64" OR CMAKE_OSX_ARCHITECTURES MATCHES "i386")
		set(CMAKE_CXX_FLAGS_RELEASE "-O2 -mdynamic-no-pic -msse -msse2 -msse3 -mssse3")
		set(CMAKE_C_FLAGS_RELEASE "-O2 -mdynamic-no-pic  -msse -msse2 -msse3 -mssse3")
		if(NOT CMAKE_C_COMPILER_ID MATCHES "Clang")
			set(CMAKE_C_FLAGS_RELEASE "${CMAKE_C_FLAGS_RELEASE} -ftree-vectorize  -fvariable-expansion-in-unroller")
			set(CMAKE_CXX_FLAGS_RELEASE "${CMAKE_CXX_FLAGS_RELEASE} -ftree-vectorize  -fvariable-expansion-in-unroller")
		endif()
	else()
		set(CMAKE_C_FLAGS_RELEASE "-mdynamic-no-pic -fno-strict-aliasing")
		set(CMAKE_CXX_FLAGS_RELEASE "-mdynamic-no-pic -fno-strict-aliasing")
	endif()

	if(${XCODE_VERSION} VERSION_EQUAL 5 OR ${XCODE_VERSION} VERSION_GREATER 5)
		# Xcode 5 is always using CLANG, which has too low template depth of 128 for libmv
		set(CMAKE_CXX_FLAGS "${CMAKE_CXX_FLAGS} -ftemplate-depth=1024")
	endif()
	# Get rid of eventually clashes, we export some symbols explicite as local
	set(PLATFORM_LINKFLAGS "${PLATFORM_LINKFLAGS} -Xlinker -unexported_symbols_list -Xlinker ${CMAKE_SOURCE_DIR}/source/creator/osx_locals.map")
endif()

#-----------------------------------------------------------------------------
# Common.

if(APPLE OR WIN32)
	if(NOT EXISTS "${LIBDIR}/")
		message(FATAL_ERROR "Apple and Windows require pre-compiled libs at: '${LIBDIR}'")
	endif()
endif()

if(NOT WITH_FFTW3 AND WITH_MOD_OCEANSIM)
	message(FATAL_ERROR "WITH_MOD_OCEANSIM requires WITH_FFTW3 to be ON")
endif()

if(WITH_CYCLES)
	if(NOT WITH_OPENIMAGEIO)
		message(FATAL_ERROR "Cycles requires WITH_OPENIMAGEIO, the library may not have been found. Configure OIIO or disable WITH_CYCLES")
	endif()
	if(NOT WITH_BOOST)
		message(FATAL_ERROR "Cycles requires WITH_BOOST, the library may not have been found. Configure BOOST or disable WITH_CYCLES")
	endif()

	if(WITH_CYCLES_OSL)
		if(NOT WITH_LLVM)
			message(FATAL_ERROR "Cycles OSL requires WITH_LLVM, the library may not have been found. Configure LLVM or disable WITH_CYCLES_OSL")
		endif()
	endif()
endif()

if(WITH_INTERNATIONAL)
	if(NOT WITH_BOOST)
		message(FATAL_ERROR "Internationalization requires WITH_BOOST, the library may not have been found. Configure BOOST or disable WITH_INTERNATIONAL")
	endif()
endif()

# See TEST_SSE_SUPPORT() for how this is defined.

if(WITH_RAYOPTIMIZATION)
	if(SUPPORT_SSE_BUILD)
		set(PLATFORM_CFLAGS " ${COMPILER_SSE_FLAG} ${PLATFORM_CFLAGS}")
		add_definitions(-D__SSE__ -D__MMX__)
	endif()
	if(SUPPORT_SSE2_BUILD)
		set(PLATFORM_CFLAGS " ${COMPILER_SSE2_FLAG} ${PLATFORM_CFLAGS}")
		add_definitions(-D__SSE2__)
		if(NOT SUPPORT_SSE_BUILD) # dont double up
			add_definitions(-D__MMX__)
		endif()
	endif()
endif()


# set the endian define
if(MSVC)
	# for some reason this fails on msvc
	add_definitions(-D__LITTLE_ENDIAN__)
	
# OSX-Note: as we do crosscompiling with specific set architecture,
# endianess-detection and autosetting is counterproductive
# so we just set endianess according CMAKE_OSX_ARCHITECTURES

elseif(CMAKE_OSX_ARCHITECTURES MATCHES i386 OR CMAKE_OSX_ARCHITECTURES MATCHES x86_64)
	add_definitions(-D__LITTLE_ENDIAN__)
elseif(CMAKE_OSX_ARCHITECTURES MATCHES ppc OR CMAKE_OSX_ARCHITECTURES MATCHES ppc64)		
	add_definitions(-D__BIG_ENDIAN__)
	
else()
	include(TestBigEndian)
	test_big_endian(_SYSTEM_BIG_ENDIAN)
	if(_SYSTEM_BIG_ENDIAN)
		add_definitions(-D__BIG_ENDIAN__)
	else()
		add_definitions(-D__LITTLE_ENDIAN__)
	endif()
	unset(_SYSTEM_BIG_ENDIAN)
endif()


if(WITH_IMAGE_OPENJPEG)
	if(WITH_SYSTEM_OPENJPEG)
		# dealt with above
	else()
		set(OPENJPEG_INCLUDE_DIRS "${CMAKE_SOURCE_DIR}/extern/libopenjpeg")
		add_definitions(-DOPJ_STATIC)
	endif()
endif()

if(WITH_IMAGE_REDCODE)
	set(REDCODE ${CMAKE_SOURCE_DIR}/extern)
	set(REDCODE_INC ${REDCODE})
endif()


#-----------------------------------------------------------------------------
# Configure OpenGL.

if(APPLE AND WITH_X11)
	set(OPENGL_gl_LIBRARY  "/usr/X11R6/lib/libGL.dylib")
	set(OPENGL_glu_LIBRARY "/usr/X11R6/lib/libGLU.dylib")
elseif(WITH_GL_CONTEXT_DESKTOP OR WITH_GLU OR (WITH_CYCLES_STANDALONE AND WITH_CYCLES_STANDALONE_GUI))
	find_package(OpenGL)
endif()

if(WITH_GLU)
	list(APPEND BLENDER_GL_LIBRARIES "${OPENGL_glu_LIBRARY}")

	set(GL_DEFINITIONS "${GL_DEFINITIONS} -DWITH_GLU")

endif()

if(WITH_GL_CONTEXT_DESKTOP)
	list(APPEND BLENDER_GL_LIBRARIES "${OPENGL_gl_LIBRARY}")

elseif(WITH_GL_CONTEXT_EMBEDDED)
	if(WITH_SYSTEM_GLES)
		find_package_wrapper(OpenGLES)

		if(OPENGLES_FOUND)
			list(APPEND BLENDER_GL_LIBRARIES OPENGLES_LIBRARIES)
		else()
			message(FATAL_ERROR "Unable to find OpenGL ES libraries.  Install them or disable WITH_SYSTEM_GLES.")
		endif()

	else()
		set(OPENGLES_LIBRARY     "" CACHE FILEPATH "OpenGL ES 2.0 library file")
		set(OPENGLES_EGL_LIBRARY "" CACHE FILEPATH "EGL library file")

		mark_as_advanced(
			OPENGLES_LIBRARY
			OPENGLES_EGL_LIBRARY
		)

		list(APPEND BLENDER_GL_LIBRARIES "${OPENGLES_LIBRARY}" "${OPENGLES_EGL_LIBRARY}")

		if (OPENGLES_LIBRARY STREQUAL "")
			message(FATAL_ERROR "To compile WITH_GL_CONTEXT_EMBEDDED you need to set OPENGLES_LIBRARY to the file path of an OpenGL ES 2.0 library.")
		endif()

		if (OPENGLES_EGL_LIBRARY STREQUAL "")
			message(FATAL_ERROR "To compile WITH_GL_CONTEXT_EMBEDDED you need to set OPENGLES_EGL_LIBRARY to the file path of an EGL library.")
		endif()

	endif()

	if(WIN32)
		# Setup paths to files needed to install and redistribute Windows Blender with OpenGL ES

		set(OPENGLES_DLL     "" CACHE FILEPATH "OpenGL ES 2.0 redistributable DLL file")
		set(OPENGLES_EGL_DLL "" CACHE FILEPATH "EGL redistributable DLL file")

		mark_as_advanced(
			OPENGLES_DLL
			OPENGLES_EGL_DLL
		)

		if (OPENGLES_DLL STREQUAL "")
			message(FATAL_ERROR "To compile WITH_GL_CONTEXT_EMBEDDED you need to set OPENGLES_DLL to the file path of an OpenGL ES runtime dynamic link library (DLL).")
		endif()

		if (OPENGLES_EGL_DLL STREQUAL "")
			message(FATAL_ERROR "To compile WITH_GL_CONTEXT_EMBEDDED you need to set OPENGLES_EGL_DLL to the file path of an EGL runtime dynamic link library (DLL).")
		endif()

		if(WITH_ANGLE)
			set(GL_DEFINITIONS "${GL_DEFINITIONS} -DWITH_ANGLE")

			set(D3DCOMPILER_DLL "" CACHE FILEPATH "Direct3D Compiler redistributable DLL file (needed by ANGLE)")

			get_filename_component(D3DCOMPILER_FILENAME "${D3DCOMPILER_DLL}" NAME)
			set(GL_DEFINITIONS "${GL_DEFINITIONS} -DD3DCOMPILER=\"\\\"${D3DCOMPILER_FILENAME}\\\"\"")

			mark_as_advanced(D3DCOMPILER_DLL)

			if (D3DCOMPILER_DLL STREQUAL "")
				message(FATAL_ERROR "To compile WITH_ANGLE you need to set D3DCOMPILER_DLL to the file path of a copy of the DirectX redistributable DLL file: D3DCompiler_46.dll")
			endif()

		endif()

	endif()

endif()

if(WITH_GL_PROFILE_COMPAT)
	set(GL_DEFINITIONS "${GL_DEFINITIONS} -DWITH_GL_PROFILE_COMPAT")
endif()

if(WITH_GL_PROFILE_CORE)
	set(GL_DEFINITIONS "${GL_DEFINITIONS} -DWITH_GL_PROFILE_CORE")
endif()

if(WITH_GL_PROFILE_ES20)
	set(GL_DEFINITIONS "${GL_DEFINITIONS} -DWITH_GL_PROFILE_ES20")
endif()

if(WITH_GL_CONTEXT_DESKTOP)
	set(GL_DEFINITIONS "${GL_DEFINITIONS} -DWITH_GL_CONTEXT_DESKTOP")
endif()

if(WITH_GL_CONTEXT_EMBEDDED)
	set(GL_DEFINITIONS "${GL_DEFINITIONS} -DWITH_GL_CONTEXT_EMBEDDED")
endif()

#-----------------------------------------------------------------------------
# Configure OpenMP.
if(WITH_OPENMP)
	find_package(OpenMP)
	if(OPENMP_FOUND)
		set(CMAKE_C_FLAGS "${CMAKE_C_FLAGS} ${OpenMP_C_FLAGS}")
		set(CMAKE_CXX_FLAGS "${CMAKE_CXX_FLAGS} ${OpenMP_CXX_FLAGS}")
	else()
		set(WITH_OPENMP OFF)
	endif()

	mark_as_advanced(
		OpenMP_C_FLAGS
		OpenMP_CXX_FLAGS
	)
endif()

#-----------------------------------------------------------------------------
# Configure GLEW

if(WITH_GLEW_MX)
	set(GL_DEFINITIONS "${GL_DEFINITIONS} -DGLEW_MX")
endif()

if(APPLE AND WITH_X11)
	list(APPEND GL_DEFINITIONS -DGLEW_APPLE_GLX)
endif()

if(WITH_SYSTEM_GLEW)
	find_package(GLEW)

	# Note: There is an assumption here that the system GLEW is not a static library.

	if(NOT GLEW_FOUND)
		message(FATAL_ERROR "GLEW is required to build Blender.  Install it or disable WITH_SYSTEM_GLEW.")
	endif()

<<<<<<< HEAD
	mark_as_advanced(
		GLEW_LIBRARY
		GLEW_INCLUDE_PATH
	)

	set(BLENDER_GLEW_LIBRARIES ${GLEW_LIBRARY})

=======
	set(GLEW_INCLUDE_PATH "${GLEW_INCLUDE_DIRS}")
>>>>>>> b1490e39
else()
	if(WITH_GLEW_ES)
		set(GLEW_INCLUDE_PATH "${CMAKE_SOURCE_DIR}/extern/glew-es/include")

		set(GL_DEFINITIONS "${GL_DEFINITIONS} -DGLEW_STATIC -DWITH_GLEW_ES")

		# These definitions remove APIs from glew.h, making GLEW smaller, and catching unguarded API usage
		if(NOT WITH_GL_PROFILE_ES20)
			# No ES functions are needed
			set(GL_DEFINITIONS "${GL_DEFINITIONS} -DGLEW_NO_ES")
		elseif(NOT (WITH_GL_PROFILE_CORE OR WITH_GL_PROFILE_COMPAT))
			# ES is enabled, but the other functions are all disabled
			set(GL_DEFINITIONS "${GL_DEFINITIONS} -DGLEW_ES_ONLY")
		endif()

		if(WITH_GL_PROFILE_ES20)
			if(WITH_GL_CONTEXT_EMBEDDED)
				set(GL_DEFINITIONS "${GL_DEFINITIONS} -DGLEW_USE_LIB_ES20")
			endif()

			# XXX: This is an experiment to eliminate ES 1 symbols,
			# GLEW doesn't really properly provide this level of control
			# (for example, without modification it eliminates too many symbols)
			# so there are lots of modifications to GLEW to make this work,
			# and no attempt to make it work beyond Blender at this point.
			set(GL_DEFINITIONS "${GL_DEFINITIONS} -DGL_ES_VERSION_1_0=0")
			set(GL_DEFINITIONS "${GL_DEFINITIONS} -DGL_ES_VERSION_CL_1_1=0")
			set(GL_DEFINITIONS "${GL_DEFINITIONS} -DGL_ES_VERSION_CM_1_1=0")
		endif()

		if(WITH_GL_CONTEXT_EMBEDDED)
			set(GL_DEFINITIONS "${GL_DEFINITIONS} -DGLEW_INC_EGL")
		endif()

		set(BLENDER_GLEW_LIBRARIES extern_glew_es bf_intern_glew_mx)

	else()
		set(GLEW_INCLUDE_PATH "${CMAKE_SOURCE_DIR}/extern/glew/include")

		set(GL_DEFINITIONS "${GL_DEFINITIONS} -DGLEW_STATIC")

		# This won't affect the non-experimental glew library, 
		# but is used for conditional compilation elsewhere.
		set(GL_DEFINITIONS "${GL_DEFINITIONS} -DGLEW_NO_ES")

		set(BLENDER_GLEW_LIBRARIES extern_glew)

	endif()

endif()

if(WITH_GLEW_MX)
	list(APPEND BLENDER_GLEW_LIBRARIES bf_intern_glew_mx)
endif()

if(NOT WITH_GLU)
	set(GL_DEFINITIONS "${GL_DEFINITIONS} -DGLEW_NO_GLU")
endif()

#-----------------------------------------------------------------------------
# Configure Bullet

if(WITH_BULLET AND WITH_SYSTEM_BULLET)
	find_package(Bullet)
	if(NOT BULLET_FOUND)
		set(WITH_BULLET OFF)
	endif()
else()
	set(BULLET_INCLUDE_DIRS "${CMAKE_SOURCE_DIR}/extern/bullet2/src")
	# set(BULLET_LIBRARIES "")
endif()

#-----------------------------------------------------------------------------
# Configure Python.

if(WITH_PYTHON_MODULE)
	add_definitions(-DPy_ENABLE_SHARED)
endif()

#-----------------------------------------------------------------------------
# Extra compile flags

if(CMAKE_COMPILER_IS_GNUCC)

	ADD_CHECK_C_COMPILER_FLAG(C_WARNINGS C_WARN_ALL -Wall)
	ADD_CHECK_C_COMPILER_FLAG(C_WARNINGS C_WARN_CAST_ALIGN -Wcast-align)
	ADD_CHECK_C_COMPILER_FLAG(C_WARNINGS C_WARN_ERROR_DECLARATION_AFTER_STATEMENT -Werror=declaration-after-statement)
	ADD_CHECK_C_COMPILER_FLAG(C_WARNINGS C_WARN_ERROR_IMPLICIT_FUNCTION_DECLARATION -Werror=implicit-function-declaration)
	ADD_CHECK_C_COMPILER_FLAG(C_WARNINGS C_WARN_ERROR_RETURN_TYPE  -Werror=return-type)
	# system headers sometimes do this, disable for now, was: -Werror=strict-prototypes
	ADD_CHECK_C_COMPILER_FLAG(C_WARNINGS C_WARN_STRICT_PROTOTYPES  -Wstrict-prototypes)
	ADD_CHECK_C_COMPILER_FLAG(C_WARNINGS C_WARN_MISSING_PROTOTYPES -Wmissing-prototypes)
	ADD_CHECK_C_COMPILER_FLAG(C_WARNINGS C_WARN_NO_CHAR_SUBSCRIPTS -Wno-char-subscripts)
	ADD_CHECK_C_COMPILER_FLAG(C_WARNINGS C_WARN_NO_UNKNOWN_PRAGMAS -Wno-unknown-pragmas)
	ADD_CHECK_C_COMPILER_FLAG(C_WARNINGS C_WARN_POINTER_ARITH -Wpointer-arith)
	ADD_CHECK_C_COMPILER_FLAG(C_WARNINGS C_WARN_UNUSED_PARAMETER -Wunused-parameter)
	ADD_CHECK_C_COMPILER_FLAG(C_WARNINGS C_WARN_WRITE_STRINGS -Wwrite-strings)
	ADD_CHECK_C_COMPILER_FLAG(C_WARNINGS C_WARN_LOGICAL_OP -Wlogical-op)
	ADD_CHECK_C_COMPILER_FLAG(C_WARNINGS C_WARN_UNDEF -Wundef)
	ADD_CHECK_C_COMPILER_FLAG(C_WARNINGS C_WARN_INIT_SELF -Winit-self)  # needs -Wuninitialized
	ADD_CHECK_C_COMPILER_FLAG(C_WARNINGS C_WARN_NO_NULL -Wnonnull)  # C only
	ADD_CHECK_C_COMPILER_FLAG(C_WARNINGS C_WARN_MISSING_INCLUDE_DIRS -Wmissing-include-dirs)
	ADD_CHECK_C_COMPILER_FLAG(C_WARNINGS C_WARN_NO_DIV_BY_ZERO -Wno-div-by-zero)
	ADD_CHECK_C_COMPILER_FLAG(C_WARNINGS C_WARN_TYPE_LIMITS -Wtype-limits)

	# gcc 4.2 gives annoying warnings on every file with this
	if(NOT "${CMAKE_C_COMPILER_VERSION}" VERSION_LESS "4.3")
		ADD_CHECK_C_COMPILER_FLAG(C_WARNINGS C_WARN_UNINITIALIZED -Wuninitialized)
	endif()

	# versions before gcc4.6 give many BLI_math warnings
	if(NOT "${CMAKE_C_COMPILER_VERSION}" VERSION_LESS "4.6")
		ADD_CHECK_C_COMPILER_FLAG(C_WARNINGS C_WARN_REDUNDANT_DECLS       -Wredundant-decls)
		ADD_CHECK_CXX_COMPILER_FLAG(CXX_WARNINGS CXX_WARN_REDUNDANT_DECLS -Wredundant-decls)
	endif()

	# disable because it gives warnings for printf() & friends.
	# ADD_CHECK_C_COMPILER_FLAG(C_WARNINGS C_WARN_DOUBLE_PROMOTION -Wdouble-promotion -Wno-error=double-promotion)

	if(NOT APPLE)
		ADD_CHECK_C_COMPILER_FLAG(C_WARNINGS C_WARN_NO_ERROR_UNUSED_BUT_SET_VARIABLE -Wno-error=unused-but-set-variable)
	endif()

	ADD_CHECK_CXX_COMPILER_FLAG(CXX_WARNINGS CXX_WARN_ALL -Wall)
	ADD_CHECK_CXX_COMPILER_FLAG(CXX_WARNINGS CXX_WARN_NO_INVALID_OFFSETOF -Wno-invalid-offsetof)
	ADD_CHECK_CXX_COMPILER_FLAG(CXX_WARNINGS CXX_WARN_NO_SIGN_COMPARE -Wno-sign-compare)
	ADD_CHECK_CXX_COMPILER_FLAG(CXX_WARNINGS CXX_WARN_LOGICAL_OP -Wlogical-op)
	ADD_CHECK_CXX_COMPILER_FLAG(CXX_WARNINGS CXX_WARN_INIT_SELF -Winit-self)  # needs -Wuninitialized
	ADD_CHECK_CXX_COMPILER_FLAG(CXX_WARNINGS CXX_WARN_MISSING_INCLUDE_DIRS -Wmissing-include-dirs)
	ADD_CHECK_CXX_COMPILER_FLAG(CXX_WARNINGS CXX_WARN_NO_DIV_BY_ZERO -Wno-div-by-zero)
	ADD_CHECK_CXX_COMPILER_FLAG(CXX_WARNINGS CXX_WARN_TYPE_LIMITS -Wtype-limits)

	# gcc 4.2 gives annoying warnings on every file with this
	if(NOT "${CMAKE_C_COMPILER_VERSION}" VERSION_LESS "4.3")
		ADD_CHECK_CXX_COMPILER_FLAG(CXX_WARNINGS CXX_WARN_UNINITIALIZED -Wuninitialized)
	endif()

	# causes too many warnings
	if(NOT APPLE)
		ADD_CHECK_CXX_COMPILER_FLAG(CXX_WARNINGS CXX_WARN_UNDEF -Wundef)
		ADD_CHECK_CXX_COMPILER_FLAG(CXX_WARNINGS CXX_WARN_MISSING_DECLARATIONS -Wmissing-declarations)
	endif()

	# flags to undo strict flags
	ADD_CHECK_C_COMPILER_FLAG(CC_REMOVE_STRICT_FLAGS C_WARN_NO_DEPRECATED_DECLARATIONS -Wno-deprecated-declarations)
	ADD_CHECK_C_COMPILER_FLAG(CC_REMOVE_STRICT_FLAGS C_WARN_NO_UNUSED_PARAMETER        -Wno-unused-parameter)

	if(NOT APPLE)
		ADD_CHECK_C_COMPILER_FLAG(CC_REMOVE_STRICT_FLAGS C_WARN_NO_ERROR_UNUSED_BUT_SET_VARIABLE -Wno-error=unused-but-set-variable)
	endif()

elseif(CMAKE_C_COMPILER_ID MATCHES "Clang")

	if(APPLE AND WITH_OPENMP) # we need the Intel omp lib linked here to not fail all tests due presence of -fopenmp !
		set(CMAKE_REQUIRED_FLAGS "-L${LIBDIR}/openmp/lib -liomp5") # these are only used for the checks
	endif()

	# strange, clang complains these are not supported, but then yses them.
	ADD_CHECK_C_COMPILER_FLAG(C_WARNINGS C_WARN_ALL -Wall)
	ADD_CHECK_C_COMPILER_FLAG(C_WARNINGS C_WARN_ERROR_DECLARATION_AFTER_STATEMENT -Werror=declaration-after-statement)
	ADD_CHECK_C_COMPILER_FLAG(C_WARNINGS C_WARN_ERROR_IMPLICIT_FUNCTION_DECLARATION -Werror=implicit-function-declaration)
	ADD_CHECK_C_COMPILER_FLAG(C_WARNINGS C_WARN_ERROR_RETURN_TYPE  -Werror=return-type)
	ADD_CHECK_C_COMPILER_FLAG(C_WARNINGS C_WARN_NO_AUTOLOGICAL_COMPARE -Wno-tautological-compare)
	ADD_CHECK_C_COMPILER_FLAG(C_WARNINGS C_WARN_NO_UNKNOWN_PRAGMAS -Wno-unknown-pragmas)
	ADD_CHECK_C_COMPILER_FLAG(C_WARNINGS C_WARN_NO_CHAR_SUBSCRIPTS -Wno-char-subscripts)
	ADD_CHECK_C_COMPILER_FLAG(C_WARNINGS C_WARN_STRICT_PROTOTYPES  -Wstrict-prototypes)
	ADD_CHECK_C_COMPILER_FLAG(C_WARNINGS C_WARN_MISSING_PROTOTYPES -Wmissing-prototypes)
	ADD_CHECK_C_COMPILER_FLAG(C_WARNINGS C_WARN_UNUSED_PARAMETER -Wunused-parameter)

	ADD_CHECK_CXX_COMPILER_FLAG(CXX_WARNINGS CXX_WARN_ALL -Wall)
	ADD_CHECK_CXX_COMPILER_FLAG(CXX_WARNINGS CXX_WARN_NO_AUTOLOGICAL_COMPARE -Wno-tautological-compare)
	ADD_CHECK_CXX_COMPILER_FLAG(CXX_WARNINGS CXX_WARN_NO_UNKNOWN_PRAGMAS     -Wno-unknown-pragmas)
	ADD_CHECK_CXX_COMPILER_FLAG(CXX_WARNINGS CXX_WARN_NO_CHAR_SUBSCRIPTS     -Wno-char-subscripts)
	ADD_CHECK_CXX_COMPILER_FLAG(CXX_WARNINGS CXX_WARN_NO_OVERLOADED_VIRTUAL  -Wno-overloaded-virtual)  # we get a lot of these, if its a problem a dev needs to look into it.
	ADD_CHECK_CXX_COMPILER_FLAG(CXX_WARNINGS CXX_WARN_NO_SIGN_COMPARE        -Wno-sign-compare)
	ADD_CHECK_CXX_COMPILER_FLAG(CXX_WARNINGS CXX_WARN_NO_INVALID_OFFSETOF    -Wno-invalid-offsetof)

	# gives too many unfixable warnings
	# ADD_CHECK_C_COMPILER_FLAG(C_WARNINGS C_WARN_UNUSED_MACROS      -Wunused-macros)
	# ADD_CHECK_CXX_COMPILER_FLAG(CXX_WARNINGS CXX_WARN_UNUSED_MACROS          -Wunused-macros)

	# flags to undo strict flags
	ADD_CHECK_C_COMPILER_FLAG(CC_REMOVE_STRICT_FLAGS C_WARN_NO_UNUSED_PARAMETER -Wno-unused-parameter)
	ADD_CHECK_C_COMPILER_FLAG(CC_REMOVE_STRICT_FLAGS C_WARN_NO_UNUSED_MACROS    -Wno-unused-macros)

	ADD_CHECK_C_COMPILER_FLAG(CC_REMOVE_STRICT_FLAGS C_WARN_NO_MISSING_VARIABLE_DECLARATIONS -Wno-missing-variable-declarations)
	ADD_CHECK_C_COMPILER_FLAG(CC_REMOVE_STRICT_FLAGS C_WARN_NO_INCOMPAT_PTR_DISCARD_QUAL -Wno-incompatible-pointer-types-discards-qualifiers)
	ADD_CHECK_C_COMPILER_FLAG(CC_REMOVE_STRICT_FLAGS C_WARN_NO_UNUSED_FUNCTION -Wno-unused-function)
	ADD_CHECK_C_COMPILER_FLAG(CC_REMOVE_STRICT_FLAGS C_WARN_NO_INT_TO_VOID_POINTER_CAST -Wno-int-to-void-pointer-cast)
	ADD_CHECK_C_COMPILER_FLAG(CC_REMOVE_STRICT_FLAGS C_WARN_NO_MISSING_PROTOTYPES -Wno-missing-prototypes)
	ADD_CHECK_C_COMPILER_FLAG(CC_REMOVE_STRICT_FLAGS C_WARN_NO_DUPLICATE_ENUM -Wno-duplicate-enum)
	ADD_CHECK_C_COMPILER_FLAG(CC_REMOVE_STRICT_FLAGS C_WARN_NO_UNDEF -Wno-undef)
	ADD_CHECK_C_COMPILER_FLAG(CC_REMOVE_STRICT_FLAGS C_WARN_NO_MISSING_NORETURN -Wno-missing-noreturn)

	ADD_CHECK_CXX_COMPILER_FLAG(CC_REMOVE_STRICT_FLAGS CXX_WARN_NO_UNUSED_PRIVATE_FIELD -Wno-unused-private-field)
	ADD_CHECK_CXX_COMPILER_FLAG(CC_REMOVE_STRICT_FLAGS CXX_WARN_NO_CXX11_NARROWING -Wno-c++11-narrowing)
	ADD_CHECK_CXX_COMPILER_FLAG(CC_REMOVE_STRICT_FLAGS CXX_WARN_NO_NON_VIRTUAL_DTOR -Wno-non-virtual-dtor)
	ADD_CHECK_CXX_COMPILER_FLAG(CC_REMOVE_STRICT_FLAGS CXX_WARN_NO_UNUSED_MACROS -Wno-unused-macros)
	ADD_CHECK_CXX_COMPILER_FLAG(CC_REMOVE_STRICT_FLAGS CXX_WARN_NO_REORDER -Wno-reorder)

elseif(CMAKE_C_COMPILER_ID MATCHES "Intel")

	ADD_CHECK_C_COMPILER_FLAG(C_WARNINGS C_WARN_ALL -Wall)
	ADD_CHECK_C_COMPILER_FLAG(C_WARNINGS C_WARN_POINTER_ARITH -Wpointer-arith)
	ADD_CHECK_C_COMPILER_FLAG(C_WARNINGS C_WARN_NO_UNKNOWN_PRAGMAS -Wno-unknown-pragmas)

	ADD_CHECK_CXX_COMPILER_FLAG(CXX_WARNINGS CXX_WARN_ALL -Wall)
	ADD_CHECK_CXX_COMPILER_FLAG(CXX_WARNINGS CXX_WARN_NO_INVALID_OFFSETOF -Wno-invalid-offsetof)
	ADD_CHECK_CXX_COMPILER_FLAG(CXX_WARNINGS CXX_WARN_NO_SIGN_COMPARE -Wno-sign-compare)

	# disable numbered, false positives
	set(C_WARNINGS "${C_WARNINGS} -wd188,186,144,913,556")
	set(CXX_WARNINGS "${CXX_WARNINGS} -wd188,186,144,913,556")

endif()

# ensure python header is found since detection can fail, this could happen
# with _any_ library but since we used a fixed python version this tends to
# be most problematic.
if(WITH_PYTHON)
	if(NOT EXISTS "${PYTHON_INCLUDE_DIR}/Python.h")
		message(FATAL_ERROR "Missing: \"${PYTHON_INCLUDE_DIR}/Python.h\",\n"
							"Set the cache entry 'PYTHON_INCLUDE_DIR' to point "
							"to a valid python include path. Containing "
							"Python.h for python version \"${PYTHON_VERSION}\"")
	endif()

	if(WIN32)
		# pass, we have this in an archive to extract
	elseif(WITH_PYTHON_INSTALL AND WITH_PYTHON_INSTALL_NUMPY)
		find_python_package(numpy)
	endif()

	if(WIN32 OR APPLE)
		# pass, we have this in lib/python/site-packages
	elseif(WITH_PYTHON_INSTALL_REQUESTS)
		find_python_package(requests)
	endif()
endif()

if(WITH_GCC_MUDFLAP)
	set(PLATFORM_CFLAGS "${PLATFORM_CFLAGS} -fmudflapth -funwind-tables")
	set(CMAKE_EXE_LINKER_FLAGS "${CMAKE_EXE_LINKER_FLAGS} -lpthread -lmudflapth -rdynamic")
	ADD_CHECK_C_COMPILER_FLAG(C_WARNINGS     C_WARN_NO_ERROR_MUDFLAP   -Wno-error=mudflap)
	ADD_CHECK_CXX_COMPILER_FLAG(CXX_WARNINGS CXX_WARN_NO_ERROR_MUDFLAP -Wno-error=mudflap)
endif()

# Include warnings first, so its possible to disable them with user defined flags
# eg: -Wno-uninitialized
set(CMAKE_C_FLAGS "${C_WARNINGS} ${CMAKE_C_FLAGS} ${PLATFORM_CFLAGS}")
set(CMAKE_CXX_FLAGS "${CXX_WARNINGS} ${CMAKE_CXX_FLAGS} ${PLATFORM_CFLAGS}")

# defined above, platform spesific but shared names
mark_as_advanced(
	CYCLES_OSL
	OSL_LIB_EXEC
	OSL_COMPILER
	OSL_LIB_COMP
	OSL_LIB_QUERY
	OSL_INCLUDES
)

mark_as_advanced(
	LLVM_CONFIG
	LLVM_DIRECTORY
	LLVM_LIBRARY
	LLVM_VERSION
)

#-------------------------------------------------------------------------------
# Global Defines

# better not set includes here but this debugging option is off by default.
if(WITH_CXX_GUARDEDALLOC)
	include_directories(${CMAKE_SOURCE_DIR}/intern/guardedalloc)
	add_definitions(-DWITH_CXX_GUARDEDALLOC)
endif()

if(WITH_ASSERT_ABORT)
	add_definitions(-DWITH_ASSERT_ABORT)
endif()

# message(STATUS "Using CFLAGS: ${CMAKE_C_FLAGS}")
# message(STATUS "Using CXXFLAGS: ${CMAKE_CXX_FLAGS}")

#-----------------------------------------------------------------------------
# Libraries

if(WITH_GTESTS)
	include(GTestTesting)
endif()

if(WITH_BLENDER OR WITH_PLAYER)
	add_subdirectory(intern)
	add_subdirectory(extern)

	# source after intern and extern to gather all
	# internal and external library information first, for test linking
	add_subdirectory(source)
elseif(WITH_CYCLES_STANDALONE)
	add_subdirectory(intern/cycles)
	if(NOT WITH_SYSTEM_GLEW)
		add_subdirectory(extern/glew)
	endif()
endif()

#-----------------------------------------------------------------------------
# Blender Application
if(WITH_BLENDER)
	add_subdirectory(source/creator)
endif()


#-----------------------------------------------------------------------------
# Blender Player
if(WITH_PLAYER)
	add_subdirectory(source/blenderplayer)
endif()


#-----------------------------------------------------------------------------
# Testing
add_subdirectory(tests)


#-----------------------------------------------------------------------------
# CPack for generating packages
include(build_files/cmake/packaging.cmake)


#-----------------------------------------------------------------------------
# Print Final Configuration

if(FIRST_RUN)
	set(_config_msg "\n* Blender Configuration *")
	macro(info_cfg_option
		_setting)
		set(_msg "   * ${_setting}")
		string(LENGTH "${_msg}" _len)
		while("32" GREATER "${_len}")
			set(_msg "${_msg} ")
			 math(EXPR _len "${_len} + 1")
		endwhile()

		set(_config_msg "${_config_msg}\n${_msg}${${_setting}}")
	endmacro()

	macro(info_cfg_text
		_text)
		set(_config_msg "${_config_msg}\n\n  ${_text}")


	endmacro()

	message(STATUS "C Compiler:   \"${CMAKE_C_COMPILER_ID}\"")
	message(STATUS "C++ Compiler: \"${CMAKE_CXX_COMPILER_ID}\"")

	info_cfg_text("Build Options:")
	info_cfg_option(WITH_GAMEENGINE)
	info_cfg_option(WITH_PLAYER)
	info_cfg_option(WITH_BULLET)
	info_cfg_option(WITH_IK_SOLVER)
	info_cfg_option(WITH_IK_ITASC)
	info_cfg_option(WITH_OPENCOLLADA)
	info_cfg_option(WITH_FFTW3)
	info_cfg_option(WITH_INTERNATIONAL)
	info_cfg_option(WITH_INPUT_NDOF)
	info_cfg_option(WITH_CYCLES)
	info_cfg_option(WITH_FREESTYLE)
	info_cfg_option(WITH_OPENCOLORIO)

	info_cfg_text("Compiler Options:")
	info_cfg_option(WITH_BUILDINFO)
	info_cfg_option(WITH_OPENMP)
	info_cfg_option(WITH_RAYOPTIMIZATION)

	info_cfg_text("System Options:")
	info_cfg_option(WITH_INSTALL_PORTABLE)
	info_cfg_option(WITH_X11_XF86VMODE)
	info_cfg_option(WITH_X11_XINPUT)
	info_cfg_option(WITH_MEM_JEMALLOC)
	info_cfg_option(WITH_MEM_VALGRIND)
	info_cfg_option(WITH_SYSTEM_GLEW)
	info_cfg_option(WITH_SYSTEM_OPENJPEG)

	info_cfg_text("Image Formats:")
	info_cfg_option(WITH_OPENIMAGEIO)
	info_cfg_option(WITH_IMAGE_CINEON)
	info_cfg_option(WITH_IMAGE_DDS)
	info_cfg_option(WITH_IMAGE_HDR)
	info_cfg_option(WITH_IMAGE_OPENEXR)
	info_cfg_option(WITH_IMAGE_OPENJPEG)
	info_cfg_option(WITH_IMAGE_REDCODE)
	info_cfg_option(WITH_IMAGE_TIFF)

	info_cfg_text("Audio:")
	info_cfg_option(WITH_OPENAL)
	info_cfg_option(WITH_SDL)
	info_cfg_option(WITH_JACK)
	info_cfg_option(WITH_JACK_DYNLOAD)
	info_cfg_option(WITH_CODEC_AVI)
	info_cfg_option(WITH_CODEC_FFMPEG)
	info_cfg_option(WITH_CODEC_SNDFILE)

	info_cfg_text("Compression:")
	info_cfg_option(WITH_LZMA)
	info_cfg_option(WITH_LZO)

	info_cfg_text("Python:")
	info_cfg_option(WITH_PYTHON_INSTALL)
	info_cfg_option(WITH_PYTHON_INSTALL_NUMPY)
	info_cfg_option(WITH_PYTHON_MODULE)
	info_cfg_option(WITH_PYTHON_SAFETY)
	if(APPLE)
		info_cfg_option(WITH_PYTHON_FRAMEWORK)
	endif()

	info_cfg_text("Modifiers:")
	info_cfg_option(WITH_MOD_BOOLEAN)
	info_cfg_option(WITH_MOD_REMESH)
	info_cfg_option(WITH_MOD_FLUID)
	info_cfg_option(WITH_MOD_OCEANSIM)

	info_cfg_text("OpenGL:")
	info_cfg_option(WITH_GLEW_ES)
	info_cfg_option(WITH_GLU)
	info_cfg_option(WITH_GL_CONTEXT_DESKTOP)
	info_cfg_option(WITH_GL_CONTEXT_EMBEDDED)
	info_cfg_option(WITH_GL_PROFILE_COMPAT)
	info_cfg_option(WITH_GL_PROFILE_CORE)
	info_cfg_option(WITH_GL_PROFILE_ES20)
	if(WIN32)
		info_cfg_option(WITH_ANGLE)
	endif()

	info_cfg_text("Other:")
	info_cfg_option(WITH_OPENNL)

	# debug
	message(STATUS "HAVE_STDBOOL_H = ${HAVE_STDBOOL_H}")

	info_cfg_text("")

	message("${_config_msg}")
endif()<|MERGE_RESOLUTION|>--- conflicted
+++ resolved
@@ -983,36 +983,6 @@
 
 	# OpenSuse needs lutil, ArchLinux not, for now keep, can avoid by using --as-needed
 	list(APPEND PLATFORM_LINKLIBS -lutil -lc -lm -lpthread)
-<<<<<<< HEAD
-=======
-
-	if((NOT WITH_HEADLESS) AND (NOT WITH_GHOST_SDL))
-		find_package(X11 REQUIRED)
-		find_path(X11_XF86keysym_INCLUDE_PATH X11/XF86keysym.h ${X11_INC_SEARCH_PATH})
-		mark_as_advanced(X11_XF86keysym_INCLUDE_PATH)
-
-		list(APPEND PLATFORM_LINKLIBS ${X11_X11_LIB})
-
-		if(WITH_X11_XINPUT)
-			if(X11_Xinput_LIB)
-				list(APPEND PLATFORM_LINKLIBS ${X11_Xinput_LIB})
-			else()
-				set(WITH_X11_XINPUT OFF)
-			endif()
-		endif()
-
-		if(WITH_X11_XF86VMODE)
-			# XXX, why dont cmake make this available?
-			find_library(X11_Xxf86vmode_LIB Xxf86vm   ${X11_LIB_SEARCH_PATH})
-			mark_as_advanced(X11_Xxf86vmode_LIB)
-			if(X11_Xxf86vmode_LIB)
-				list(APPEND PLATFORM_LINKLIBS ${X11_Xxf86vmode_LIB})
-			else()
-				set(WITH_X11_XF86VMODE OFF)
-			endif()
-		endif()
-	endif()
->>>>>>> b1490e39
 
 	if(CMAKE_SYSTEM_NAME MATCHES "Linux")
 		if(NOT WITH_PYTHON_MODULE)
@@ -1068,15 +1038,11 @@
 	add_definitions(-DWIN32)
 
 	if(MSVC)
-
-<<<<<<< HEAD
-=======
 		# needed for some MSVC installations
 		set(CMAKE_EXE_LINKER_FLAGS "${CMAKE_EXE_LINKER_FLAGS} /SAFESEH:NO")
 		set(CMAKE_SHARED_LINKER_FLAGS "${CMAKE_SHARED_LINKER_FLAGS} /SAFESEH:NO")
 		set(CMAKE_MODULE_LINKER_FLAGS "${CMAKE_MODULE_LINKER_FLAGS} /SAFESEH:NO")
 
->>>>>>> b1490e39
 		list(APPEND PLATFORM_LINKLIBS ws2_32 vfw32 winmm kernel32 user32 gdi32 comdlg32 advapi32 shfolder shell32 ole32 oleaut32 uuid psapi)
 
 		add_definitions(
@@ -1189,13 +1155,10 @@
 		set(ZLIB_INCLUDE_DIR ${LIBDIR}/zlib/include)
 		set(ZLIB_LIBRARY ${LIBDIR}/zlib/lib/libz_st.lib)
 		set(ZLIB_DIR ${LIBDIR}/zlib)
-<<<<<<< HEAD
 		# XXX: Cmake bug(?) workaround for zlib and png:
 		# FindPNG.cmake calls find_package(zlib) and for some reason that redundant call causes both zlib and png to not be found properly.
 		# (Or, at least they complain, as this does not seem to cause a build error later)
 		# Since zlib will be found by find_package(png), it should be OK to not call find_package(zlib) explicitly.
-=======
->>>>>>> b1490e39
 		#find_package(zlib) # we want to find before finding things that depend on it like png
 
 
@@ -1294,17 +1257,6 @@
 			set(OPENEXR_INCLUDE_DIR ${OPENEXR}/include)
 			set(OPENEXR_INCLUDE_DIRS ${OPENEXR}/include/OpenEXR)
 			set(OPENEXR_LIBPATH ${OPENEXR}/lib)
-<<<<<<< HEAD
-			set(_openexr_suffix "-2_1")
-			set(OPENEXR_LIBRARIES
-				${OPENEXR_LIBPATH}/Iex${_openexr_suffix}.lib
-				${OPENEXR_LIBPATH}/Half.lib # Half doesn't have a suffix?
-				${OPENEXR_LIBPATH}/IlmImf${_openexr_suffix}.lib
-				${OPENEXR_LIBPATH}/Imath${_openexr_suffix}.lib
-				${OPENEXR_LIBPATH}/IlmThread${_openexr_suffix}.lib
-			)
-			unset(_openexr_suffix)
-=======
 			if(MSVC12)
 				set(OPENEXR_LIBRARIES
 					${OPENEXR_LIBPATH}/Iex-2_1.lib
@@ -1322,7 +1274,6 @@
 					${OPENEXR_LIBPATH}/IlmThread.lib
 				)
 			endif()
->>>>>>> b1490e39
 			endif(NOT OPENEXR_FOUND)
 		endif()
 
@@ -1368,13 +1319,8 @@
 				list(APPEND boost_extra_libs locale)
 			endif(WITH_INTERNATIONAL)
 			set(Boost_USE_STATIC_RUNTIME ON) # prefix lib
-<<<<<<< HEAD
-			set(Boost_USE_MULTITHREADED  ON) # suffix -mt
-			set(Boost_USE_STATIC_LIBS    ON) # suffix -s
-=======
 			set(Boost_USE_MULTITHREADED ON) # suffix -mt
 			set(Boost_USE_STATIC_LIBS ON) # suffix -s
->>>>>>> b1490e39
 			find_package(Boost COMPONENTS date_time filesystem thread regex system ${boost_extra_libs})
 			IF(NOT Boost_FOUND)
 				message(WARNING "USING HARDCODED boost locations")
@@ -2327,7 +2273,6 @@
 		message(FATAL_ERROR "GLEW is required to build Blender.  Install it or disable WITH_SYSTEM_GLEW.")
 	endif()
 
-<<<<<<< HEAD
 	mark_as_advanced(
 		GLEW_LIBRARY
 		GLEW_INCLUDE_PATH
@@ -2335,9 +2280,6 @@
 
 	set(BLENDER_GLEW_LIBRARIES ${GLEW_LIBRARY})
 
-=======
-	set(GLEW_INCLUDE_PATH "${GLEW_INCLUDE_DIRS}")
->>>>>>> b1490e39
 else()
 	if(WITH_GLEW_ES)
 		set(GLEW_INCLUDE_PATH "${CMAKE_SOURCE_DIR}/extern/glew-es/include")
